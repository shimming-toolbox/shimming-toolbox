--- conflicted
+++ resolved
@@ -70,17 +70,10 @@
                                                  self.pmu,
                                                  self.json)
 
-<<<<<<< HEAD
-        assert np.isclose(static_zcorrection[0], 0.1291926595061463,)
-        assert np.isclose(riro_zcorrection[0], -0.008084002566817211)
-        assert np.isclose(mean_p, 1326.7410085020922)
-        assert np.isclose(pressure_rms, 1494.6380477845253)
-=======
         assert np.isclose(static_zcorrection[0], 0.12928646689120157)
         assert np.isclose(riro_zcorrection[0], -0.007959437710556651)
         assert np.isclose(mean_p, 1326.3179660207873)
         assert np.isclose(pressure_rms, 1493.9468284155396)
->>>>>>> 79db4fc7
 
     def test_mask(self):
         """Test realtime_shim mask parameter"""
