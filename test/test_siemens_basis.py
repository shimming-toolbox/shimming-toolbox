--- conflicted
+++ resolved
@@ -9,10 +9,7 @@
 import nibabel
 
 from shimmingtoolbox.coils.siemens_basis import siemens_basis
-<<<<<<< HEAD
-=======
 from shimmingtoolbox.coils.coordinates import generate_meshgrid
->>>>>>> 90d93bf3
 from shimmingtoolbox import __dir_testing__
 
 dummy_data = [
@@ -37,33 +34,6 @@
 def test_siemens_basis_resample():
     """
     Output spherical harmonics in a discrete space corresponding to an image
-<<<<<<< HEAD
-    :return:
-    """
-    fname = os.path.join(__dir_testing__, 'sub-fieldmap', 'fmap', 'sub-fieldmap_magnitude1.nii.gz')
-    nib = nibabel.load(fname)
-    # affine = np.linalg.inv(nib.affine)
-    affine = nib.affine
-
-    nx, ny, nz = nib.get_fdata().shape
-
-    coord_vox = np.meshgrid(np.array(range(nx)), np.array(range(ny)), np.array(range(nz)), indexing='ij')
-    coord_phys = [np.zeros_like(coord_vox[0]), np.zeros_like(coord_vox[1]), np.zeros_like(coord_vox[2])]
-    for ix in range(nx):
-        for iy in range(ny):
-            for iz in range(nz):
-                coord_phys_list = np.dot([coord_vox[i][ix, iy, iz] for i in range(3)], affine[0:3, 0:3]) + affine[0:3, 3]
-                for i in range(3):
-                    coord_phys[i][ix, iy, iz] = coord_phys_list[i]
-
-    # coord_phys was checked and has the correct scanner coordinates
-    # TODO: Better code ^
-
-    basis = siemens_basis(coord_phys[0], coord_phys[1], coord_phys[2])
-
-    expected = np.array([5.21405621e-18, -8.51520000e-02,  1.02182400e+00,  2.44386240e-02,
-                         2.50274698e-19, -4.08729600e-03, -1.70304000e-04, -2.08562248e-20])
-=======
     """
     fname = os.path.join(__dir_testing__, 'sub-fieldmap', 'fmap', 'sub-fieldmap_magnitude1.nii.gz')
     nii = nibabel.load(fname)
@@ -81,5 +51,4 @@
                          2.50274698e-19, -4.08729600e-03, -1.70304000e-04, -2.08562248e-20])
 
     nx, ny, nz = nii.get_fdata().shape
->>>>>>> 90d93bf3
     assert(np.all(np.isclose(basis[int(nx/2), int(ny/2), int(nz/2), :], expected, rtol=1e-05)))