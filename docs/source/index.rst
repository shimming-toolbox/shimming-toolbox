.. include:: ../../README.rst


.. toctree::
<<<<<<< HEAD
    :maxdepth: 4
    :glob:
    :caption: Overview

    overview/introduction.rst
    overview/flowchart.rst

.. toctree::
    :maxdepth: 4
    :glob:
    :caption: Getting Started

    getting_started/installation.rst
    getting_started/getting_started.rst
    getting_started/help.rst

.. toctree::
    :maxdepth: 4
    :glob:
    :caption: GUI (FSLeyes)

    gui/*

.. toctree::
    :maxdepth: 4
    :glob:
    :caption: Developer Section

    contributing/*
    cli_reference/cli.rst
    api_reference/api.rst

.. toctree::
    :maxdepth: 4
    :glob:
    :caption: Hardware

    other-resources/hardware/*


.. toctree::
    :maxdepth: 4
    :glob:
    :caption: About

    about/*
=======
   :maxdepth: 1
   :hidden:
   :glob:
   :caption: Overview

   overview/introduction.rst

.. toctree::
   :maxdepth: 2
   :hidden:
   :caption: Getting Started

   getting_started/installation_st.rst
   getting_started/installation_gui.rst
   getting_started/getting_started.rst
   getting_started/flowchart.rst
   getting_started/help.rst

.. toctree::
   :maxdepth: 4
   :hidden:
   :glob:
   :caption: Developer Section

   contributing/*
   cli_reference/cli.rst
   api_reference/api.rst

.. toctree::
   :maxdepth: 4
   :hidden:
   :glob:
   :caption: About

   about/*
>>>>>>> 8e696ab9
<|MERGE_RESOLUTION|>--- conflicted
+++ resolved
@@ -2,54 +2,6 @@
 
 
 .. toctree::
-<<<<<<< HEAD
-    :maxdepth: 4
-    :glob:
-    :caption: Overview
-
-    overview/introduction.rst
-    overview/flowchart.rst
-
-.. toctree::
-    :maxdepth: 4
-    :glob:
-    :caption: Getting Started
-
-    getting_started/installation.rst
-    getting_started/getting_started.rst
-    getting_started/help.rst
-
-.. toctree::
-    :maxdepth: 4
-    :glob:
-    :caption: GUI (FSLeyes)
-
-    gui/*
-
-.. toctree::
-    :maxdepth: 4
-    :glob:
-    :caption: Developer Section
-
-    contributing/*
-    cli_reference/cli.rst
-    api_reference/api.rst
-
-.. toctree::
-    :maxdepth: 4
-    :glob:
-    :caption: Hardware
-
-    other-resources/hardware/*
-
-
-.. toctree::
-    :maxdepth: 4
-    :glob:
-    :caption: About
-
-    about/*
-=======
    :maxdepth: 1
    :hidden:
    :glob:
@@ -84,5 +36,4 @@
    :glob:
    :caption: About
 
-   about/*
->>>>>>> 8e696ab9
+   about/*