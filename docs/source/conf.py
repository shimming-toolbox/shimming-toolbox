# Configuration file for the Sphinx documentation builder.
#
# This file only contains a selection of the most common options. For a full
# list see the documentation:
# https://www.sphinx-doc.org/en/master/usage/configuration.html

# -- Path setup --------------------------------------------------------------

# If extensions (or modules to document with autodoc) are in another directory,
# add these directories to sys.path here. If the directory is relative to the
# documentation root, use os.path.abspath to make it absolute, like shown here.
#
import os
import sys

sys.path.insert(0, os.path.abspath("../.."))
sys.path.insert(0, os.path.abspath("../../shimmingtoolbox/"))
sys.path.insert(0, os.path.abspath("../../examples/"))

# Project imports
from shimmingtoolbox import *
from examples import *

# -- Project information -----------------------------------------------------

project = "shimming-toolbox-py"
copyright = "2020, NeuroPoly Lab, Polytechnique Montreal"
author = "NeuroPoly Lab, Polytechnique Montreal"


# -- General configuration ---------------------------------------------------

# Add any Sphinx extension module names here, as strings. They can be
# extensions coming with Sphinx (named 'sphinx.ext.*') or your custom
# ones.
extensions = ["sphinx.ext.githubpages", "sphinx.ext.napoleon"]

# Autodoc configuration
autodoc_mock_imports = [
    "click",
    "importlib-metadata",
    "numpy",
    "phantominator",
    "nibabel",
    "requests",
    "scipy",
    "tqdm",
<<<<<<< HEAD
    "matplotlib"
=======
>>>>>>> af2d4895
]

# Add any paths that contain templates here, relative to this directory.
templates_path = ["_templates"]

# The master toctree document.
master_doc = "index"

# List of patterns, relative to source directory, that match files and
# directories to ignore when looking for source files.
# This pattern also affects html_static_path and html_extra_path.
exclude_patterns = []


# -- Options for HTML output ----------------------------------------------

# The theme to use for HTML and HTML Help pages.  See the documentation for
# a list of builtin themes.
#
html_theme = "sphinx_rtd_theme"

# Theme options are theme-specific and customize the look and feel of a theme
# further.  For a list of options available for each theme, see the
# documentation.
#
# html_theme_options = {}
html_theme_options = {
    "github_user": "neuropoly",
    "github_repo": "shimming-toolbox-py",
    "github_button": True,
    "github_banner": True,
}

html_theme_options = {
    "collapse_navigation": False,
    "display_version": False,
    "navigation_depth": 4,
}
html_logo = "_static/shimming_toolbox_logo.png"

# Add any paths that contain custom static files (such as style sheets) here,
# relative to this directory. They are copied after the builtin static files,
# so a file named "default.css" will overwrite the builtin "default.css".
html_static_path = ["_static"]

# Custom sidebar templates, must be a dictionary that maps document names
# to template names.
#
# This is required for the alabaster theme
# refs: http://alabaster.readthedocs.io/en/latest/installation.html#sidebars
html_sidebars = {
    "**": [
        "about.html",
        "navigation.html",
        "relations.html",  # needs 'show_related': True theme option to display
        "searchbox.html",
        "donate.html",
    ]
}

# -- Options for HTMLHelp output ------------------------------------------

# Output file base name for HTML help builder.
htmlhelp_basename = "shimming-toolbox-pydoc"


# -- Options for LaTeX output ---------------------------------------------

latex_elements = {
    # The paper size ('letterpaper' or 'a4paper').
    #
    # 'papersize': 'letterpaper',
    # The font size ('10pt', '11pt' or '12pt').
    #
    # 'pointsize': '10pt',
    # Additional stuff for the LaTeX preamble.
    #
    # 'preamble': '',
    # Latex figure (float) alignment
    #
    # 'figure_align': 'htbp',
}

# Grouping the document tree into LaTeX files. List of tuples
# (source start file, target name, title,
#  author, documentclass [howto, manual, or own class]).
latex_documents = [
    (
        master_doc,
        "shimming-toolbox-py.tex",
        "shimming-toolbox-py Documentation",
        "NeuroPoly",
        "manual",
    ),
]


# -- Options for manual page output ---------------------------------------

# One entry per manual page. List of tuples
# (source start file, name, description, authors, manual section).
man_pages = [
    (master_doc, "axondeepseg", "shimming-toolbox-py Documentation", [author], 1)
]


# -- Options for Texinfo output -------------------------------------------

# Grouping the document tree into Texinfo files. List of tuples
# (source start file, target name, title, author,
#  dir menu entry, description, category)
texinfo_documents = [
    (
        master_doc,
        "shimming-toolbox-py",
        "shimming-toolbox-py Documentation",
        author,
        "shimming-toolbox-py",
        "One line description of project.",
        "Miscellaneous",
    ),
]<|MERGE_RESOLUTION|>--- conflicted
+++ resolved
@@ -45,10 +45,7 @@
     "requests",
     "scipy",
     "tqdm",
-<<<<<<< HEAD
     "matplotlib"
-=======
->>>>>>> af2d4895
 ]
 
 # Add any paths that contain templates here, relative to this directory.
