--- conflicted
+++ resolved
@@ -422,9 +422,6 @@
         else:
             merged_coils = self.optimizer.merged_coils
 
-<<<<<<< HEAD
-        shimmed, corrections, list_shim_slice = self.evaluate_shimming(unshimmed, coefs, merged_coils)
-=======
         if logger.level <= getattr(logging, 'DEBUG') and self.path_output is not None:
             if self.fmap_is_extended:
                 # Save coils with extended slices
@@ -437,8 +434,7 @@
                                                header=self.nii_fieldmap_orig.header)
             nib.save(nii_merged_coils, os.path.join(self.path_output, "merged_coils.nii.gz"))
 
-        shimmed, corrections, list_shim_slice = self.evaluate_shimming(unshimmed, coef, merged_coils)
->>>>>>> c7a3492b
+        shimmed, corrections, list_shim_slice = self.evaluate_shimming(unshimmed, coefs, merged_coils)
         shimmed_masked, mask_full_binary = self.calc_shimmed_full_mask(unshimmed, corrections)
         if self.path_output is not None:
             # fmap space
