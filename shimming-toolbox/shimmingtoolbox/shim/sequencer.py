#!/usr/bin/python3
# -*- coding: utf-8 -*-

import copy
import math
import numpy as np
from joblib import delayed, Parallel
from typing import List
from sklearn.linear_model import LinearRegression
import nibabel as nib
import logging
import os
from matplotlib.figure import Figure
from mpl_toolkits.axes_grid1 import make_axes_locatable
import json
from scipy.signal import find_peaks, savgol_filter

from shimmingtoolbox.masking.mask_utils import modify_binary_mask
from shimmingtoolbox.optimizer.lsq_optimizer import LsqOptimizer, PmuLsqOptimizer, allowed_opt_criteria
from shimmingtoolbox.optimizer.basic_optimizer import Optimizer
from shimmingtoolbox.optimizer.quadprog_optimizer import QuadProgOpt, PmuQuadProgOpt
from shimmingtoolbox.coils.coil import Coil, ScannerCoil, SCANNER_CONSTRAINTS, SCANNER_CONSTRAINTS_DAC
from shimmingtoolbox.coils.spher_harm_basis import channels_per_order
from shimmingtoolbox.optimizer.bfgs_optimizer import BFGSOpt, PmuBFGSOpt
from shimmingtoolbox.load_nifti import get_acquisition_times
from shimmingtoolbox.pmu import PmuResp
from shimmingtoolbox.masking.mask_utils import resample_mask
from shimmingtoolbox.coils.coordinates import resample_from_to
from shimmingtoolbox.utils import create_output_dir, montage
from shimmingtoolbox.shim.shim_utils import calculate_metric_within_mask, extend_slice

ListCoil = List[Coil]

logger = logging.getLogger(__name__)

supported_optimizers = {
    'least_squares_rt': PmuLsqOptimizer,
    'least_squares': LsqOptimizer,
    'quad_prog': QuadProgOpt,
    'quad_prog_rt': PmuQuadProgOpt,
    'bfgs': BFGSOpt,
    'bfgs_rt': PmuBFGSOpt,
    'pseudo_inverse': Optimizer,
}

GAMMA = 42.576E6  # in Hz/Tesla


class Sequencer(object):
    """
    General class for the sequencer

    Attributes:
        slices (list): 1D array containing tuples of dim3 slices to shim according to the target, where the shape
                       of target is: (dim1, dim2, dim3). Refer to :func:`shimmingtoolbox.shim.sequencer.define_slices`.
        mask_dilation_kernel (str): Kernel used to dilate the mask. Allowed shapes are: 'sphere', 'cross', 'line'
                                    'cube'. See :func:`shimmingtoolbox.masking.mask_utils.modify_binary_mask` for more
                                    details.
        mask_dilation_kernel_size (int): Length of a side of the 3d kernel to dilate the mask. Must be odd.
                                         For example, a kernel of size 3 will dilate the mask by 1 pixel.
        reg_factor (float): Regularization factor for the current when optimizing. A higher coefficient will
                            penalize higher current values while a lower factor will lower the effect of the
                            regularization. A negative value will favour high currents (not preferred). Only relevant
                            for 'least_squares' opt_method.
        path_output (str): Path to the directory to output figures. Set logging level to debug to output debug
        index_shimmed: Indexes of ``slices`` that have been shimmed
        index_not_shimmed: Indexes of ``slices`` that have not been shimmed
    """

    def __init__(self, slices, mask_dilation_kernel, mask_dilation_kernel_size, reg_factor,
                 w_signal_loss=0, w_signal_loss_xy=0, epi_te=0, path_output=None):
        """
        Constructor of the sequencer class

        Args:
            slices (list): 1D array containing tuples of dim3 slices to shim according to the target, where the shape
                           of target is: (dim1, dim2, dim3). Refer to
                           :func:`shimmingtoolbox.shim.sequencer.define_slices`.
            mask_dilation_kernel (str): Kernel used to dilate the mask. Allowed shapes are: 'sphere', 'cross', 'line'
                                        'cube'. See :func:`shimmingtoolbox.masking.mask_utils.modify_binary_mask` for
                                        more details.
            mask_dilation_kernel_size (int): Length of a side of the 3d kernel to dilate the mask. Must be odd.
                                             For example, a kernel of size 3 will dilate the mask by 1 pixel.
            reg_factor (float): Regularization factor for the current when optimizing. A higher coefficient will
                                penalize higher current values while a lower factor will lower the effect of the
                                regularization. A negative value will favour high currents (not preferred).
                                Only relevant for 'least_squares' opt_method.
            path_output (str): Path to the directory to output figures. Set logging level to debug to output debug
        """
        self.slices = slices
        self.mask_dilation_kernel = mask_dilation_kernel
        self.mask_dilation_kernel_size = mask_dilation_kernel_size
        self.reg_factor = reg_factor
        self.path_output = path_output
        self.w_signal_loss = w_signal_loss
        self.w_signal_loss_xy = w_signal_loss_xy
        self.epi_te = epi_te
        self.optimizer = None
        self.index_shimmed = []
        self.index_not_shimmed = []

    def optimize(self, masks_fmap):
        """
        Optimization of the currents for each shim group. Wraps :meth:`shimmingtoolbox.shim.sequencer.Sequencer.opt`.

        Args:
            masks_fmap (np.ndarray): 3D fieldmap mask used for the optimizer to shim in the region
                                     of interest (only consider voxels with non-zero values)
        Returns:
                np.ndarray: Coefficients of the coil profiles to shim (len(slices) x n_channels)
        """

        n_shims = len(self.slices)
        coefs = []

        for i in range(n_shims):
            # If there is nothing to shim in this shim group
            if np.all(masks_fmap[..., i] == 0):
                coefs.append(np.zeros(self.optimizer.merged_coils.shape[-1]))
                self.index_not_shimmed.append(i)

            # Otherwise optimize
            else:
                coefs.append(self.optimizer.optimize(masks_fmap[..., i]))
                self.index_shimmed.append(i)

        return np.array(coefs)


class ShimSequencer(Sequencer):
    """
    ShimSequencer object to perform optimization of shim parameters for static and dynamic shimming. This object can
    also evaluate the shimming performance.

    Attributes:
        nif_fieldmap (NiftiFieldMap): NiftiFieldMap object containing fieldmap data.
        nif_target (NiftiTarget): NiftiFile object containing target image data.
        nif_mask_target (NiftiMask): 3D target mask used for the optimizer to shim in the region of interest.
                                             (only consider voxels with non-zero values)
        coils (ListCoil): List of Coils containing the coil profiles. The coil profiles and the fieldmaps must have
                          matching units (if fmap is in Hz, the coil profiles must be in hz/unit_shim).
                          Refer to :class:`shimmingtoolbox.coils.coil.Coil`. Make sure the extent of the coil profiles
                          are larger than the extent of the fieldmap. This is especially true for dimensions with only
                          1 voxel(e.g. (50x50x1). Refer to :func:`shimmingtoolbox.shim.sequencer.extend_slice`/
                          :func:`shimmingtoolbox.shim.shim_utils.update_affine_for_ap_slices`
        method (str): Supported optimizer: 'least_squares', 'pseudo_inverse', 'quad_prog', 'bfgs'.
                      Note: refer to their specific implementation to know limits of the methods
                      in: :mod:`shimmingtoolbox.optimizer`
        opt_criteria (str): Criteria for the optimizer 'least_squares'. Supported: 'mse': mean squared error,
                            'mae': mean absolute error, 'std': standard deviation, 'ps_huber': pseudo huber cost function.
        optimizer (Optimizer) : Object that contains everything needed for the optimization.
        masks_fmap (np.ndarray) : Resampled mask on the original fieldmap
    """

    def __init__(self, nif_fieldmap, nif_target, nif_mask_target, slices, coils,
                 method='least_squares', opt_criteria='mse',
                 mask_dilation_kernel='sphere', mask_dilation_kernel_size=3, reg_factor=0, w_signal_loss=None,
                 w_signal_loss_xy=None, epi_te=None, path_output=None):
        """
        Initialization for the ShimSequencer class

        Args:
            nif_fieldmap (NiftiFieldMap): NiftiFieldMap object containing fieldmap data.
            nif_target (NiftiTarget): NiftiFile object containing target image data.
            nif_mask_target (NiftiMask): 3D target mask used for the optimizer to shim in the region of interest.
            slices (list): 1D array containing tuples of dim3 slices to shim according to the target, where the shape of
                            target is: (dim1, dim2, dim3). Refer to :func:`shimmingtoolbox.shim.sequencer.define_slices`.
            coils (ListCoil): List of Coils containing the coil profiles. The coil profiles and the fieldmaps must have
                              matching units (if fmap is in Hz, the coil profiles must be in hz/unit_shim).
                              Refer to :class:`shimmingtoolbox.coils.coil.Coil`. Make sure the extent of the coil
                              profiles are larger than the extent of the fieldmap. This is especially true for
                              dimensions with only 1 voxel(e.g. (50x50x1).
                              Refer to :func:`shimmingtoolbox.shim.sequencer.extend_slice`/
                              :func:`shimmingtoolbox.shim.shim_utils.update_affine_for_ap_slices`
            method (str): Supported optimizer: 'least_squares', 'pseudo_inverse', 'quad_prog', 'bfgs'.
                          Note: refer to their specific implementation to know limits of the methods
                          in: :mod:`shimmingtoolbox.optimizer`
            opt_criteria (str): Criteria for the optimizer 'least_squares'. Supported: 'mse': mean squared error,
                                'mae': mean absolute error, 'std': standard deviation, 'rmse': root mean squared error,
                                'ps_huber': pseudo huber cost function.
            mask_dilation_kernel (str): Kernel used to dilate the mask. Allowed shapes are: 'sphere', 'cross', 'line'
                                        'cube'. See :func:`shimmingtoolbox.masking.mask_utils.modify_binary_mask` for
                                        more details.
            mask_dilation_kernel_size (int): Length of a side of the 3d kernel to dilate the mask. Must be odd.
                                              For example, a kernel of size 3 will dilate the mask by 1 pixel.
            reg_factor (float): Regularization factor for the current when optimizing. A higher coefficient will
                                penalize higher current values while a lower factor will lower the effect of the
                                regularization. A negative value will favour high currents (not preferred).
                                Only relevant for 'least_squares' opt_method.
            path_output (str): Path to the directory to output figures. Set logging level to debug to output debug
                                artefacts.
        """
        super().__init__(slices, mask_dilation_kernel, mask_dilation_kernel_size, reg_factor, path_output=path_output)
        self.nif_fieldmap = nif_fieldmap
        self.nif_target = nif_target
        self.nif_mask_target = nif_mask_target
        self.nif_mask_target.load_mask(self.nif_target)
        self.coils = coils
        if opt_criteria not in allowed_opt_criteria:
            raise ValueError("Criteria for optimization not supported")
        self.opt_criteria = opt_criteria
        self.method = method
        self.masks_fmap = None
        self.w_signal_loss = w_signal_loss
        self.w_signal_loss_xy = w_signal_loss_xy
        self.epi_te = epi_te


    def get_resampled_masks(self):
        """
        This function resamples the mask on the fieldmap and on the dilated fieldmap

        Returns:
            (tuple) : tuple containing:
                * nib.Nifti1Image: Mask resampled and dilated on the fieldmap for the optimization
                * nib.Nifti1Image: Mask resampled on the original fieldmap.
        """

        nii_mask_target = self.nif_mask_target.nii
        optimizer = self.optimizer
        slices = self.slices
        dilation_kernel = self.mask_dilation_kernel
        dilation_kernel_size = self.mask_dilation_kernel_size
        path_output = self.path_output
        n_shims = len(slices)
        nii_unshimmed = nib.Nifti1Image(optimizer.unshimmed, optimizer.unshimmed_affine)
        if self.nif_fieldmap.extended:
            # Joblib multiprocessing to resampled the mask
            dilated_mask = Parallel(-1, backend='loky')(
                delayed(resample_mask)(nii_mask_target, nii_unshimmed, slices[i], dilation_kernel,
                                       dilation_kernel_size, path_output)
                for i in range(n_shims))

            nii_unshimmed = self.nif_fieldmap.nii
            mask = Parallel(-1, backend='loky')(
                delayed(resample_mask)(nii_mask_target, nii_unshimmed, slices[i])
                for i in range(n_shims))

            # We need to transpose the mask to have the good dimensions
            masks_fmap_dilated = np.array([dilated_mask[it].get_fdata() for it in range(n_shims)]).transpose(1, 2, 3, 0)
            masks_fmap = np.array([mask[it].get_fdata() for it in range(n_shims)]).transpose(1, 2, 3, 0)

        else:
            # Joblib multiprocessing to resampled the mask
            results_mask = Parallel(-1, backend='loky')(
                delayed(resample_mask)(nii_mask_target, nii_unshimmed, slices[i], dilation_kernel,
                                       dilation_kernel_size, path_output, return_non_dil_mask=True)
                for i in range(n_shims))

            # We need to transpose the mask to have the good dimensions
            masks_fmap_dilated = np.array([results_mask[it][1].get_fdata() for it in range(n_shims)]).transpose(1, 2, 3,
                                                                                                                0)
            masks_fmap = np.array([results_mask[it][0].get_fdata() for it in range(n_shims)]).transpose(1, 2, 3, 0)

        return masks_fmap_dilated, masks_fmap

    def shim(self):
        """
        Performs shimming according to slices using one of the supported optimizers and coil profiles.

        Returns:
            np.ndarray: Coefficients of the coil profiles to shim (len(slices) x n_channels)
        """
        # Select and initialize the optimizer
        self.select_optimizer()

        # Get both resampled masks that will be used in the optimization and in the evaluation of the shim
        masks_fmap_dilated, self.masks_fmap = self.get_resampled_masks()

        # Optimize and get the coefficients
        coefs = self.optimize(masks_fmap_dilated)
        return coefs

    def select_optimizer(self):
        """
        Select and initialize the optimizer

        Returns:
            Optimizer: Initialized Optimizer object
        """

        # global supported_optimizers
        if self.method in supported_optimizers:
            if self.method in ['least_squares', 'bfgs']:
                optimizer = supported_optimizers[self.method](self.coils, self.nif_fieldmap.extended_data,
                                                              self.nif_fieldmap.extended_affine, self.opt_criteria,
                                                              reg_factor=self.reg_factor,
                                                              w_signal_loss=self.w_signal_loss,
                                                              w_signal_loss_xy=self.w_signal_loss_xy,
                                                              epi_te=self.epi_te)
            elif self.method == 'quad_prog':
                optimizer = supported_optimizers[self.method](self.coils, self.nif_fieldmap.extended_data,
                                                              self.nif_fieldmap.extended_affine, reg_factor=self.reg_factor)
            else:
                optimizer = supported_optimizers[self.method](self.coils, self.nif_fieldmap.extended_data,
                                                              self.nif_fieldmap.extended_affine)
        else:
            raise KeyError(f"Method: {self.method} is not part of the supported optimizers")

        self.optimizer = optimizer

    def eval(self, coefs):
        """
        Calculate theoretical shimmed map and output figures.

        Args :
            coefs (np.ndarray): Coefficients of the coil profiles to shim (len(slices) x n_channels)
        """

        # Save the merged coil profiles if in debug

        unshimmed = self.nif_fieldmap.data

        # If the fieldmap was changed (i.e. only 1 slice) we want to evaluate the output on the original fieldmap
        if self.nif_fieldmap.extended:
            merged_coils, _ = self.optimizer.merge_coils(unshimmed, self.nif_fieldmap.affine)
        else:
            merged_coils = self.optimizer.merged_coils

        if logger.level <= getattr(logging, 'DEBUG') and self.path_output is not None:
            if self.nif_fieldmap.extended:
                # Save coils with extended slices
                nii_merged_coils = nib.Nifti1Image(self.optimizer.merged_coils, self.nif_fieldmap.extended_affine,
                                                   header=self.nif_fieldmap.header)
                nib.save(nii_merged_coils, os.path.join(self.path_output, "merged_coils_opt.nii.gz"))

            # Save coil with original dimensions
            nii_merged_coils = nib.Nifti1Image(merged_coils, self.nif_fieldmap.affine,
                                               header=self.nif_fieldmap.header)
            nib.save(nii_merged_coils, os.path.join(self.path_output, "merged_coils.nii.gz"))

        shimmed, corrections, list_shim_slice = self.evaluate_shimming(unshimmed, coefs, merged_coils)
        shimmed_masked, mask_full = self.calc_shimmed_full_mask(unshimmed, corrections)
        if self.path_output is not None:
            # fmap space
            if len(self.slices) == 1:
                # Output the resulting fieldmap since it can be calculated over the entire fieldmap
                nii_shimmed_fmap = nib.Nifti1Image(shimmed[..., 0], self.nif_fieldmap.affine,
                                                   header=self.nif_fieldmap.header)
                fname_shimmed_fmap = os.path.join(self.path_output, 'fieldmap_calculated_shim.nii.gz')
                nib.save(nii_shimmed_fmap, fname_shimmed_fmap)

            else:
                # Output the resulting masked fieldmap since it cannot be calculated over the entire fieldmap
                nii_shimmed_fmap = nib.Nifti1Image(shimmed_masked, self.nif_fieldmap.affine,
                                                   header=self.nif_fieldmap.header)
                fname_shimmed_fmap = os.path.join(self.path_output, 'fieldmap_calculated_shim.nii.gz')
                nib.save(nii_shimmed_fmap, fname_shimmed_fmap)

            # Output JSON file
            self.save_calc_fmap_json(coefs)

            # TODO: Add units if possible
            # TODO: Add in target space?
            if 'signal_recovery' in self.opt_criteria:

                full_Gz = np.zeros(corrections.shape)
                full_Gx = np.zeros(corrections.shape)
                full_Gy = np.zeros(corrections.shape)
                shimmed_temp = corrections + unshimmed[..., np.newaxis]

                # Can't calculate signal recovery in the through slice direction if there is only one slice
                if corrections.shape[2] != 1:
                    full_Gz = np.gradient(shimmed_temp, axis=2)
                    full_Gz, _ = self.calc_shimmed_gradient_full_mask(full_Gz)
                    # Plot gradient results
                    self._plot_static_signal_recovery_mask(unshimmed, full_Gz, mask_full)

                full_Gx = np.gradient(shimmed_temp, axis=0)
                full_Gy = np.gradient(shimmed_temp, axis=1)
                full_Gx, _ = self.calc_shimmed_gradient_full_mask(full_Gx)
                full_Gy, _ = self.calc_shimmed_gradient_full_mask(full_Gy)

                if logger.level <= getattr(logging, 'DEBUG'):
                    # x, y, z are in the patient's coordinate system
                    if corrections.shape[2] != 1:
                        self._plot_G_mask(np.gradient(unshimmed, axis=2), full_Gz, mask_full, name='Gz')
                    self._plot_G_mask(np.gradient(unshimmed, axis=0), full_Gx, mask_full, name='Gx')
                    self._plot_G_mask(np.gradient(unshimmed, axis=1), full_Gy, mask_full, name='Gy')

                    # Resample the shimmed fieldmap and the corrections (useful for the evaluation of the shim)
                    shimmed_temp_nii = nib.Nifti1Image(shimmed_temp, affine=self.nif_fieldmap.affine,
                                                        header=self.nif_fieldmap.header)
                    corrections_nii = nib.Nifti1Image(corrections, affine=self.nif_fieldmap.affine,
                                                    header=self.nif_fieldmap.header)
                    shimmed_temp_resample_nii = resample_from_to(shimmed_temp_nii, self.nif_target.nii, order=1, mode='grid-constant')
                    corrections_resample_nii = resample_from_to(corrections_nii, self.nif_target.nii, order=1, mode='grid-constant')
                    nib.save(shimmed_temp_resample_nii, os.path.join(self.path_output, 'fieldmap_calculated_shim_resampled.nii.gz'))
                    nib.save(corrections_resample_nii, os.path.join(self.path_output, 'corrections_resampled.nii.gz'))
                    # TODO: Output JSON file, since it is resampled, the JSON from the fmap might not be appropriate

            # Figure that shows unshimmed vs shimmed for each slice
            plot_full_mask(unshimmed, shimmed_masked, mask_full, self.path_output)

            # Figures that show shim correction for each shim group
            if logger.level <= getattr(logging, 'DEBUG') and self.path_output is not None:
                num_slices = self.masks_fmap.shape[2]
                for i in range(num_slices):
                    self.plot_partial_mask(unshimmed, shimmed, slice=i)


            self.plot_currents(coefs)

            self.calc_shimmed_target_orient(coefs, list_shim_slice)
            if logger.level <= getattr(logging, 'DEBUG'):
                # Save to a NIfTI
                fname_correction = os.path.join(self.path_output, 'fig_correction_i_shim.nii.gz')
                nii_correction_3d = nib.Nifti1Image(corrections, self.optimizer.unshimmed_affine)
                nib.save(nii_correction_3d, fname_correction)

                fname_correction = os.path.join(self.path_output, 'fig_correction.nii.gz')
                nii_correction_3d = nib.Nifti1Image(np.sum(corrections, axis=3), self.optimizer.unshimmed_affine)
                nib.save(nii_correction_3d, fname_correction)

                # 4th dimension is i_shim
                fname_correction = os.path.join(self.path_output, 'fig_shimmed_4thdim_ishim.nii.gz')
                nii_correction = nib.Nifti1Image(self.masks_fmap * shimmed, self.optimizer.unshimmed_affine)
                nib.save(nii_correction, fname_correction)

    def evaluate_shimming(self, unshimmed, coef, merged_coils):
        """
        Evaluate the shimming and print the efficiency of the corrections.

        Args:
            unshimmed (np.ndarray): Original fieldmap not shimmed
            coef (np.ndarray): Coefficients of the coil profiles to shim (len(slices) x n_channels)
            merged_coils (np.ndarray): Coils resampled on the original fieldmap

        Returns:
            (tuple) : tuple containing:
                * np.ndarray: Shimmed fieldmap
                * np.ndarray: Corrections to apply to the fieldmap
                * list: List containing the indexes of the shimmed slices
        """
        # Initialize
        list_shim_slice = []
        for i_shim in range(len(self.slices)):
            if np.any(coef[i_shim]):
                list_shim_slice.append(i_shim)
        # Calculate shimmed values
        # This is doing this, but in a faster way by avoiding the for loop :
        # for i_shim in range(len(slices)):
        # corrections[..., i_shim] = merged_coils @ coef[i_shim]
        # shimmed[..., i_shim] = corrections[..., i_shim] + unshimmed
        corrections = np.einsum('ijkl,lm->ijkm', merged_coils, coef.T, optimize='optimizer')
        shimmed = np.add(corrections, np.expand_dims(unshimmed, axis=3))
        self.display_shimmed_results(shimmed, unshimmed, coef)

        return shimmed, corrections, list_shim_slice

    def display_shimmed_results(self, shimmed, unshimmed, coef):
        """
        Print the efficiency of the corrections according to the opt_criteria

        Args:
            shimmed (np.ndarray): Shimmed fieldmap
            unshimmed (np.ndarray): Original fieldmap not shimmed
            coef (np.ndarray): Coefficients of the coil profiles to shim (len(slices) x n_channels)
        """

        for i_shim in range(len(self.slices)):

            mask = self.masks_fmap[..., i_shim]
            if np.sum(mask) == 0:
                continue
            i_shimmed = shimmed[..., i_shim]

            if logger.level <= getattr(logging, 'DEBUG'):
                # Log shimmed results
                mse_shimmed = calculate_metric_within_mask(i_shimmed, mask, 'mse')
                mse_unshimmed = calculate_metric_within_mask(unshimmed, mask, 'mse')
                mae_shimmed = calculate_metric_within_mask(i_shimmed, mask, 'mae')
                mae_unshimmed = calculate_metric_within_mask(unshimmed, mask, 'mae')
                std_shimmed = calculate_metric_within_mask(i_shimmed, mask, 'std')
                std_unshimmed = calculate_metric_within_mask(unshimmed, mask, 'std')

                if mae_unshimmed < mae_shimmed and self.opt_criteria == 'mae':
                    logger.warning("Evaluating the mae, verify the shim parameters."
                                   " Some give worse results than no shim.\n " f"i_shim: {i_shim}")
                elif std_unshimmed < std_shimmed and self.opt_criteria == 'std':
                    logger.warning("Evaluating the std, verify the shim parameters."
                                   " Some give worse results than no shim.\n " f"i_shim: {i_shim}")
                elif mse_unshimmed < mse_shimmed:
                    logger.warning("Evaluating the mse, verify the shim parameters."
                                   " Some give worse results than no shim.\n " f"i_shim: {i_shim}")

                logger.debug(f"Slice(s): {self.slices[i_shim]}\n"
                             f"MAE:\n"
                             f"unshimmed: {mae_unshimmed}, shimmed: {mae_shimmed}\n"
                             f"MSE:\n"
                             f"unshimmed: {mse_unshimmed}, shimmed: {mse_shimmed}\n"
                             f"RMSE:\n"
                             f"unshimmed: {np.sqrt(mse_unshimmed)}, shimmed: {np.sqrt(mse_shimmed)}\n"
                             f"STD:\n"
                             f"unshimmed: {std_unshimmed}, shimmed: {std_shimmed}\n"
                             f"current: \n{coef[i_shim, :]}")

            else:
                # Log shimmied results only if they are worse than no shimming
                if self.opt_criteria == 'mae':
                    mae_shimmed = calculate_metric_within_mask(i_shimmed, mask, 'mae')
                    mae_unshimmed = calculate_metric_within_mask(unshimmed, mask, 'mae')
                    if mae_unshimmed < mae_shimmed:
                        logger.warning("Evaluating the mae, verify the shim parameters."
                                       " Some give worse results than no shim.\n " f"i_shim: {i_shim}")
                elif self.opt_criteria == 'std':
                    std_shimmed = calculate_metric_within_mask(i_shimmed, mask, 'std')
                    std_unshimmed = calculate_metric_within_mask(unshimmed, mask, 'std')
                    if std_unshimmed < std_shimmed:
                        logger.warning("Evaluating the std, verify the shim parameters."
                                       " Some give worse results than no shim.\n " f"i_shim: {i_shim}")
                else :
                    mse_shimmed = calculate_metric_within_mask(i_shimmed, mask, 'mse')
                    mse_unshimmed = calculate_metric_within_mask(unshimmed, mask, 'mse')
                    if mse_unshimmed < mse_shimmed:
                        logger.warning("Evaluating the mse, verify the shim parameters."
                                       " Some give worse results than no shim.\n " f"i_shim: {i_shim}")

    def calc_shimmed_full_mask(self, unshimmed, correction):
        """
        Calculate the shimmed full mask

        Args:
            unshimmed (np.ndarray): Original fieldmap not shimmed
            correction (np.ndarray): Corrections to apply to the fieldmap
        Returns:
            (tuple) : tuple containing:
                * np.ndarray: Masked shimmed fieldmap
                * np.ndarray: Mask in the fieldmap space
        """
        mask_full = np.clip(resample_from_to(self.nif_mask_target.nii,
                                        self.nif_fieldmap.nii,
                                        order=0,
                                        mode='grid-constant',
                                        cval=0).get_fdata(), 0, 1)
        mask_full_binary = (mask_full != 0).astype(int)

        full_correction = np.einsum('ijkl,ijkl->ijk', self.masks_fmap, correction, optimize='optimizer')

        # Calculate the weighted whole mask
        mask_weight = np.sum(self.masks_fmap, axis=3)

        # Divide by the weighted mask. This is done so that the edges of the soft mask can be shimmed appropriately
        full_correction_scaled = np.divide(full_correction, mask_weight, where=mask_full_binary.astype(bool))

        # Apply the correction to the unshimmed image
        shimmed_masked = (full_correction_scaled + unshimmed) * mask_full_binary

        return shimmed_masked, mask_full

    def calc_shimmed_gradient_full_mask(self, gradient):
        """
        Calculate the shimmed gradient full mask

        Args:
            gradient (np.ndarray): Gradient of each shimmed fieldmap slice
        Returns:
            (tuple) : tuple containing:
                * np.ndarray: Masked shimmed fieldmap
                * np.ndarray: Mask in the fieldmap space
        """
        mask_full = np.clip(resample_from_to(self.nif_mask_target.nii,
                                                    self.nif_fieldmap.nii,
                                                    order=0,
                                                    mode='grid-constant',
                                                    cval=0).get_fdata(), 0, 1)
        mask_full_binary = (mask_full != 0).astype(int)

        full_correction = np.einsum('ijkl,ijkl->ijk', self.masks_fmap, gradient, optimize='optimizer')

        # Calculate the weighted whole mask
        mask_weight = np.sum(self.masks_fmap, axis=3)

        # Divide by the weighted mask. This is done so that the edges of the soft mask can be shimmed appropriately
        full_correction_scaled = np.divide(full_correction, mask_weight, where=mask_full_binary.astype(bool))

        # Apply the correction to the unshimmed image
        shimmed_masked = full_correction_scaled * mask_full_binary

        return shimmed_masked, mask_full

    def plot_partial_mask(self, unshimmed, shimmed, slice):
        """
        This figure shows a single fieldmap slice for all shim groups. The shimmed and unshimmed fieldmaps are in
        the background and the correction is overlaid in color.

        Args:
            unshimmed (np.ndarray): Original fieldmap not shimmed
            shimmed (np.ndarray): Shimmed fieldmap
            slice (int): Slice to plot
        """
        unshimmed_repeated = unshimmed[..., np.newaxis] * np.ones(self.masks_fmap.shape[-1])
        nan_unshimmed_masked = np.ma.array(unshimmed_repeated, mask=(self.masks_fmap == 0), fill_value=np.nan)
        nan_shimmed_masked = np.ma.array(shimmed, mask=(self.masks_fmap == 0), fill_value=np.nan)

        mt_unshimmed = montage(unshimmed_repeated[:, :, slice, :])
        mt_shimmed = montage(shimmed[:, :, slice, :])
        mt_unshimmed_masked = montage(nan_unshimmed_masked[:, :, slice, :].filled())
        mt_shimmed_masked = montage(nan_shimmed_masked[:, :, slice, :].filled() * np.ceil(self.masks_fmap[:, :, slice, :]))

        min_masked_value = np.nanmin([mt_unshimmed_masked, mt_shimmed_masked])
        max_masked_value = np.nanmax([mt_unshimmed_masked, mt_shimmed_masked])
        min_fmap_value = np.nanmin([mt_unshimmed, mt_shimmed])
        max_fmap_value = np.nanmax([mt_unshimmed, mt_shimmed])

        fig = Figure(figsize=(15, 9))
        fig.suptitle(f"Slice {slice} fieldmap for all shim groups\nFieldmap Coordinate System")

        ax = fig.add_subplot(1, 2, 1)
        ax.imshow(mt_unshimmed, vmin=min_fmap_value, vmax=max_fmap_value, cmap='gray')
        im = ax.imshow(mt_unshimmed_masked, vmin=min_masked_value, vmax=max_masked_value, cmap='viridis')
        ax.set_title("Before shimming")
        ax.get_xaxis().set_visible(False)
        ax.get_yaxis().set_visible(False)
        divider = make_axes_locatable(ax)
        cax = divider.append_axes('right', size='5%', pad=0.05)
        fig.colorbar(im, cax=cax)

        ax = fig.add_subplot(1, 2, 2)
        ax.imshow(mt_shimmed, vmin=min_fmap_value, vmax=max_fmap_value, cmap='gray')
        im = ax.imshow(mt_shimmed_masked, vmin=min_masked_value, vmax=max_masked_value, cmap='viridis')
        ax.set_title("After shimming")
        ax.get_xaxis().set_visible(False)
        ax.get_yaxis().set_visible(False)
        divider = make_axes_locatable(ax)
        cax = divider.append_axes('right', size='5%', pad=0.05)
        fig.colorbar(im, cax=cax)

        # Save
        path_figures = os.path.join(self.path_output, "fig_shimmed_vs_unshimmed_shim_groups")
        fname_figure = os.path.join(path_figures, f"fig_shimmed_vs_unshimmed_shim_groups_slice_{slice}.png")
        os.makedirs(path_figures, exist_ok=True)
        fig.savefig(fname_figure, bbox_inches='tight')

    def plot_currents(self, static):
        """
        Plot evolution of currents through shim groups

        Args:
            static (np.ndarray): Array with the static coefficients
        """
        fig = Figure(figsize=(10, 10))
        ax = fig.add_subplot(111)
        n_channels = static.shape[1]
        for i_channel in range(n_channels):
            ax.plot(static[:, i_channel], label=f"Static channel{i_channel} currents through shim groups")
        ax.set_xlabel('Shim group')
        ax.set_ylabel('Coefficients (Physical CS [RAS])')
        ax.legend()
        ax.set_title("Currents through shims")
        fname_figure = os.path.join(self.path_output, 'fig_currents.png')
        fig.savefig(fname_figure)
        logger.debug(f"Saved figure: {fname_figure}")

    def calc_shimmed_target_orient(self, coefs, list_shim_slice):
        """
        Calculate and save the shimmed target orient

        Args:
            coefs (np.ndarray): Coefficients of the coil profiles to shim (len(slices) x n_channels)
            list_shim_slice (list): list of the index where there was a correction
        """
        # TODO: resample shimmed fieldmap using order 1 to the target coord system
        nii_coils = nib.Nifti1Image(self.optimizer.merged_coils, self.nif_fieldmap.affine,
                                    header=self.nif_fieldmap.header)
        coils_target = resample_from_to(nii_coils,
                                      self.nif_mask_target.nii,
                                      order=1,
                                      mode='grid-constant',
                                      cval=0).get_fdata()
        fieldmap_target = resample_from_to(self.nif_fieldmap.nii,
                                         self.nif_mask_target.nii,
                                         order=1,
                                         mode='grid-constant',
                                         cval=0).get_fdata()

        shimmed_target_orient = copy.deepcopy(fieldmap_target)
        for i_shim in list_shim_slice:
            corr = np.sum(coefs[i_shim] * coils_target[:, :, self.slices[i_shim], :], axis=3, keepdims=False)
            shimmed_target_orient[..., self.slices[i_shim]] += corr

        fname_shimmed_target_orient = os.path.join(self.path_output, 'fig_shimmed_target_orient.nii.gz')
        nii_shimmed_target_orient = nib.Nifti1Image(shimmed_target_orient * self.nif_mask_target.data,
                                                  self.nif_mask_target.affine,
                                                  header=self.nif_mask_target.header)
        nib.save(nii_shimmed_target_orient, fname_shimmed_target_orient)

    def save_calc_fmap_json(self, coefs):
        json_shimmed = copy.deepcopy(self.nif_fieldmap.json)
        # If volume shim
        if len(self.slices) == 1:
            # i keeps track of the index of the concatenated shim coefficients
            i = 0
            for coil in self.coils:
                # j keeps track of the index of the order
                j = 0
                if isinstance(coil, ScannerCoil):
                    # If its volume shim (len(slices == 1)) and a scanner coil
                    # Dump the shim coefficients as ShimSettingsCurrent + calculated shimmed coefs
                    if 0 in coil.orders:
                        json_shimmed['ImagingFrequency'] = int(coil.coefs_used['0'] + coefs[0, i]) / 1e6
                        j += 1
                    shim_settings_output = []
                    for order in (1, 2, 3):
                        if order in coil.orders:
                            manufacturer = self.nif_fieldmap.get_json_info('Manufacturer')
                            n_channels = channels_per_order(order, manufacturer)
                            for i_channel in range(n_channels):
                                if coil.coefs_used[str(order)] is not None and coil.coefs_used[str(order)][i_channel] is not None:
                                    shim_settings_tmp = (coil.coefs_used[str(order)][i_channel] +
                                                         coefs[0, i + j + i_channel])
                                    manufacturers_model_name = self.nif_fieldmap.get_manufacturers_model_name()
                                    device_serial_number = self.nif_fieldmap.get_json_info('DeviceSerialNumber')
                                    scanner_id = f"{manufacturers_model_name}_{device_serial_number}"
                                    if manufacturer in SCANNER_CONSTRAINTS_DAC.keys() \
                                            and scanner_id in SCANNER_CONSTRAINTS_DAC[manufacturer].keys() \
                                            and str(order) in SCANNER_CONSTRAINTS_DAC[manufacturer][scanner_id].keys() \
                                            and manufacturer in SCANNER_CONSTRAINTS.keys() \
                                            and scanner_id in SCANNER_CONSTRAINTS[manufacturer].keys() \
                                            and str(order) in SCANNER_CONSTRAINTS[manufacturer][scanner_id].keys():
                                        scanner_constraints_dac = SCANNER_CONSTRAINTS_DAC[manufacturer][
                                            scanner_id][str(order)][i_channel]
                                        scanner_constraints_ui = SCANNER_CONSTRAINTS[manufacturer][
                                            scanner_id][str(order)][i_channel]

                                        # This is where Siemens shim units are converted back to DAC units
                                        shim_settings_tmp = (np.array(shim_settings_tmp) * 2 * np.array(scanner_constraints_dac) /
                                                             (scanner_constraints_ui[1] - scanner_constraints_ui[0]))
                                        tolerance = 0.001 * scanner_constraints_dac
                                        if (shim_settings_tmp > (scanner_constraints_dac + tolerance)) or \
                                                (shim_settings_tmp < (-scanner_constraints_dac - tolerance)):
                                            logger.warning(
                                                f"Future shim settings: order {order}, channel {i_channel} exceeds "
                                                f"known system limits.")

                                    elif manufacturer == 'Siemens':
                                        logger.warning("Scanner constraints not implemented. "
                                                       "Output fieldmap Shim Settings will not be populated.")
                                        shim_settings_tmp = None

                                    shim_settings_output.append(shim_settings_tmp)
                                else:
                                    shim_settings_output.append(None)
                            j += n_channels

                    formatted_shim_settings = []
                    for st in shim_settings_output:
                        if st is not None:
                            formatted_shim_settings.append(float(f"{st:.6g}"))
                        else:
                            formatted_shim_settings.append(None)
                    json_shimmed['ShimSetting'] = formatted_shim_settings

                i += coil.dim[3]

        with open(os.path.join(self.path_output, "fieldmap_calculated_shim.json"), "w") as outfile:
            json.dump(json_shimmed, outfile, indent=4)

    def _plot_static_signal_recovery_mask(self, unshimmed, shimmed_Gz, mask):
        # Plot signal loss maps
        def calculate_signal_loss(gradient):
            slice_thickness = self.nif_target.get_json_info('SliceThickness')
            B0_map_thickness = self.nif_fieldmap.header['pixdim'][3]
            phi = 2 * math.pi * gradient / B0_map_thickness * self.epi_te * slice_thickness
            # The /pi is because the sinc function in numpy is sinc(x) = sin(pi*x)/(pi*x)
            signal_map = abs(np.sinc(phi / (2 * math.pi)))
            signal_loss_map = 1 - signal_map
            return signal_loss_map

        unshimmed_signal_loss = calculate_signal_loss(np.gradient(unshimmed, axis=2))
        shimmed_signal_loss = calculate_signal_loss(shimmed_Gz)

        # Convert soft mask into binary mask
        bin_mask = (mask != 0).astype(int)
        bin_mask_erode = modify_binary_mask(bin_mask, shape='sphere', size=3, operation='erode')
        mask_erode = mask * bin_mask_erode

        # choose selected slices to plot
        nonzero_indices = np.nonzero(np.sum(bin_mask_erode, axis=(0, 1)))[0]
        mt_unshimmed_masked = montage(unshimmed_signal_loss[:, :, nonzero_indices] * bin_mask_erode[:, :, nonzero_indices])
        mt_shimmed_masked = montage(shimmed_signal_loss[:, :, nonzero_indices] * bin_mask_erode[:, :, nonzero_indices])

        nib.save(nib.Nifti1Image(unshimmed_signal_loss, affine=self.nif_fieldmap.extended_affine, header=self.nif_fieldmap.header),
                 os.path.join(self.path_output, 'signal_loss_unshimmed.nii.gz'))
        nib.save(nib.Nifti1Image(shimmed_signal_loss, affine=self.nif_fieldmap.extended_affine, header=self.nif_fieldmap.header),
                 os.path.join(self.path_output, 'signal_loss_shimmed.nii.gz'))
        nib.save(nib.Nifti1Image(mask_erode, affine=self.nif_fieldmap.extended_affine, header=self.nif_fieldmap.header),
                 os.path.join(self.path_output, 'mask_erode.nii.gz'))

        temp_unshimmed_signal_loss = unshimmed_signal_loss.copy()
        temp_unshimmed_signal_loss[unshimmed_signal_loss < 0.1] = np.nan
        temp_shimmed_signal_loss = shimmed_signal_loss.copy()
        temp_shimmed_signal_loss[unshimmed_signal_loss < 0.1] = np.nan

        metric_unshimmed_std = calculate_metric_within_mask(temp_unshimmed_signal_loss, mask_erode, metric='std')
        metric_shimmed_std = calculate_metric_within_mask(temp_shimmed_signal_loss, mask_erode, metric='std')
        metric_unshimmed_mean = calculate_metric_within_mask(temp_unshimmed_signal_loss, mask_erode, metric='mean')
        metric_shimmed_mean = calculate_metric_within_mask(temp_shimmed_signal_loss, mask_erode, metric='mean')
        metric_unshimmed_absmean = calculate_metric_within_mask(np.abs(temp_unshimmed_signal_loss), mask_erode, metric='mean')
        metric_shimmed_absmean = calculate_metric_within_mask(np.abs(temp_shimmed_signal_loss), mask_erode, metric='mean')

        fig = Figure(figsize=(15, 9))
        fig.suptitle("Signal Percentage Loss Map\nFieldmap Coordinate System")

        ax = fig.add_subplot(1, 2, 1)
        mt_unshimmed_masked[mt_shimmed_masked == 0] = np.nan

        im = ax.imshow(mt_unshimmed_masked, vmin=0, vmax=1, cmap='hot')
        ax.set_title(f"Before shimming signal loss \nSTD: {metric_unshimmed_std:.3}, mean: {metric_unshimmed_mean:.3}, "
                     f"abs mean: {metric_unshimmed_absmean:.3}")

        # Change title font size
        ax.get_xaxis().set_visible(False)
        ax.get_yaxis().set_visible(False)
        divider = make_axes_locatable(ax)
        cax = divider.append_axes('right', size='5%', pad=0.05)
        fig.colorbar(im, cax=cax)  # signal loss map should be from [0, 1]

        ax = fig.add_subplot(1, 2, 2)
        mt_shimmed_masked[mt_shimmed_masked == 0] = np.nan
        im = ax.imshow(mt_shimmed_masked, vmin=0, vmax=1, cmap='hot')
        ax.set_title(f"After shimming signal loss \nSTD: {metric_shimmed_std:.3}, mean: {metric_shimmed_mean:.3}, "
                     f"abs mean: {metric_shimmed_absmean:.3}")
        ax.get_xaxis().set_visible(False)
        ax.get_yaxis().set_visible(False)
        divider = make_axes_locatable(ax)
        cax = divider.append_axes('right', size='5%', pad=0.05)
        fig.colorbar(im, cax=cax)  # signal loss map should be from [0, 1]

        # Save
        fname_figure = os.path.join(self.path_output, 'fig_signal_loss_metric_shimmed_vs_unshimmed.png')
        fig.savefig(fname_figure, bbox_inches='tight')

    def _plot_G_mask(self, unshimmed_G, shimmed_G, mask, name='G'):
        # Plot Gradient maps

        # Convert soft mask into binary mask
        bin_mask = (mask != 0).astype(int)
        bin_mask_erode = modify_binary_mask(bin_mask, shape='sphere', size=3, operation='erode')
        mask_erode = mask * bin_mask_erode

        # choose selected slices to plot
        nonzero_indices = np.nonzero(np.sum(bin_mask_erode, axis=(0, 1)))[0]
        mt_unshimmed_masked = montage(unshimmed_G[:, :, nonzero_indices] * bin_mask_erode[:, :, nonzero_indices])
        mt_shimmed_masked = montage(shimmed_G[:, :, nonzero_indices] * bin_mask_erode[:, :, nonzero_indices])

        metric_unshimmed_std = calculate_metric_within_mask(unshimmed_G, mask_erode, metric='std')
        metric_shimmed_std = calculate_metric_within_mask(shimmed_G, mask_erode, metric='std')
        metric_unshimmed_mean = calculate_metric_within_mask(unshimmed_G, mask_erode, metric='mean')
        metric_shimmed_mean = calculate_metric_within_mask(shimmed_G, mask_erode, metric='mean')
        metric_unshimmed_absmean = calculate_metric_within_mask(np.abs(unshimmed_G), mask_erode, metric='mean')
        metric_shimmed_absmean = calculate_metric_within_mask(np.abs(shimmed_G), mask_erode, metric='mean')

        fig = Figure(figsize=(15, 9))  # make the figure larger and higher resolution
        fig.suptitle(f"{name}\nFieldmap Coordinate System")

        ax = fig.add_subplot(1, 2, 1)
        mt_unshimmed_masked[mt_shimmed_masked == 0] = np.nan

        im = ax.imshow(mt_unshimmed_masked, vmin=-30, vmax=30, cmap='jet')
        ax.set_title(f"Before shimming {name} \nSTD: {metric_unshimmed_std:.3}, mean: {metric_unshimmed_mean:.3}, "
                     f"abs mean: {metric_unshimmed_absmean:.3}")
        ax.get_xaxis().set_visible(False)
        ax.get_yaxis().set_visible(False)
        divider = make_axes_locatable(ax)
        cax = divider.append_axes('right', size='5%', pad=0.05)
        fig.colorbar(im, cax=cax)

        ax = fig.add_subplot(1, 2, 2)
        mt_shimmed_masked[mt_shimmed_masked == 0] = np.nan
        im = ax.imshow(mt_shimmed_masked, vmin=-30, vmax=30, cmap='jet')
        ax.set_title(f"After shimming {name} \nSTD: {metric_shimmed_std:.3}, mean: {metric_shimmed_mean:.3}, "
                     f"abs mean: {metric_shimmed_absmean:.3}")
        ax.get_xaxis().set_visible(False)
        ax.get_yaxis().set_visible(False)
        divider = make_axes_locatable(ax)
        cax = divider.append_axes('right', size='5%', pad=0.05)
        fig.colorbar(im, cax=cax)

        # Save
        fname_figure = os.path.join(self.path_output, f'fig_{name}_shimmed_vs_unshimmed.png')
        fig.savefig(fname_figure, bbox_inches='tight')


class RealTimeSequencer(Sequencer):
    """
    Sequencer object that stores different nibabel object, and parameters. It's also doing real time optimization
    of the currents, and the evaluation of the shimming

    Attributes:
            nii_fieldmap (nib.Nifti1Image): Nibabel object containing fieldmap data in 4d where the 4th dimension
                                            is the timeseries. Also contains an affine transformation.
            json_fmap (dict): Dict of the json sidecar corresponding to the fieldmap data (Used to find the acquisition
                              timestamps).
            nii_target (nib.Nifti1Image): Nibabel object containing target image data in 3d.
            nii_static_mask (nib.Nifti1Image): 3D target mask used for the optimizer to shim the region for the static
                                              component.
            nii_riro_mask (nib.Nifti1Image): 3D target mask used for the optimizer to shim the region for the riro
                                              component.
            slices (list): 1D array containing tuples of dim3 slices to shim according to the target where the shape of
                            target: (dim1, dim2, dim3). Refer to :func:`shimmingtoolbox.shim.sequencer.define_slices`.
            pmu (PmuResp): PmuResp object containing the respiratory trace information.
            coils (ListCoil): List of `Coils` containing the coil profiles. The coil profiles and the fieldmaps must
                              have matching units (if fmap is in Hz, the coil profiles must be in hz/unit_shim).
                              Refer to :class:`shimmingtoolbox.coils.coil.Coil`. Make sure the extent of the coil
                              profiles are larger than the extent of the fieldmap. This is especially true for
                              dimensions with only 1 voxel(e.g. (50x50x1x10).
                              Refer to :func:`shimmingtoolbox.shim.sequencer.extend_slice`/
                              :func:`shimmingtoolbox.shim.shim_utils.update_affine_for_ap_slices`
            method (str): Supported optimizer: 'least_squares', 'pseudo_inverse', 'quad_prog.
                          Note: refer to their specific implementation to know limits of the methods
                          in: :mod:`shimmingtoolbox.optimizer`
            opt_criteria (str): Criteria for the optimizer 'least_squares'. Supported: 'mse': mean squared error,
                                'mae': mean absolute error, 'std': standard deviation, 'rmse': root mean squared error.
            reg_factor (float): Regularization factor for the current when optimizing. A higher coefficient will
                                penalize higher current values while a lower factor will lower the effect of the
                                regularization. A negative value will favour high currents (not preferred).
                                Only relevant for 'least_squares' opt_method.
            mask_dilation_kernel (str): Kernel used to dilate the mask. Allowed shapes are: 'sphere', 'cross', 'line'
                                        'cube'. See :func:`shimmingtoolbox.masking.mask_utils.modify_binary_mask` for
                                        more details.
            mask_dilation_kernel_size (int): Length of a side of the 3d kernel to dilate the mask. Must be odd.
                                             For example, a kernel of size 3 will dilate the mask by 1 pixel.
            path_output (str): Path to the directory to output figures. Set logging level to debug to output debug
                               artefacts.
            optimizer (object) : Object that contains everything needed for the optimization created from
                                `shimmingtoolbox.optimizer` init method
            optimizer_riro (object) : Object that contains everything needed for the riro optimization created from
                                `shimmingtoolbox.optimizer` init method
            bounds (list) : List of the bounds for the currents for the real time optimization
            acq_pressures (np.ndarray) : 1D array that contains the acquisitions pressures
            acq_timestamps (np.ndarray) : 1D array that contains the acquisitions timestamps
            extended_fmap (bool): True if the fieldmap was extended to be able to shim only 1 slice
    """

    def __init__(self, nif_fieldmap, nif_target, nif_static_mask, nif_riro_mask, slices, pmu: PmuResp,
                 coils_static, coils_riro, method='least_squares', opt_criteria='mse', mask_dilation_kernel='sphere',
                 mask_dilation_kernel_size=3, reg_factor=0, path_output=None, is_pmu_time_offset_auto=False):
        """
        Initialization of the RealTimeSequencer class

        Args:
            nii_fieldmap (nib.Nifti1Image): Nibabel object containing fieldmap data in 4d where the 4th dimension
                                            is the timeseries. Also contains an affine transformation.
            json_fmap (dict): Dict of the json sidecar corresponding to the fieldmap data (Used to find the acquisition
                              timestamps).
            nii_target (nib.Nifti1Image): Nibabel object containing target image data in 3d.
            nii_static_mask (nib.Nifti1Image): 3D target mask used for the optimizer to shim the region for the static
                                               component.
            nii_riro_mask (nib.Nifti1Image): 3D target mask used for the optimizer to shim the region for the riro
                                             component.
            slices (list): 1D array containing tuples of dim3 slices to shim according to the target where the shape of
                            target: (dim1, dim2, dim3). Refer to :func:`shimmingtoolbox.shim.sequencer.define_slices`.
            pmu (PmuResp): PmuResp object containing the respiratory trace information.
            coils (ListCoil): List of `Coils` containing the coil profiles. The coil profiles and the fieldmaps must
                              have matching units (if fmap is in Hz, the coil profiles must be in hz/unit_shim).
                              Refer to :class:`shimmingtoolbox.coils.coil.Coil`. Make sure the extent of the coil
                              profiles are larger than the extent of the fieldmap. This is especially true for
                              dimensions with only 1 voxel(e.g. (50x50x1x10).
                              Refer to :func:`shimmingtoolbox.shim.sequencer.extend_slice`/
                              :func:`shimmingtoolbox.shim.shim_utils.update_affine_for_ap_slices`
            method (str): Supported optimizer: 'least_squares', 'pseudo_inverse', 'quad_prog', 'bfgs'.
                          Note: refer to their specific implementation to know limits of the methods
                          in: :mod:`shimmingtoolbox.optimizer`
            opt_criteria (str): Criteria for the optimizer 'least_squares'. Supported: 'mse': mean squared error,
                                'mae': mean absolute error, 'std': standard deviation.
            reg_factor (float): Regularization factor for the current when optimizing. A higher coefficient will
                                penalize higher current values while a lower factor will lower the effect of the
                                regularization. A negative value will favour high currents (not preferred).
                                Only relevant for 'least_squares' opt_method.
            mask_dilation_kernel (str): Kernel used to dilate the mask. Allowed shapes are: 'sphere', 'cross', 'line'
                                        'cube'. See :func:`shimmingtoolbox.masking.mask_utils.modify_binary_mask` for
                                        more details.
            mask_dilation_kernel_size (int): Length of a side of the 3d kernel to dilate the mask. Must be odd.
                                             For example, a kernel of size 3 will dilate the mask by 1 pixel.
            is_pmu_time_offset_auto (bool): If True, the PMU time offset will be automatically calculated.

        """
        super().__init__(slices, mask_dilation_kernel, mask_dilation_kernel_size, reg_factor, path_output=path_output)
        self.pmu = pmu
        self.coils_static = coils_static
        self.coils_riro = coils_riro
        self.method = method
        self.bounds = None

        if opt_criteria not in allowed_opt_criteria:
            raise ValueError("Criteria for optimization not supported")

        self.opt_criteria = opt_criteria
        self.nif_fieldmap = nif_fieldmap
        self.nif_target = nif_target
        self.nif_static_mask = nif_static_mask
        self.nif_static_mask.load_mask(nif_target)
        self.nif_riro_mask = nif_riro_mask
        self.nif_riro_mask.load_mask(nif_target)

        # Resample the masks to the fmap coordinate system for each shim group
        (_,
         _,
         self.mask_static_fmcs_per_shim_dil,
         self.mask_riro_fmcs_per_shim_dil) = self.resample_masks_to_target_per_shim(self.nif_fieldmap.extended_nii)
        (self.mask_static_orig_fmcs_per_shim,
         self.mask_riro_orig_fmcs_per_shim,
         _,
         _) = self.resample_masks_to_target_per_shim(self.nif_fieldmap.nii)

        # Resample the whole masks to the fmap coordinate system
        (self.mask_static_fmcs,
         self.mask_riro_fmcs,
         self.mask_static_fmcs_dil,
         self.mask_riro_fmcs_dil) = self.resample_mask_to_target(self.nif_fieldmap.extended_nii)
        (self.mask_static_orig_fmcs,
         self.mask_riro_orig_fmcs,
         self.mask_static_orig_fmcs_dil,
         self.mask_riro_orig_fmcs_dil) = self.resample_mask_to_target(self.nif_fieldmap.nii)

        self.acq_timestamps = None
        self.acq_timestamps_orig = None
        self.acq_pressures_orig = None
        self.acq_pressures = None
        if is_pmu_time_offset_auto:
            time_offset = self.calculate_best_pmu_time_offset()
            self.pmu.adjust_start_time(time_offset)
        self.get_acq_pressures()
        self.optimizer_riro = None

    def calculate_best_pmu_time_offset(self):
        logger.info(f"Calculating best time offset")
        # Probably sweep at all times but centered on the frequency added
        n_slices = self.nif_fieldmap.shape[2]

        previous_time_offset = self.pmu.time_offset
        self.pmu.adjust_start_time(0)
        mean_respiratory_cycle_time = self.pmu.get_mean_trigger_span() / 2
        acq_times = get_acquisition_times(self.nif_fieldmap, when='slice-middle')
        n_samples = 1000
        start_time_mdh, stop_time_mdh = self.pmu.get_start_and_stop_times()
        min_bound_offset = max(-mean_respiratory_cycle_time / 2, start_time_mdh - acq_times.min())
        max_bound_offset = min(mean_respiratory_cycle_time / 2, stop_time_mdh - acq_times.max())
        time_offsets = np.linspace(min_bound_offset, max_bound_offset, n_samples)

        mask_fmap = np.maximum(self.mask_static_orig_fmcs, self.mask_riro_orig_fmcs)
        mask_4d = np.repeat(np.expand_dims(mask_fmap, axis=-1), self.nif_fieldmap.shape[-1], axis=-1)
        fmap_ma = np.ma.array(self.nif_fieldmap.data, mask=mask_4d == False)

        # Find best time offset
        best_r2_total = 0
        best_time_offset = 0
        r2_total_list = []
        for time_offset in time_offsets:
            self.pmu.adjust_start_time(round(time_offset))
            r2_total = 0
            for i_slice in range(n_slices):
                if i_slice in []:
                    continue
                pressures = self.pmu.interp_resp_trace(acq_times) - self.pmu.mean(acq_times.min(), acq_times.max())
                y = fmap_ma.mean(axis=(0, 1))[i_slice].filled()
                y = (y - y.mean())
                reg = LinearRegression().fit(pressures[:, i_slice].reshape(-1, 1), y)
                # Adjusted r2 score
                r2 = reg.score(pressures[:, i_slice].reshape(-1, 1), y)
                # r2_corr = (1 - (1 - r2) * (len(y) - 1) / (len(y) - pressures[:, i_slice].reshape(-1, 1).shape[1] - 1))
                r2_total += r2
            r2_total /= n_slices
            r2_total_list.append(r2_total)
            if best_r2_total < r2_total:
                best_r2_total = r2_total
                best_time_offset = time_offset

        logger.info(f"Best time offset: {round(best_time_offset)}ms")
        logger.info(f"Average r2 score: {best_r2_total} at this time offset")

        if self.path_output is not None:
            fig = Figure(figsize=(8, 10))
            ax1 = fig.add_subplot(311)
            ax1.plot(time_offsets, r2_total_list)
            ax1.set_xlabel("Time offset [ms]")
            ax1.set_ylabel("Average r2")
            ax1.set_title("R2 score for different time offsets")
            ax1.set_ylim([-0.1, 1.1])

            # 750 ms is chosen as the smoothing length
            window_length = round(750 / ((max_bound_offset - min_bound_offset) / n_samples))
            r2_list_smooth = savgol_filter(r2_total_list, window_length, 4, mode='mirror')
            # The distance parameter is the minimum number of samples between adjacent peaks
            # 1000 ms is chosen as the minimum time between peaks
            min_distance = round(500 / ((max_bound_offset - min_bound_offset) / n_samples))
            peak_indices = find_peaks(r2_list_smooth, distance=min_distance, height=0.4)[0]
            for index in peak_indices:
                ax1.vlines(time_offsets[index], -1, 2, colors='k', linestyles='dashed')
                ax1.annotate(f"{round(time_offsets[index])}ms",
                             (time_offsets[index] + 50, r2_total_list[index] - 0.2))

            self.pmu.adjust_start_time(best_time_offset)

            acq_times = get_acquisition_times(self.nif_fieldmap)
            pmu_plot_times = self.pmu.get_times(acq_times.min() - 1000, acq_times.max() + 1000)
            pmu_plot_pressures = (self.pmu.get_resp_trace(acq_times.min() - 1000, acq_times.max() + 1000) - 2048) / 100

            ax2 = fig.add_subplot(312)
            ax2.plot((pmu_plot_times - pmu_plot_times.min()) / 1000, pmu_plot_pressures, label='pmu')
            for i_slice in range(n_slices):
                y = fmap_ma.mean(axis=(0, 1))[i_slice].filled()
                y = (y - y.mean())
                ax2.scatter((acq_times[:, i_slice] - pmu_plot_times.min()) / 1000, y, label=f"slice: {i_slice}")

            ax2.legend()
            ax2.set_xlabel("Time [s]")
            ax2.set_ylabel("Field [Hz]")
            ax2.set_title(f"B0 offset and acquired pressure through time with time offset: {round(best_time_offset)}ms")

            ax3 = fig.add_subplot(313)
            for i_slice in range(n_slices):
                if i_slice in []:
                    continue
                pressures = self.pmu.interp_resp_trace(acq_times) - 2048
                y = fmap_ma.mean(axis=(0, 1))[i_slice].filled()
                y = (y - y.mean())
                reg = LinearRegression().fit(pressures[:, i_slice].reshape(-1, 1), y)
                # Adjusted r2 score
                r2 = reg.score(pressures[:, i_slice].reshape(-1, 1), y)
                r2_corr = (1 - (1 - r2) * (len(y) - 1) / (len(y) - pressures[:, i_slice].reshape(-1, 1).shape[1] - 1))
                ax3.scatter(pressures[:, i_slice], y, label=f"slice: {i_slice}, score: {r2:.2}")
                ax3.plot(pressures[:, i_slice], reg.predict(pressures[:, i_slice].reshape(-1, 1)))

            ax3.set_xlabel("Pressure [-2048,2048]")
            ax3.set_ylabel("Field [Hz]")
            ax3.legend()
            ax3.set_title(f"B0 offset vs pressure with time offset: {round(best_time_offset)}ms")

            fname_figure = os.path.join(self.path_output, 'fig_rt_pmu_offset_scan.png')
            fig.tight_layout()
            fig.savefig(fname_figure, bbox_inches='tight')
            logger.debug(f"Saved figure: {fname_figure}")

        self.pmu.adjust_start_time(previous_time_offset)

        return round(best_time_offset)

    def get_acq_pressures(self):
        """
        Get the acquisition pressures at the times when the field map volumes and slices were acquired.

        Returns:
            numpy.ndarray: Acquisition timestamps in ms (n_volumes x n_slices).
        """
        # Fetch PMU timing
        self.acq_timestamps_orig = get_acquisition_times(self.nif_fieldmap)
        if self.nif_fieldmap.extended:
            # If the field map was extended, we need to add extra slices to the acq_timestamps
            n_slices_to_extend = int((self.nif_fieldmap.extended_shape[2] - self.acq_timestamps_orig.shape[1]) / 2)
            self.acq_timestamps = np.zeros((self.acq_timestamps_orig.shape[0], self.nif_fieldmap.extended_shape[2]))
            for i_slice_to_extend in range(n_slices_to_extend):
                self.acq_timestamps[:, i_slice_to_extend] = self.acq_timestamps_orig[:, 0]
                self.acq_timestamps[:, -i_slice_to_extend - 1] = self.acq_timestamps_orig[:, -1]
            self.acq_timestamps[:, n_slices_to_extend:-n_slices_to_extend] = self.acq_timestamps_orig
        else:
            self.acq_timestamps = self.acq_timestamps_orig

        # TODO: deal with saturation
        # fit PMU and fieldmap values
        self.acq_pressures_orig = self.pmu.interp_resp_trace(self.acq_timestamps_orig)
        self.acq_pressures = self.pmu.interp_resp_trace(self.acq_timestamps)

    def get_real_time_parameters(self):
        """
        Get real time parameters used for shimming

        Returns:
            (tuple) : tuple containing:
                * np.ndarray: 3D array containing the static data for the optimization
                * np.ndarray: 3D array containing the real time data for the optimization
                * float: Mean pressure of the respiratory trace.
                * float: Root mean squared of the pressure trace. This is provided to compare results between scans,
                         multiply the riro coefficients by rms of the pressure to do so.

        """
        fieldmap = self.nif_fieldmap.extended_data

        n_slices = fieldmap.shape[2]
        n_volumes = fieldmap.shape[-1]

        # regularization --> static, riro
        # field(i_vox) = riro(i_vox) * (acq_pressures - mean_p) + static(i_vox)
        mean_p = self.pmu.mean(self.acq_timestamps[0].min(), self.acq_timestamps[-1].max())
        pressure_rms = self.pmu.get_pressure_rms(self.acq_timestamps[0].min(), self.acq_timestamps[-1].max())

        # Mask the voxels not being shimmed for riro
        mask_fmap = np.maximum(self.mask_static_fmcs_dil, self.mask_riro_fmcs_dil)
        masked_fieldmap = np.repeat(mask_fmap[..., np.newaxis], fieldmap.shape[-1], 3) * fieldmap

        static = np.zeros(fieldmap.shape[:-1])
        riro = np.zeros(fieldmap.shape[:-1])

        for i_slice in range(n_slices):
            x = self.acq_pressures[:, i_slice].reshape(-1, 1) - mean_p

            # Safety check for linear regression if the pressure and field map fit well
            y = masked_fieldmap[..., i_slice, :].reshape(-1, n_volumes).T

            reg_riro = LinearRegression().fit(x, y)
            # TODO: There are a lot of 0s in there (it is masked) so the score is biased
            # Calculate adjusted r2 score (Takes into account the number of observations and predictor variables)
            score_riro = 1 - (1 - reg_riro.score(x, y)) * (len(y) - 1) / (len(y) - x.shape[1] - 1)
            logger.debug(
                f"Linear fit of the RIRO masked for slice: {i_slice} fieldmap and pressure"
                f"got a R2 score of: {score_riro}")

            # Warn if lower than a threshold
            # Threshold was set by looking at a small sample of data (This value could be updated based on user
            # feedback)
            threshold_score = 0.7
            if score_riro < threshold_score:
                logger.warning(
                    f"Linear fit of the RIRO masked fieldmap for slice {i_slice} and pressure got a low R2"
                    f"score: {score_riro} (less than {threshold_score}). This indicates a bad fit between the pressure"
                    f"data and the fieldmap values")

            # Fit to the linear model (no mask)
            y = fieldmap[..., i_slice, :].reshape(-1, n_volumes).T
            reg = LinearRegression().fit(x, y)

            # static/riro contains a 3d matrix of static/riro map in the fieldmap space considering the previous equation
            static[..., i_slice] = reg.intercept_.reshape(fieldmap.shape[:-2])
            riro[..., i_slice] = reg.coef_.reshape(
                fieldmap.shape[:-2])  # [unit_shim/unit_pressure], ex: [Hz/unit_pressure]

        # Log the static and riro maps to fit
        if logger.level <= getattr(logging, 'DEBUG') and self.path_output is not None:
            # Save static
            nii_static = nib.Nifti1Image(static, self.nif_fieldmap.extended_affine, header=self.nif_fieldmap.header)
            nib.save(nii_static, os.path.join(self.path_output, 'fig_static_fmap_component.nii.gz'))

            # Save riro
            nii_riro = nib.Nifti1Image(riro, self.nif_fieldmap.extended_affine, header=self.nif_fieldmap.header)
            nib.save(nii_riro, os.path.join(self.path_output, 'fig_riro_fmap_component.nii.gz'))

        return static, riro, mean_p, pressure_rms

    def shim(self):
        """
        Performs realtime shimming using one of the supported optimizers and an external respiratory trace.

        Returns:
            (tuple): tuple containing:
                * np.ndarray: Static coefficients of the coil profiles to shim (len(slices) x channels) e.g. [Hz]
                * np.ndarray: Riro coefficients of the coil profiles to shim (len(slices) x channels)
                              e.g. [Hz/unit_pressure]
                * float: Mean pressure of the respiratory trace.
                * float: Root mean squared of the pressure.
                         This is provided to compare results between scans, multiply the riro coefficients
                         by rms of the pressure to do so.
        """

        affine_fieldmap = self.nif_fieldmap.extended_affine
        static, riro, mean_p, pressure_rms = self.get_real_time_parameters()

        # Create both optimizer object
        self.select_optimizer(static, affine_fieldmap)
        if self.method == 'least_squares':
            self.method = 'least_squares_rt'
        if self.method == 'quad_prog':
            self.method = 'quad_prog_rt'
        if self.method == 'bfgs':
            self.method = 'bfgs_rt'
        self.select_optimizer(riro, affine_fieldmap, self.pmu, mean_p=mean_p)

        # Static shim
        logger.info("Static optimization")
        coef_static = self.optimize(self.mask_static_fmcs_per_shim_dil)

        # RIRO optimization
        # Use the currents to define a list of new coil bounds for the riro optimization
        self.bounds = new_bounds_from_currents_static_to_riro(
            coef_static, self.optimizer.merged_bounds, self.coils_static, self.coils_riro)

        logger.info("Realtime optimization")
        coef_riro = self.optimize_riro(self.mask_riro_fmcs_per_shim_dil)

        # Multiplying by the RMS of the pressure allows to make abstraction of the tightness of the bellow
        # between scans. This allows to compare results between scans.
        # coef_riro_rms = coef_riro * pressure_rms
        # [unit_shim/unit_pressure] * rms_pressure, ex: [Hz/unit_pressure] * rms_pressure

        return coef_static, coef_riro, mean_p, pressure_rms

    def select_optimizer(self, unshimmed, affine, pmu: PmuResp = None, mean_p=None):
        """
        Select and initialize the optimizer

        Args:
            unshimmed (np.ndarray): 3D B0 map
            affine (np.ndarray): 4x4 array containing the affine transformation for the unshimmed array
            pmu (PmuResp): PmuResp object containing the respiratory trace information. Required for method
                           'least_squares_rt'.
            mean_p (float): Mean pressure of the respiratory trace. Required for methods 'XXX_rt'.

        """

        # global supported_optimizers
        if self.method in supported_optimizers:
            if self.method in ['least_squares', 'bfgs']:
                self.optimizer = supported_optimizers[self.method](
                    self.coils_static, unshimmed, affine,
                                                                   self.opt_criteria, reg_factor=self.reg_factor)
            elif self.method == 'quad_prog':
                self.optimizer = supported_optimizers[self.method](self.coils_static, unshimmed, affine,
                                                                   reg_factor=self.reg_factor)

            elif self.method in ['least_squares_rt', 'bfgs_rt']:
                # Make sure pmu is defined
                if pmu is None:
                    raise ValueError(f"pmu parameter is required if using the optimization method: {self.method}")
                if mean_p is None:
                    raise ValueError(f"mean_p parameter is required if using the optimization method: {self.method}")

                # Add pmu to the realtime optimizer(s)
                self.optimizer_riro = supported_optimizers[self.method](self.coils_riro, unshimmed, affine,
                                                                        self.opt_criteria, pmu,
                                                                        mean_p=mean_p,
                                                                        reg_factor=self.reg_factor)
            elif self.method == 'quad_prog_rt':
                # Make sure pmu is defined
                if pmu is None:
                    raise ValueError(f"pmu parameter is required if using the optimization method: {self.method}")

                # Add pmu to the realtime optimizer(s)
                self.optimizer_riro = supported_optimizers[self.method](self.coils_riro, unshimmed, affine, pmu,
                                                                        reg_factor=self.reg_factor)

            else:
                if pmu is None:
                    self.optimizer = supported_optimizers[self.method](self.coils_static, unshimmed, affine)
                else:
                    self.optimizer_riro = supported_optimizers[self.method](self.coils_riro, unshimmed, affine)

        else:
            raise KeyError(f"Method: {self.method} is not part of the supported optimizers")

    def resample_masks_to_target_per_shim(self, nii_fmap):
        """
        Resample the static and riro masks to the target coordinate system for each shim group

        nii_target (nib.Nifti1Image): 4d fieldmap

        Returns:
            (tuple) : tuple containing:
                * np.ndarray: Static mask resampled on the fieldmap
                * np.ndarray: Riro mask resampled on the original fieldmap
                * np.ndarray: Static mask resampled and dilated on the fieldmap
                * np.ndarray: Riro mask resampled and dilated on the original fieldmap
        """
        n_shims = len(self.slices)

        nii_fmap_cs = nib.Nifti1Image(nii_fmap.get_fdata()[..., 0], nii_fmap.affine)

        r = Parallel(-1, backend='loky')(
            delayed(resample_mask)(self.nif_static_mask.nii, nii_fmap_cs, self.slices[i],
                                   self.mask_dilation_kernel, self.mask_dilation_kernel_size,
                                   self.path_output, return_non_dil_mask=True)
            for i in range(n_shims))
        static_mask, static_mask_dil = zip(*r)
        r = Parallel(-1, backend='loky')(
            delayed(resample_mask)(self.nif_riro_mask.nii, nii_fmap_cs, self.slices[i],
                                   self.mask_dilation_kernel,
                                   self.mask_dilation_kernel_size, self.path_output, return_non_dil_mask=True)
            for i in range(n_shims))
        riro_mask, riro_mask_dil = zip(*r)

        static_mask_fmap_cs_per_shim = np.array(
            [static_mask[it].get_fdata() for it in range(n_shims)]).transpose(1, 2, 3, 0)
        static_mask_fmap_cs_per_shim_dil = np.array(
            [static_mask_dil[it].get_fdata() for it in range(n_shims)]).transpose(1, 2, 3, 0)
        riro_mask_fmap_cs_per_shim = np.array(
            [riro_mask[it].get_fdata() for it in range(n_shims)]).transpose(1, 2, 3, 0)
        riro_mask_fmap_cs_per_shim_dil = np.array(
            [riro_mask_dil[it].get_fdata() for it in range(n_shims)]).transpose(1, 2, 3, 0)

        return (static_mask_fmap_cs_per_shim,
                riro_mask_fmap_cs_per_shim,
                static_mask_fmap_cs_per_shim_dil,
                riro_mask_fmap_cs_per_shim_dil)

    def resample_mask_to_target(self, nii_target):
        """
        Resample the static and riro masks to the target coordinate system

        Args:
            nii_target (nib.Nifti1Image): 4d fieldmap

        Returns:
            (tuple) : tuple containing:
                * np.ndarray: Static mask resampled on the fieldmap
                * np.ndarray: Riro mask resampled on the original fieldmap
                * np.ndarray: Static mask resampled and dilated on the fieldmap
                * np.ndarray: Riro mask resampled and dilated on the original fieldmap
        """
        nii_3dfmap = nib.Nifti1Image(nii_target.get_fdata()[..., 0], nii_target.affine,
                                     header=nii_target.header)
        fmap_mask_static, fmap_mask_static_dil = resample_mask(self.nif_static_mask.nii, nii_3dfmap,
                                                               tuple(range(self.nif_target.shape[2])),
                                                               dilation_kernel=self.mask_dilation_kernel,
                                                               dilation_size=self.mask_dilation_kernel_size,
                                                               return_non_dil_mask=True)
        fmap_mask_riro, fmap_mask_riro_dil = resample_mask(self.nif_riro_mask.nii, nii_3dfmap,
                                                           tuple(range(self.nif_target.shape[2])),
                                                           dilation_kernel=self.mask_dilation_kernel,
                                                           dilation_size=self.mask_dilation_kernel_size,
                                                           return_non_dil_mask=True)

        return (fmap_mask_static.get_fdata(),
                fmap_mask_riro.get_fdata(),
                fmap_mask_static_dil.get_fdata(),
                fmap_mask_riro_dil.get_fdata())

    def optimize_riro(self, mask_target):
        """
        Args:
            mask_target (np.ndarray): target mask on which the optimization will be made
        Returns:
            Riro coefficients of the coil profiles to shim (len(slices) x channels) [Hz/unit_pressure]
        """
        # It's faster to use local arguments for the optimization
        n_shims = len(self.slices)
        optimizer = self.optimizer_riro
        shimwise_bounds = self.bounds
        coefs_riro = []
        for i in range(n_shims):
            # Change bounds
            if shimwise_bounds is not None:
                optimizer.set_merged_bounds(shimwise_bounds[i])
            # Return 0s if there is no optimization to perform
            if np.all(mask_target[..., i] == 0):
                coefs_riro.append(np.zeros(optimizer.merged_coils.shape[-1]))
            # Optimize
            else:
                coefs_riro.append(optimizer.optimize(mask_target[..., i]))

        return np.array(coefs_riro)

    def eval(self, coef_static, coef_riro, mean_p, pressure_rms):
        """
        Evaluate the real time shimming by plotting and saving results

        Args:
            coef_static (np.ndarray): coefficients got during the static optimization
            coef_riro (np.ndarray): coefficients got during the real time optimization
            mean_p (float): mean of the acquisitions pressures
            pressure_rms (float): rms of the acquisitions pressures
        """
        logger.debug("Calculating the sum of the shimmed vs unshimmed in the static ROI.")
        # Calculate theoretical shimmed map
        # shim
        unshimmed = self.nif_fieldmap.data
        shape = unshimmed.shape + (len(self.slices),)
        shimmed_static_riro = np.zeros(shape)
        shimmed_static = np.zeros(shape)
        shimmed_riro = np.zeros(shape)
        masked_shim_static_riro = np.zeros(shape)
        masked_unshimmed = np.zeros(shape)
        shim_trace_static_riro = []
        shim_trace_static = []
        shim_trace_riro = []
        unshimmed_trace = []

        # Combine static and riro masks
        mask_fmcs_per_shim = np.maximum(self.mask_static_orig_fmcs_per_shim, self.mask_riro_orig_fmcs_per_shim)
        mask_fmcs = np.maximum(self.mask_static_orig_fmcs, self.mask_riro_orig_fmcs)

        if self.nif_fieldmap.extended:
            # Remove extended slices if the field map was smaller than the kernel size
            n_channels = self.optimizer.merged_coils.shape[-1]
            # static coil
            merged_coils = self.optimizer.merged_coils[self.nif_fieldmap.location[..., 0], :]
            merged_coils = merged_coils.reshape(unshimmed.shape[:-1] + (n_channels,))
            # riro coil
            merged_coils_riro = self.optimizer_riro.merged_coils[self.nif_fieldmap.location[..., 0], :]
            merged_coils_riro = merged_coils_riro.reshape(unshimmed.shape[:-1] + (n_channels,))
        else:
            merged_coils = self.optimizer.merged_coils
            merged_coils_riro = self.optimizer_riro.merged_coils

        for i_shim in range(len(self.slices)):
            # Calculate static correction
            correction_static = merged_coils @ coef_static[i_shim]

            # Calculate the riro coil profiles
            riro_profile = merged_coils_riro @ coef_riro[i_shim]

            for i_t in range(self.nif_fieldmap.extended_shape[3]):
                # Apply the static and riro correction
                correction_riro = riro_profile * (self.acq_pressures_orig[i_t] - mean_p)
                shimmed_static[..., i_t, i_shim] = unshimmed[..., i_t] + correction_static
                shimmed_static_riro[..., i_t, i_shim] = shimmed_static[..., i_t, i_shim] + correction_riro
                shimmed_riro[..., i_t, i_shim] = unshimmed[..., i_t] + correction_riro

                # Calculate masked shim
                masked_shim_static_riro[..., i_t, i_shim] = (mask_fmcs_per_shim[..., i_shim] * shimmed_static_riro[..., i_t, i_shim])
                masked_unshimmed[..., i_t, i_shim] = mask_fmcs_per_shim[..., i_shim] * unshimmed[..., i_t]

                # Calculate weighted RMSE
                # TODO: Calculate the sum of mask_fmap_cs[..., i_shim] and divide by that (If the roi is bigger due to
                #  interpolation, it should not count more). Possibly use soft mask?
                rmse_shimmed_static = calculate_metric_within_mask(shimmed_static[..., i_t, i_shim],
                                                                   mask_fmcs_per_shim[..., i_shim],
                                                                   metric='rmse')
                rmse_shimmed_static_riro = calculate_metric_within_mask(shimmed_static_riro[..., i_t, i_shim],
                                                                        mask_fmcs_per_shim[..., i_shim],
                                                                        metric='rmse')
                rmse_shimmed_riro = calculate_metric_within_mask(shimmed_riro[..., i_t, i_shim],
                                                                 mask_fmcs_per_shim[..., i_shim],
                                                                 metric='rmse')
                rmse_unshimmed = calculate_metric_within_mask(unshimmed[..., i_t],
                                                              mask_fmcs_per_shim[..., i_shim],
                                                              metric='rmse')

                if rmse_shimmed_static_riro > rmse_unshimmed:
                    logger.warning("Verify the shim parameters. Some give worse results than no shim.\n"
                                   f"i_shim: {i_shim}, i_t: {i_t}")

                riro_current_txt = ""
                for i_fmap_slice in range(unshimmed.shape[2]):
                    riro_current_txt += f"Fmap slice {i_fmap_slice}: {coef_riro[i_shim] * (self.acq_pressures_orig[i_t][i_fmap_slice] - mean_p)}\n"
                logger.debug(f"\nRMSE: i_shim: {i_shim}, t: {i_t}"
                             f"\nunshimmed: {rmse_unshimmed}, shimmed static: {rmse_shimmed_static}, "
                             f"shimmed static+riro: {rmse_shimmed_static_riro}\n"
                             f"Static currents:\n{coef_static[i_shim]}\n"
                             f"Riro currents:\n" + riro_current_txt)

                # Create a 1D list of the sum of the shimmed and unshimmed maps
                shim_trace_static.append(rmse_shimmed_static)
                shim_trace_static_riro.append(rmse_shimmed_static_riro)
                shim_trace_riro.append(rmse_shimmed_riro)
                unshimmed_trace.append(rmse_unshimmed)

        # reshape to slice x timepoint
        nt = unshimmed.shape[3]
        n_shim = len(self.slices)
        shim_trace_static = np.array(shim_trace_static).reshape(n_shim, nt)
        shim_trace_static_riro = np.array(shim_trace_static_riro).reshape(n_shim, nt)
        shim_trace_riro = np.array(shim_trace_riro).reshape(n_shim, nt)
        unshimmed_trace = np.array(unshimmed_trace).reshape(n_shim, nt)

        if self.path_output is not None:
            # Plot before vs after shimming averaged on time
            shimmed_mask_avg = np.zeros(mask_fmcs.shape)
            np.divide(np.sum(np.mean(masked_shim_static_riro, axis=3), axis=3), np.sum(mask_fmcs_per_shim, axis=3),
                      where=mask_fmcs.astype(bool), out=shimmed_mask_avg)
            plot_full_mask(np.mean(unshimmed, axis=3), shimmed_mask_avg, mask_fmcs, self.path_output)

            # Plot STD over time before and after shimming
            self.plot_full_time_std(unshimmed, masked_shim_static_riro, mask_fmcs_per_shim, mask_fmcs)

        if logger.level <= getattr(logging, 'DEBUG') and self.path_output is not None:
            # plot results
            self.plot_currents(coef_static, riro=coef_riro * pressure_rms)
            self.plot_shimmed_trace(unshimmed_trace, shim_trace_static, shim_trace_riro, shim_trace_static_riro)
            self.plot_pressure_and_unshimmed_field(unshimmed_trace)
            self.plot_pressure_vs_field(masked_unshimmed, mask_fmcs_per_shim)
            self.print_rt_metrics(unshimmed, shimmed_static, shimmed_static_riro, shimmed_riro, mask_fmcs_per_shim)
            # Save shimmed result
            nii_shimmed_static_riro = nib.Nifti1Image(shimmed_static_riro, self.nif_fieldmap.extended_affine,
                                                      header=self.nif_fieldmap.header)
            nib.save(nii_shimmed_static_riro, os.path.join(self.path_output,
                                                           'shimmed_static_riro_4thdim_it_5thdim_ishim.nii.gz'))

            # Save coils
            nii_merged_coils = nib.Nifti1Image(self.optimizer_riro.merged_coils, self.nif_fieldmap.extended_affine,
                                               header=self.nif_fieldmap.header)
            nib.save(nii_merged_coils, os.path.join(self.path_output, "merged_coils.nii.gz"))

    def plot_currents(self, static, riro=None):
        """
        Plot evolution of currents through shim groups

        Args:
            static (np.ndarray): Array with the static currents
            riro (np.ndarray): Array with the riro currents
        """

        # Cannot see the evolution of the currents through shims if there is only one
        if len(self.slices) == 1:
            return

        fig = Figure(figsize=(10, 10))
        ax = fig.add_subplot(111)

        n_channels = static.shape[1]
        for i_channel in range(n_channels):
            ax.plot(static[:, i_channel], label=f"Static channel {i_channel} currents through shim groups")

        if riro is not None:
            n_channels = riro.shape[1]
            for i_channel in range(n_channels):
                ax.plot(riro[:, i_channel], label=f"Riro channel {i_channel} currents through shim groups")

        ax.set_xlabel('Shim group')
        ax.set_ylabel('Coefficients')
        ax.legend()
        ax.set_title("Currents through shims")
        fname_figure = os.path.join(self.path_output, 'fig_currents.png')
        fig.savefig(fname_figure)
        logger.debug(f"Saved figure: {fname_figure}")

    def plot_pressure_vs_field(self, unshimmed, mask_fm):
        """ One graph per i_shim
        In each graph, one scatter and one line for each fmap slice in the ROI
        Each line should have pearson correlation coefficient
        """
        # x, y, z, t, i_shim

        n_t = unshimmed.shape[3]
        n_shims = len(self.slices)
        n_slices_fm = unshimmed.shape[2]

        # Binarize mask
        mask_fm = (mask_fm != 0).astype(int)

        # Remove
        plots = []
        for i_shim in range(n_shims):
            if np.any(mask_fm[..., i_shim] != 0):
                plots.append(i_shim)

        path_pressure_and_unshimmed_field = os.path.join(self.path_output, 'fig_noshim_vs_pressure_regression')
        create_output_dir(path_pressure_and_unshimmed_field)

        for i_plot, i_shim in enumerate(plots):
            fm_slices = []
            for i_slice_fm in range(n_slices_fm):
                if np.any(mask_fm[..., i_slice_fm, i_shim] != 0):
                    fm_slices.append(i_slice_fm)

            fig = Figure(figsize=(8, 4))
            ax = fig.add_subplot(111)
            y = np.zeros((n_t, len(fm_slices)))
            # pressure
            for i, i_slice_fm in enumerate(fm_slices):
                x = self.acq_pressures[:, i_slice_fm]

                for i_t in range(n_t):
                    y[i_t, i] = calculate_metric_within_mask(unshimmed[..., i_slice_fm, i_t, i_shim],
                                                             mask_fm[..., i_slice_fm, i_shim],
                                                             metric='rmse')

                reg = LinearRegression().fit(x.reshape(-1, 1), y[:, i])
                # Adjusted r2 score
                score = (1 - (1 - reg.score(x.reshape(-1, 1), y[:, i])) *
                         (len(y[:, i]) - 1) / (len(y[:, i]) - x.reshape(-1, 1).shape[1] - 1))

                ax.scatter(x, y[:, i], label=f"Fm slice: {i_slice_fm}, r2: {score:.2f}")
                ax.plot(x, reg.predict(x.reshape(-1, 1)))

            # If there is only 1 fm slice, it's the same as all the slices
            if len(fm_slices) != 1:
                x = self.acq_pressures[:, fm_slices]
                reg = LinearRegression().fit(x.reshape(-1, 1), y.reshape(-1))
                # Adjusted r2 score
                score = (1 - (1 - reg.score(x.reshape(-1, 1), y.reshape(-1))) *
                         (len(y.reshape(-1)) - 1) / (len(y.reshape(-1)) - x.reshape(-1, 1).shape[1] - 1))
                ax.plot(x.reshape(-1), reg.predict(x.reshape(-1, 1)),
                        label=f"All slices: {i_slice_fm}, r2: {score:.2f}")

            ax.legend()
            ax.set_xlabel('Pressure (A.U.)')
            ax.set_ylabel('RMSE (Hz)')
            ax.set_title(f"Pressure vs Field for target slice(s): {self.slices[i_shim]}")
            fname_figure = os.path.join(path_pressure_and_unshimmed_field,
                                        f'fig_noshim_vs_pressure_regression_shimgroup_{i_shim:03}.png')
            fig.savefig(fname_figure, bbox_inches='tight')

    def plot_pressure_and_unshimmed_field(self, unshimmed_trace):
        """
        Plot respiratory trace, acquisition time pressure points and the B0 field RMSE

        Args:
            unshimmed_trace (np.ndarray): field in the ROI for each shim volume
        """
        # Get the pmu data values in the range of the acquisition
        pmu_timestamps = self.pmu.get_times(self.acq_timestamps[0].min() - 1000, self.acq_timestamps[-1].max() + 1000)
        pmu_pressures = self.pmu.get_resp_trace(self.acq_timestamps[0].min() - 1000,
                                                self.acq_timestamps[-1].max() + 1000)

        # Select slices shimmed
        curated_unshimmed_trace = unshimmed_trace[self.index_shimmed]

        # Get the b0 field in the same units as the pressure reading
        n_plots = len(self.index_shimmed)

        max_diff_field_list = max(curated_unshimmed_trace, key=lambda x: abs(x.max() - x.min()))
        min_field = max_diff_field_list.min()
        max_field = max_diff_field_list.max()
        max_diff_field = max_field - min_field

        diff_pressure = pmu_pressures.max() - pmu_pressures.min()
        scaling = max_diff_field / diff_pressure
        avg_pressure = np.mean(pmu_pressures)

        # Scale
        curated_unshimmed_trace_scaled = np.array([(x - np.mean(x)) / scaling + avg_pressure
                                                   for x in curated_unshimmed_trace])

        # Find y limits
        perc = (self.pmu.max - self.pmu.min) / 20
        ylim = (min(curated_unshimmed_trace_scaled.min(), self.pmu.min - perc),
                max(curated_unshimmed_trace_scaled.max(), self.pmu.max + perc))

        # Plot
        path_pressure_and_unshimmed_field = os.path.join(self.path_output, 'fig_noshim_vs_pressure')
        create_output_dir(path_pressure_and_unshimmed_field)

        for i_plot in range(n_plots):
            fig = Figure(figsize=(8, 4))
            ax = fig.add_subplot(111)
            ax.plot((pmu_timestamps - pmu_timestamps[0]) / 1000, pmu_pressures,
                    label='Pressure Trace')
            ax.plot((self.acq_timestamps_orig - pmu_timestamps[0]).mean(axis=1) / 1000,
                    curated_unshimmed_trace_scaled[i_plot],
                    label='Unshimmed RMSE over the ROI')
            ax.scatter((np.mean(self.acq_timestamps_orig, axis=1) - pmu_timestamps[0]) / 1000,
                       np.mean(self.acq_pressures_orig, axis=1),
                       color='red',
                       label='Field map timepoints')
            ax.legend()
            ax.set_ylim(ylim)
            ax.set_yticks([pmu_pressures.min(), pmu_pressures.max()],
                          [min_field.astype(int), max_field.astype(int)])
            ax.set_xlabel('Time (s)')
            ax.set_ylabel('RMSE (Hz)')
            ax.set_title(f"Slices: {self.slices[self.index_shimmed[i_plot]]}")

            # Save figure
            fname_figure = os.path.join(path_pressure_and_unshimmed_field,
                                        f'fig_noshim_vs_pressure_shimgroup_{self.index_shimmed[i_plot]:03}.png')
            fig.savefig(fname_figure, bbox_inches='tight')

        logger.debug(f"Saved figures: {path_pressure_and_unshimmed_field}")

    def plot_shimmed_trace(self, unshimmed_trace, shim_trace_static, shim_trace_riro, shim_trace_static_riro):
        """
        Plot shimmed and unshimmed rmse over the roi for each shim

        Args:
            unshimmed_trace (np.ndarray): array with the trace of the nii_fieldmap data
            shim_trace_static (np.ndarray): array with the trace of the nii_fieldmap data after the static shimming
            shim_trace_riro (np.ndarray): array with the trace of the nii_fieldmap data after the riro shimming
            shim_trace_static_riro (np.ndarray): array with the trace of the nii_fieldmap data after both shimming
        """

        min_value = min(
            shim_trace_static_riro[self.index_shimmed, :].min(),
            shim_trace_static[self.index_shimmed, :].min(),
            shim_trace_riro[self.index_shimmed, :].min(),
            unshimmed_trace[self.index_shimmed, :].min()
        )
        max_value = max(
            shim_trace_static_riro[self.index_shimmed, :].max(),
            shim_trace_static[self.index_shimmed, :].max(),
            shim_trace_riro[self.index_shimmed, :].max(),
            unshimmed_trace[self.index_shimmed, :].max()
        )

        path_shimmed_trace = os.path.join(self.path_output, 'fig_trace_shimmed_vs_unshimmed')
        create_output_dir(path_shimmed_trace)

        # Calc ysize
        for i, i_shim in enumerate(self.index_shimmed):
            fig = Figure(figsize=(8, 4))
            ax = fig.add_subplot(1, 1, 1)
            ax.plot(shim_trace_static_riro[i_shim, :], label='shimmed static + riro')
            ax.plot(shim_trace_static[i_shim, :], label='shimmed static')
            ax.plot(shim_trace_riro[i_shim, :], label='shimmed_riro')
            ax.plot(unshimmed_trace[i_shim, :], label='unshimmed')
            ax.set_xlabel('Timepoints')
            ax.set_ylabel('RMSE over the ROI (Hz)')
            ax.legend()
            ax.set_ylim([min_value, max_value])
            ax.set_title(f"Unshimmed vs shimmed values: shim {self.slices[i_shim]}")
            fname_figure = os.path.join(path_shimmed_trace, f'fig_trace_shimmed_vs_unshimmed_shimgroup_{i_shim:03}.png')
            fig.savefig(fname_figure, bbox_inches='tight')
        logger.debug(f"Saved figures: {path_shimmed_trace}")

    def print_rt_metrics(self, unshimmed, shimmed_static, shimmed_static_riro, shimmed_riro, mask):
        """
        Print to the console metrics about the realtime and static shim. These metrics isolate temporal and static
        components

        Temporal: Compute the STD across time pixelwise, and then compute the mean across pixels.
        Static: Compute the MEAN across time pixelwise, and then compute the STD across pixels.

        Args:
            unshimmed (np.ndarray): Fieldmap not shimmed
            shimmed_static (np.ndarray): Data of the nii_fieldmap after the static shimming
            shimmed_static_riro (np.ndarray): Data of the nii_fieldmap after static and riro shimming
            shimmed_riro (np.ndarray): Data of the nii_fieldmap after the riro shimming
            mask (np.ndarray): Mask where the shimming was done
        """

        unshimmed_repeat = np.repeat(unshimmed[..., np.newaxis], mask.shape[-1], axis=-1)
        mask_repeats = np.repeat(mask[:, :, :, np.newaxis, :], unshimmed.shape[3], axis=3)
        ma_unshimmed = np.ma.array(unshimmed_repeat, mask=mask_repeats==0)
        ma_shim_static = np.ma.array(shimmed_static, mask=mask_repeats==0)
        ma_shim_static_riro = np.ma.array(shimmed_static_riro, mask=mask_repeats==0)
        ma_shim_riro = np.ma.array(shimmed_riro, mask=mask_repeats==0)

        # Temporal
        temp_shim_static = np.ma.mean(np.ma.std(ma_shim_static, 3))
        temp_shim_static_riro = np.ma.mean(np.ma.std(ma_shim_static_riro, 3))
        temp_shim_riro = np.ma.mean(np.ma.std(ma_shim_riro, 3))
        temp_unshimmed = np.ma.mean(np.ma.std(ma_unshimmed, 3))

        # Static
        static_shim_static = np.ma.std(np.ma.mean(ma_shim_static, 3))
        static_shim_static_riro = np.ma.std(np.ma.mean(ma_shim_static_riro, 3))
        static_shim_riro = np.ma.std(np.ma.mean(ma_shim_riro, 3))
        static_unshimmed = np.ma.std(np.ma.mean(ma_unshimmed, 3))
        logger.debug(f"\nTemporal: Compute the STD across time pixelwise, and then compute the mean across pixels."
                     f"\ntemp_shim_static: {temp_shim_static}"
                     f"\ntemp_shim_static_riro: {temp_shim_static_riro}"
                     f"\ntemp_shim_riro: {temp_shim_riro}"
                     f"\ntemp_unshimmed: {temp_unshimmed}"
                     f"\nStatic: Compute the MEAN across time pixelwise, and then compute the STD across pixels."
                     f"\nstatic_shim_static: {static_shim_static}"
                     f"\nstatic_shim_static_riro: {static_shim_static_riro}"
                     f"\nstatic_shim_riro: {static_shim_riro}"
                     f"\nstatic_unshimmed: {static_unshimmed}")

    def plot_full_time_std(self, unshimmed, masked_shim_static_riro, mask_fmap_cs, mask):
        """
        Plot and save the std heatmap over time

        Args:
            unshimmed (np.ndarray): Original fieldmap not shimmed shaped (x, y, z, time)
            masked_shim_static_riro(np.ndarray): Masked shimmed fieldmap shaped (x, y, z, time, slices)
            mask_fmap_cs (np.ndarray): Field map mask indicating where delta B0 is not 0 in each slice -- shaped (x, y, z, slices)
            mask (np.ndarray): Mask in the fieldmap space shaped (x, y, z)
        """
        # Transform shimmed field map to shape (x, y, z, time)
        sum_mask_fmap_cs = np.sum(mask_fmap_cs, axis=3)
        mask_extended = np.repeat(mask[..., np.newaxis], masked_shim_static_riro.shape[-2], axis=-1)

        # Transpose is used to cater to numpy division order
        # (3, 2, 4) / (3, 2) Does not work
        # (4, 2, 3) / (2, 3) Does work
        # * Using out parameter in np.divide() prevents inconsistent results
        shimmed_masked = np.zeros(mask_extended.shape)
        np.divide(np.sum(masked_shim_static_riro, axis=-1).T, sum_mask_fmap_cs.T, where=mask.T.astype(bool),
                  out=shimmed_masked.T)

        std_shimmed_masked = np.std(shimmed_masked, axis=-1, dtype=np.float64)
        std_unshimmed = np.std(unshimmed, axis=-1, dtype=np.float64)

        # Plot
        nan_unshimmed_masked = np.ma.array(std_unshimmed, mask=(mask==0), fill_value=np.nan)
        nan_shimmed_masked = np.ma.array(std_shimmed_masked, mask=(mask==0), fill_value=np.nan)

        mt_unshimmed = montage(np.mean(unshimmed, axis=-1))
        mt_unshimmed_masked = montage(nan_unshimmed_masked.filled())
        mt_shimmed_masked = montage(nan_shimmed_masked.filled())

        # Compute weighted mean
        metric_unshimmed_mean = calculate_metric_within_mask(std_unshimmed, mask, metric='mean')
        metric_shimmed_mean = calculate_metric_within_mask(std_shimmed_masked, mask, metric='mean')

        # Remove the outliers to calculate the colorbar limits
        # Necessary because some STD are much higher and are not visible on the heatmap, they are still considered in
        # the metric
        shim_limit = np.nanpercentile(mt_shimmed_masked[mt_shimmed_masked != 0], 90)
        unshim_limit = np.nanpercentile(mt_unshimmed_masked[mt_unshimmed_masked != 0], 90)

        min_value = min(np.nanmin(mt_unshimmed_masked), np.nanmin(mt_shimmed_masked))
        max_value = max(np.nanmax(mt_unshimmed_masked[mt_unshimmed_masked < unshim_limit]),
                        np.nanmax(mt_shimmed_masked[mt_shimmed_masked < shim_limit]))

        fig = Figure(figsize=(9, 6))
        fig.suptitle("Fieldmaps\nFieldmap Coordinate System\n\u0394B\u2080 STD over time ")

        ax = fig.add_subplot(1, 2, 1)
        ax.imshow(mt_unshimmed, cmap='gray')
        mt_unshimmed_masked[mt_unshimmed_masked == 0] = np.nan
        im = ax.imshow(mt_unshimmed_masked, vmin=min_value, vmax=max_value, cmap='jet')
        ax.set_title(f"Before shimming\nmean: {metric_unshimmed_mean:.3}")
        ax.get_xaxis().set_visible(False)
        ax.get_yaxis().set_visible(False)
        divider = make_axes_locatable(ax)
        cax = divider.append_axes('right', size='5%', pad=0.05)
        fig.colorbar(im, cax=cax)

        ax = fig.add_subplot(1, 2, 2)
        ax.imshow(mt_unshimmed, cmap='gray')
        mt_shimmed_masked[mt_shimmed_masked == 0] = np.nan
        im = ax.imshow(mt_shimmed_masked, vmin=min_value, vmax=max_value, cmap='jet')
        ax.set_title(f"After shimming\nmean: {metric_shimmed_mean:.3}")
        ax.get_xaxis().set_visible(False)
        ax.get_yaxis().set_visible(False)
        divider = make_axes_locatable(ax)
        cax = divider.append_axes('right', size='5%', pad=0.05)
        fig.colorbar(im, cax=cax)

        # Lower suptitle
        fig.subplots_adjust(top=0.85)

        # Save
        fname_figure = os.path.join(self.path_output, 'fig_shimmed_vs_unshimmed_real-time_variation.png')
        fig.savefig(fname_figure, bbox_inches='tight')


def plot_full_mask(unshimmed, shimmed_masked, mask, path_output):
    """
    Plot and save the static full mask

    Args:
        unshimmed (np.ndarray): Original fieldmap not shimmed
        shimmed_masked(np.ndarray): Masked shimmed fieldmap
        mask (np.ndarray): Mask in the fieldmap space
        path_output (str): Path to the output folder
    """
<<<<<<< HEAD
=======

>>>>>>> d2d8954a
    # Plot
    nan_unshimmed_masked = np.ma.array(unshimmed, mask=(mask==0), fill_value=np.nan)
    nan_shimmed_masked = np.ma.array(shimmed_masked, mask=(mask==0), fill_value=np.nan)

    mt_unshimmed = montage(unshimmed)
    mt_unshimmed_masked = montage(nan_unshimmed_masked.filled())
    mt_shimmed_masked = montage(nan_shimmed_masked.filled())

    metric_unshimmed_std = calculate_metric_within_mask(unshimmed, mask, metric='std')
    metric_shimmed_std = calculate_metric_within_mask(shimmed_masked, mask, metric='std')
    metric_unshimmed_mean = calculate_metric_within_mask(unshimmed, mask, metric='mean')
    metric_shimmed_mean = calculate_metric_within_mask(shimmed_masked, mask, metric='mean')
    metric_unshimmed_mae = calculate_metric_within_mask(unshimmed, mask, metric='mae')
    metric_shimmed_mae = calculate_metric_within_mask(shimmed_masked, mask, metric='mae')
    metric_unshimmed_rmse = calculate_metric_within_mask(unshimmed, mask, metric='rmse')
    metric_shimmed_rmse = calculate_metric_within_mask(shimmed_masked, mask, metric='rmse')

    min_value = -100
    max_value = 100

    # Create figure
    fig = Figure(figsize=(15, 9))
    fig.suptitle("Fieldmaps\nFieldmap Coordinate System")

    # LEFT PANEL – Before shimming
    ax = fig.add_subplot(1, 2, 1)
    ax.imshow(mt_unshimmed, cmap='gray')
    im = ax.imshow(mt_unshimmed_masked, vmin=min_value, vmax=max_value, cmap='bwr')
    ax.set_title(f"Before shimming\nstd: {metric_unshimmed_std:.1f}, mean: {metric_unshimmed_mean:.1f}\n"
                 f"mae: {metric_unshimmed_mae:.1f}, rmse: {metric_unshimmed_rmse:.1f}")
    ax.get_xaxis().set_visible(False)
    ax.get_yaxis().set_visible(False)
    divider = make_axes_locatable(ax)
    cax = divider.append_axes('right', size='5%', pad=0.05)
    fig.colorbar(im, cax=cax)

    # RIGHT PANEL – After shimming
    ax = fig.add_subplot(1, 2, 2)
    ax.imshow(mt_unshimmed, cmap='gray')
    im = ax.imshow(mt_shimmed_masked, vmin=min_value, vmax=max_value, cmap='bwr')
    ax.set_title(f"After shimming\nstd: {metric_shimmed_std:.1f}, mean: {metric_shimmed_mean:.1f}\n"
                 f"mae: {metric_shimmed_mae:.1f}, rmse: {metric_shimmed_rmse:.1f}")
    ax.get_xaxis().set_visible(False)
    ax.get_yaxis().set_visible(False)
    divider = make_axes_locatable(ax)
    cax = divider.append_axes('right', size='5%', pad=0.05)
    fig.colorbar(im, cax=cax)

    # Save
    fname_figure = os.path.join(path_output, 'fig_shimmed_vs_unshimmed.png')
    fig.savefig(fname_figure, bbox_inches='tight')


def new_bounds_from_currents(currents: dict, old_bounds: dict):
    """
    Uses the currents to determine the appropriate bounds for the next optimization. It assumes that
    "old_coef + next_bound < old_bound".

    Args:
        currents (dict): Dictionary with n_shims as keys each with a list of n_channels values.
        old_bounds (dict): Dictionary with orders as keys containing (min, max) containing the merged bounds of the previous
                           optimization.
    Returns:
        dict: Modified bounds (same shape as old_bounds)
    """
    new_bounds = {}
    for key in old_bounds:
        new_bounds[key] = []
        for i, bound in enumerate(old_bounds[key]):
            if bound == [None, None]:
                new_bounds[key].append(bound)
            elif bound[0] is None:
                new_bounds[key].append([None, bound[1] - currents[key][i]])
            elif bound[1] is None:
                new_bounds[key].append([bound[0] - currents[key][i], None])
            else:
                new_bounds[key].append([bound[0] - currents[key][i], bound[1] - currents[key][i]])
    return new_bounds


def new_bounds_from_currents_static_to_riro(currents, old_bounds, coils_static=[], coils_riro=[]):
    """
    Uses the currents to determine the appropriate bounds for the next optimization. It assumes that
    "old_coef + next_bound < old_bound".

    Args:
        currents (np.ndarray): 2D array (n_shims x n_channels). Direct output from :func:`_optimize`.
        old_bounds (list): 1d list (n_channels) of tuples (min, max) containing the merged bounds of the previous
                           optimization.
    Returns:
        list: 2d list (n_shim_groups x n_channels) of bounds (min, max) corresponding to each shim group and channel.
    """

    currents_riro = np.empty((currents.shape[0], 0))
    old_bounds_riro = []
    static_coil_names = [c.name for c in coils_static]

    index = 0
    coil_indexes = {}
    for coil in coils_static:
        if type(coil) == Coil:
            coil_indexes[coil.name] = [index, index + len(coil.coef_channel_minmax['coil'])]
            index += len(coil.coef_channel_minmax['coil'])
        else:
            coil_indexes[coil.name] = {}
            for key in coil.coef_channel_minmax:
                coil_indexes[coil.name][key] = [index, index + len(coil.coef_channel_minmax[key])]
                index += len(coil.coef_channel_minmax[key])

    for i, coil in enumerate(coils_riro):
        if coil.name in static_coil_names:
            if type(coil) == Coil:
                currents_riro = np.append(currents_riro,
                                          currents[:, coil_indexes[coil.name][0]:coil_indexes[coil.name][1]],
                                          axis=1)
                old_bounds_riro.extend(old_bounds[coil_indexes[coil.name][0]:coil_indexes[coil.name][1]])
            else:
                for order in coil.coef_channel_minmax:
                    if order in coils_static[static_coil_names.index(coil.name)].coef_channel_minmax.keys():
                        currents_riro = np.append(
                            currents_riro,
                            currents[:,
                                                  coil_indexes[coil.name][order][0]: coil_indexes[coil.name][order][1]],
                            axis=1)
                        old_bounds_riro.extend(
                            old_bounds[coil_indexes[coil.name][order]
                                               [0]:coil_indexes[coil.name][order][1]])
                    else:
                        currents_riro = np.append(currents_riro,
                                                  np.zeros((currents.shape[0], len(coil.coef_channel_minmax[order]))),
                                                  axis=1)
                        old_bounds_riro.extend(coil.coef_channel_minmax[order])

        else:
            if type(coil) == Coil:
                currents_riro = np.append(currents_riro,
                                          np.zeros((currents.shape[0], len(coil.coef_channel_minmax['coil']))),
                                          axis=1)
                old_bounds_riro.extend(coil.coef_channel_minmax['coil'])

            else:
                for order in coil.coef_channel_minmax:
                    currents_riro = np.append(currents_riro,
                                              np.zeros((currents.shape[0], len(coil.coef_channel_minmax[order]))),
                                              axis=1)
                    old_bounds_riro.extend(coil.coef_channel_minmax[order])

    new_bounds = []
    for i_shim in range(currents_riro.shape[0]):
        shim_bound = []
        for i_channel in range(len(old_bounds_riro)):
            a_bound = old_bounds_riro[i_channel] - currents_riro[i_shim, i_channel]
            shim_bound.append(tuple(a_bound))
        new_bounds.append(shim_bound)

    return new_bounds


def parse_slices(fname_nifti):
    """
    Parse the BIDS sidecar associated with the input nifti file.

    Args:
        fname_nifti (str): Full path to a NIfTI file
    Returns:
        list: 1D list containing tuples of dim3 slices to shim. (dim1, dim2, dim3)
    """

    # Open json
    fname_json = fname_nifti.split('.nii')[0] + '.json'
    # Read from json file
    with open(fname_json) as json_file:
        json_data = json.load(json_file)

    # The BIDS specification mentions that the 'SliceTiming' is stored on disk depending on the
    # 'SliceEncodingDirection'. If this tag is 'i', 'j', 'k' or non existent, index 0 of 'SliceTiming' corresponds to
    # index 0 of the slice dimension of the NIfTI file. If 'SliceEncodingDirection' is 'i-', 'j-' or 'k-',
    # the last value of 'SliceTiming' corresponds to index 0 of the slice dimension of the NIfTI file.
    # https://bids-specification.readthedocs.io/en/stable/04-modality-specific-files/01-magnetic-resonance-imaging-data.html#timing-parameters

    # Note: Dcm2niix does not seem to include the tag 'SliceEncodingDirection' and always makes sure index 0 of
    # 'SliceTiming' corresponds to index 0 of the NIfTI file.
    # https://www.nitrc.org/forum/forum.php?thread_id=10307&forum_id=4703
    # https://github.com/rordenlab/dcm2niix/issues/530

    # Make sure tag SliceTiming exists
    if 'SliceTiming' in json_data:
        slice_timing = json_data['SliceTiming']
    else:
        raise RuntimeError("No tag SliceTiming to automatically parse slice data")

    # If SliceEncodingDirection exists and is negative, SliceTiming is reversed
    if 'SliceEncodingDirection' in json_data:
        if json_data['SliceEncodingDirection'][-1] == '-':
            logger.debug("SliceEncodeDirection is negative, SliceTiming parsed backwards")
            slice_timing.reverse()

    # Return the indexes of the sorted slice_timing
    slice_timing = np.array(slice_timing)
    list_slices = np.argsort(slice_timing)
    slices = []
    # Construct the list of tuples
    while len(list_slices) > 0:
        # Find if the first index has the same timing as other indexes
        # shim_group = tuple(list_slices[list_slices == list_slices[0]])
        shim_group = tuple(np.where(slice_timing == slice_timing[list_slices[0]])[0].astype(np.int32).tolist())
        # Add this as a tuple
        slices.append(shim_group)

        # Since the list_slices is sorted by slice_timing, the only similar values will be at the beginning
        n_to_remove = len(shim_group)
        list_slices = list_slices[n_to_remove:]

    return slices


def define_slices(n_slices: int, factor=1, method='ascending', software_version=None):
    """
    Define the slices to shim according to the output convention. (list of tuples)

    Args:
        n_slices (int): Number of total slices.
        factor (int): Number of slices per shim.
        method (str): Defines how the slices should be sorted, supported methods include: 'interleaved', 'ascending',
                      'descending', 'volume'. See Examples for more details.

    Returns:
        list: 1D list containing tuples of dim3 slices to shim. (dim1, dim2, dim3)

    Examples:
        ::
            slices = define_slices(10, 2, 'interleaved')
            print(slices)  # [(0, 5), (1, 6), (2, 7), (3, 8), (4, 9)]
            slices = define_slices(20, 5, 'ascending')
            print(slices)  # [(0, 1, 2, 3, 4), (5, 6, 7, 8, 9), (10, 11, 12, 13, 14), (15, 16, 17, 18, 19)]
            slices = define_slices(20, method='volume')
            # 'volume' ignores the 'factor' option
            print(slices)  # [(0, 1, 2, 3, 4, 5, 6, 7, 8, 9, 10, 11, 12, 13, 14, 15, 16, 17, 18, 19)]
    """
    if n_slices <= 0:
        raise ValueError("Number of slices should be greater than 0")

    slices = []
    n_shims = n_slices // factor
    leftover = 0

    if n_slices % factor != 0:
        raise ValueError("SMS method does not support leftover slices")

    if method == 'interleaved':
        if factor == 1:
            if n_slices % 2 == 0:
                range_1 = range(1, n_slices, 2)
                range_2 = range(0, n_slices, 2)
            else:
                range_1 = range(0, n_slices, 2)
                range_2 = range(1, n_slices, 2)

            for i_shim in range_1:
                slices.append((i_shim,))

            for i_shim in range_2:
                slices.append((i_shim,))

            leftover = n_slices % factor

        else:
            if software_version != 'syngo MR E11':
                logger.warning("SMS has only been tested with syngo MR E11. If you are using a different software "
                               "version, the slices might not be interleaved or grouped correctly.")

            if n_slices % 2 == 0:
                range_1 = range(1, n_shims, 2)
                range_2 = range(0, n_shims, 2)

            else:
                range_1 = range(0, n_shims, 2)
                range_2 = range(1, n_shims, 2)

            if n_slices // factor % 2 != 0:
                special_indexes = [i * n_shims for i in range(0, factor)]
                for i_shim in range_1:
                    slices.append(tuple([i_shim + special_index for special_index in special_indexes]))

                for i_shim in range_2:
                    slices.append(tuple([i_shim + special_index for special_index in special_indexes]))

            if n_slices // factor % 2 == 0:
                replace_index = n_shims // 2 // 2
                special_indexes = [i * n_shims for i in range(0, factor)]

                for i, i_shim in enumerate(range_1[:-1]):
                    if i == replace_index:
                        slices.append(tuple([range_1[-1] + special_index for special_index in special_indexes]))
                    slices.append(tuple([i_shim + special_index for special_index in special_indexes]))

                for i, i_shim in enumerate(range_2[1:]):
                    if i == replace_index:
                        slices.append(tuple([range_2[0] + special_index for special_index in special_indexes]))
                    slices.append(tuple([i_shim + special_index for special_index in special_indexes]))

    elif method == 'ascending':
        for i_shim in range(n_shims):
            slices.append(tuple(range(i_shim, n_shims * factor, n_shims)))

    elif method == 'descending':
        for i_shim in range(n_shims):
            slices.append(tuple(range(n_shims - i_shim - 1, n_slices, n_shims)))


    elif method == 'volume':
        slices.append(tuple(range(n_shims)))

    else:
        raise ValueError("Not a supported method to define slices")

    if leftover != 0:
        slices.append(tuple(range(n_shims * factor, n_slices)))
        logger.warning(f"When defining the slices to shim, there are leftover slices since the factor used and number "
                       f"of slices is not perfectly dividable. Make sure the last tuple of slices is "
                       f"appropriate: {slices}")

    return slices


def shim_max_intensity(nii_input, nii_mask=None):
    """
    Find indexes of the 4th dimension of the input volume that has the highest signal intensity for each slice.
        Based on: https://onlinelibrary.wiley.com/doi/10.1002/hbm.26018

    Args:
        nii_input (nib.Nifti1Image): 4d volume where 4th dimension was acquired with different shim values
        nii_mask (nib.Nifti1Image): Mask defining the spatial region to shim. If None: consider all voxels of nii_input.
    Returns:
        np.ndarray: 1d array containing the index of the volume that maximizes signal intensity for each slice
    """

    if len(nii_input.shape) != 4:
        raise ValueError("Input volume must be 4d")

    # Load the mask
    if nii_mask is None:
        mask = np.ones(nii_input.shape[:3])
    else:
        # Masks must be 3d
        if len(nii_mask.shape) != 3:
            raise ValueError("Input mask must be 3d")
        # If the mask is of a different shape, resample it.
        elif not np.all(nii_mask.shape == nii_input.shape[:3]) or not np.all(nii_mask.affine == nii_input.affine):
            nii_input_3d = nib.Nifti1Image(nii_input.get_fdata()[..., 0], nii_input.affine, header=nii_input.header)
            mask = resample_mask(nii_mask, nii_input_3d).get_fdata()
        else:
            mask = nii_mask.get_fdata()

    n_slices = nii_input.shape[2]
    n_volumes = nii_input.shape[3]

    mean_values = np.zeros([n_slices, n_volumes])
    for i_volume in range(n_volumes):
        masked_epi_3d = nii_input.get_fdata()[..., i_volume] * mask
        mean_per_slice = np.mean(masked_epi_3d, axis=(0, 1), where=mask.astype(bool))
        mean_values[:, i_volume] = mean_per_slice

    if np.any(np.isnan(mean_values)):
        logger.warning("NaN values when calculating the mean. This is usually because the mask is not defined in all "
                       "slices. The output will disregard slices with NaN values.")

    index_per_slice = np.nanargmax(mean_values, axis=1)

    return index_per_slice


def extend_fmap_to_kernel_size(nii_fmap_orig, dilation_kernel_size, path_output=None, ret_location=False):
    """
    Load the fmap and expand its dimensions to the kernel size

    Args:
        nii_fmap_orig (nib.Nifti1Image): 3d (dim1, dim2, dim3) or 4d (dim1, dim2, dim3, t) nii to be extended
        dilation_kernel_size: Size of the kernel
        path_output (str): Path to save the debug output
        ret_location (bool): If True, return the location of the original data in the new data
    Returns:
        nib.Nifti1Image: Nibabel object of the loaded and extended fieldmap
    """

    fieldmap_shape = nii_fmap_orig.shape[:3]

    # Extend the dimensions where the kernel is bigger than the number of voxels
    tmp_nii = copy.deepcopy(nii_fmap_orig)
    location = np.ones(nii_fmap_orig.shape)
    for i_axis in range(len(fieldmap_shape)):
        # If there are less voxels than the kernel size, extend in that axis
        if fieldmap_shape[i_axis] < dilation_kernel_size:
            diff = float(dilation_kernel_size - fieldmap_shape[i_axis])
            n_slices_to_extend = math.ceil(diff / 2)
            tmp_nii, location = extend_slice(tmp_nii, n_slices=n_slices_to_extend, axis=i_axis, location=location)

    nii_fmap = tmp_nii

    # If DEBUG, save the extended fieldmap
    if logger.level <= getattr(logging, 'DEBUG') and path_output is not None:
        fname_new_fmap = os.path.join(path_output, 'tmp_extended_fmap.nii.gz')
        nib.save(nii_fmap, fname_new_fmap)
        logger.debug(f"Extended fmap, saved the new fieldmap here: {fname_new_fmap}")

    if ret_location:
        return nii_fmap, location.astype(bool)

    return nii_fmap<|MERGE_RESOLUTION|>--- conflicted
+++ resolved
@@ -1915,10 +1915,7 @@
         mask (np.ndarray): Mask in the fieldmap space
         path_output (str): Path to the output folder
     """
-<<<<<<< HEAD
-=======
-
->>>>>>> d2d8954a
+
     # Plot
     nan_unshimmed_masked = np.ma.array(unshimmed, mask=(mask==0), fill_value=np.nan)
     nan_shimmed_masked = np.ma.array(shimmed_masked, mask=(mask==0), fill_value=np.nan)
