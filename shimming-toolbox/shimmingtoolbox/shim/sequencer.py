--- conflicted
+++ resolved
@@ -394,15 +394,10 @@
 
             # Figures that show shim correction for each shim group
             if logger.level <= getattr(logging, 'DEBUG') and self.path_output is not None:
-<<<<<<< HEAD
-                # The 0th slice is selected here, but can be changed for debugging purposes
-                self.plot_partial_mask(unshimmed, shimmed, slice=0)
-=======
                 num_slices = self.masks_fmap.shape[2]
                 for i in range(num_slices):
                     self.plot_partial_mask(unshimmed, shimmed, slice=i)
 
->>>>>>> ce64cf2e
 
             self.plot_currents(coefs)
 
@@ -892,7 +887,6 @@
         fig.savefig(fname_figure, bbox_inches='tight')
 
 
-# TODO : Realtime softmask B0 shimming needs to be implemented
 class RealTimeSequencer(Sequencer):
     """
     Sequencer object that stores different nibabel object, and parameters. It's also doing real time optimization
@@ -1926,19 +1920,9 @@
         mask (np.ndarray): Mask in the fieldmap space
         path_output (str): Path to the output folder
     """
-<<<<<<< HEAD
     # Plot
     nan_unshimmed_masked = np.ma.array(unshimmed, mask=(mask==0), fill_value=np.nan)
     nan_shimmed_masked = np.ma.array(shimmed_masked, mask=(mask==0), fill_value=np.nan)
-=======
-
-    # Get the binary mask from the soft mask
-    bin_mask = (mask != 0).astype(int)
-
-    # Plot
-    nan_unshimmed_masked = np.ma.array(unshimmed, mask=(bin_mask==0), fill_value=np.nan)
-    nan_shimmed_masked = np.ma.array(shimmed_masked, mask=(bin_mask==0), fill_value=np.nan)
->>>>>>> ce64cf2e
 
     mt_unshimmed = montage(unshimmed)
     mt_unshimmed_masked = montage(nan_unshimmed_masked.filled())
