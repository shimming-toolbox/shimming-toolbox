--- conflicted
+++ resolved
@@ -1193,10 +1193,6 @@
 
     def calculate_best_pmu_time_offset(self):
         logger.info(f"Calculating best time offset")
-<<<<<<< HEAD
-        # Todo: deal with loads of warnings when setting the time offset
-=======
->>>>>>> a4d72cd7
         # Probably sweep at all times but centered on the frequency added
         n_slices = self.nii_fieldmap_orig.shape[2]
 
@@ -1208,11 +1204,6 @@
         start_time_mdh, stop_time_mdh = self.pmu.get_start_and_stop_times()
         min_bound_offset = max(-mean_respiratory_cycle_time / 2, start_time_mdh - acq_times.min())
         max_bound_offset = min(mean_respiratory_cycle_time / 2, stop_time_mdh - acq_times.max())
-<<<<<<< HEAD
-        # min_bound_offset = -mean_respiratory_cycle_time / 2
-        # max_bound_offset = mean_respiratory_cycle_time / 2
-=======
->>>>>>> a4d72cd7
         time_offsets = np.linspace(min_bound_offset, max_bound_offset, n_samples)
 
         mask_fmap = np.logical_or(self.mask_static_orig_fmcs, self.mask_riro_orig_fmcs)
@@ -1229,10 +1220,6 @@
             for i_slice in range(n_slices):
                 if i_slice in []:
                     continue
-<<<<<<< HEAD
-                # Todo: It was 2048, should it be the mean?
-=======
->>>>>>> a4d72cd7
                 pressures = self.pmu.interp_resp_trace(acq_times) - self.pmu.mean(acq_times.min(), acq_times.max())
                 y = fmap_ma.mean(axis=(0, 1))[i_slice].filled()
                 y = (y - y.mean())
