#!/usr/bin/python3
# -*- coding: utf-8 -*-

import copy
import math
import numpy as np
from joblib import delayed, Parallel
from typing import List
from sklearn.linear_model import LinearRegression
import nibabel as nib
import logging
from nibabel.affines import apply_affine
import os
from matplotlib.figure import Figure
from mpl_toolkits.axes_grid1 import make_axes_locatable
import json
from shimmingtoolbox.masking.mask_utils import modify_binary_mask

from shimmingtoolbox.optimizer.lsq_optimizer import LsqOptimizer, PmuLsqOptimizer, allowed_opt_criteria
from shimmingtoolbox.optimizer.basic_optimizer import Optimizer
from shimmingtoolbox.optimizer.quadprog_optimizer import QuadProgOpt, PmuQuadProgOpt
<<<<<<< HEAD
from shimmingtoolbox.optimizer.bfgs_optimizer import BFGSOpt, PmuBFGSOpt
from shimmingtoolbox.coils.coil import Coil
=======
from shimmingtoolbox.coils.coil import Coil, ScannerCoil, SCANNER_CONSTRAINTS, SCANNER_CONSTRAINTS_DAC
from shimmingtoolbox.coils.spher_harm_basis import channels_per_order
>>>>>>> 08dff9ca
from shimmingtoolbox.load_nifti import get_acquisition_times
from shimmingtoolbox.pmu import PmuResp
from shimmingtoolbox.masking.mask_utils import resample_mask
from shimmingtoolbox.masking.threshold import threshold
from shimmingtoolbox.coils.coordinates import resample_from_to
from shimmingtoolbox.utils import create_output_dir, montage
from shimmingtoolbox.shim.shim_utils import calculate_metric_within_mask

ListCoil = List[Coil]

logger = logging.getLogger(__name__)

supported_optimizers = {
    'least_squares_rt': PmuLsqOptimizer,
    'least_squares': LsqOptimizer,
    'quad_prog': QuadProgOpt,
    'quad_prog_rt': PmuQuadProgOpt,
    'bfgs': BFGSOpt,
    'bfgs_rt': PmuBFGSOpt,
    'pseudo_inverse': Optimizer,
    'bfgs': BFGSOpt
}

GAMMA = 42.576E6  # in Hz/Tesla


class Sequencer(object):
    """
    General class for the sequencer

    Attributes:
        slices (list): 1D array containing tuples of dim3 slices to shim according to the anat, where the shape
                       of anat is: (dim1, dim2, dim3). Refer to :func:`shimmingtoolbox.shim.sequencer.define_slices`.
        mask_dilation_kernel (str): Kernel used to dilate the mask. Allowed shapes are: 'sphere', 'cross', 'line'
                                    'cube'. See :func:`shimmingtoolbox.masking.mask_utils.modify_binary_mask` for more
                                    details.
        mask_dilation_kernel_size (int): Length of a side of the 3d kernel to dilate the mask. Must be odd.
                                         For example, a kernel of size 3 will dilate the mask by 1 pixel.
        reg_factor (float): Regularization factor for the current when optimizing. A higher coefficient will
                            penalize higher current values while a lower factor will lower the effect of the
                            regularization. A negative value will favour high currents (not preferred). Only relevant
                            for 'least_squares' opt_method.
        path_output (str): Path to the directory to output figures. Set logging level to debug to output debug
        index_shimmed: Indexes of ``slices`` that have been shimmed
        index_not_shimmed: Indexes of ``slices`` that have not been shimmed
    """

    def __init__(self, slices, mask_dilation_kernel, mask_dilation_kernel_size, reg_factor,
                 w_signal_loss=0, w_signal_loss_xy=0, epi_te=0, path_output=None):
        """
        Constructor of the sequencer class

        Args:
            slices (list): 1D array containing tuples of dim3 slices to shim according to the anat, where the shape
                           of anat is: (dim1, dim2, dim3). Refer to
                           :func:`shimmingtoolbox.shim.sequencer.define_slices`.
            mask_dilation_kernel (str): Kernel used to dilate the mask. Allowed shapes are: 'sphere', 'cross', 'line'
                                        'cube'. See :func:`shimmingtoolbox.masking.mask_utils.modify_binary_mask` for
                                        more details.
            mask_dilation_kernel_size (int): Length of a side of the 3d kernel to dilate the mask. Must be odd.
                                             For example, a kernel of size 3 will dilate the mask by 1 pixel.
            reg_factor (float): Regularization factor for the current when optimizing. A higher coefficient will
                                penalize higher current values while a lower factor will lower the effect of the
                                regularization. A negative value will favour high currents (not preferred).
                                Only relevant for 'least_squares' opt_method.
            path_output (str): Path to the directory to output figures. Set logging level to debug to output debug
        """
        self.slices = slices
        self.mask_dilation_kernel = mask_dilation_kernel
        self.mask_dilation_kernel_size = mask_dilation_kernel_size
        self.reg_factor = reg_factor
        self.path_output = path_output
        self.w_signal_loss = w_signal_loss
        self.w_signal_loss_xy = w_signal_loss_xy
        self.epi_te = epi_te
        self.optimizer = None
        self.index_shimmed = []
        self.index_not_shimmed = []

    def optimize(self, masks_fmap):
        """
        Optimization of the currents for each shim group. Wraps :meth:`shimmingtoolbox.shim.sequencer.Sequencer.opt`.

        Args:
            masks_fmap (np.ndarray): 3D fieldmap mask used for the optimizer to shim in the region
                                     of interest (only consider voxels with non-zero values)
        Returns:
                np.ndarray: Coefficients of the coil profiles to shim (len(slices) x n_channels)
        """

        n_shims = len(self.slices)
        coefs = []
        for i in range(n_shims):
            # If there is nothing to shim in this shim group
            if np.all(masks_fmap[..., i] == 0):
                coefs.append(np.zeros(self.optimizer.merged_coils.shape[-1]))
                self.index_not_shimmed.append(i)

            # Otherwise optimize
            else:
                coefs.append(self.optimizer.optimize(masks_fmap[..., i]))
                self.index_shimmed.append(i)

        return np.array(coefs)


class ShimSequencer(Sequencer):
    """
    ShimSequencer object to perform optimization of shim parameters for static and dynamic shimming. This object can
    also evaluate the shimming performance.

    Attributes:
        nii_fieldmap (nib.Nifti1Image): Nibabel object containing fieldmap data in 3d.
        nii_anat (nib.Nifti1Image): Nibabel object containing anatomical data in 3d.
        nii_mask_anat (nib.Nifti1Image): 3D anat mask used for the optimizer to shim in the region of interest.
                                             (only consider voxels with non-zero values)
        coils (ListCoil): List of Coils containing the coil profiles. The coil profiles and the fieldmaps must have
                          matching units (if fmap is in Hz, the coil profiles must be in hz/unit_shim).
                          Refer to :class:`shimmingtoolbox.coils.coil.Coil`. Make sure the extent of the coil profiles
                          are larger than the extent of the fieldmap. This is especially true for dimensions with only
                          1 voxel(e.g. (50x50x1). Refer to :func:`shimmingtoolbox.shim.sequencer.extend_slice`/
                          :func:`shimmingtoolbox.shim.sequencer.update_affine_for_ap_slices`
        method (str): Supported optimizer: 'least_squares', 'pseudo_inverse', 'quad_prog', 'bfgs'.
                      Note: refer to their specific implementation to know limits of the methods
                      in: :mod:`shimmingtoolbox.optimizer`
        opt_criteria (str): Criteria for the optimizer 'least_squares'. Supported: 'mse': mean squared error,
                            'mae': mean absolute error, 'std': standard deviation, 'ps_huber': pseudo huber cost function.
        nii_fieldmap_orig (nib.Nifti1Image): Nibabel object containing the copy of the original fieldmap data
        optimizer (Optimizer) : Object that contains everything needed for the optimization.
        fmap_is_extended (bool) : Tells whether the fieldmap has been extended by the object.
        masks_fmap (np.ndarray) : Resampled mask on the original fieldmap
    """

    def __init__(self, nii_fieldmap, json_fieldmap, nii_anat, json_anat, nii_mask_anat, slices, coils,
                 method='least_squares', opt_criteria='mse',
                 mask_dilation_kernel='sphere', mask_dilation_kernel_size=3, reg_factor=0, w_signal_loss=None,
                 w_signal_loss_xy=None, epi_te=None, path_output=None):
        """
        Initialization for the ShimSequencer class

        Args:
            nii_fieldmap (nib.Nifti1Image): Nibabel object containing fieldmap data in 3d.
            nii_anat (nib.Nifti1Image): Nibabel object containing anatomical data in 3d.
            nii_mask_anat (nib.Nifti1Image): 3D anat mask used for the optimizer to shim in the region of interest.
                                             (only consider voxels with non-zero values)
            slices (list): 1D array containing tuples of dim3 slices to shim according to the anat, where the shape of
                            anat is: (dim1, dim2, dim3). Refer to :func:`shimmingtoolbox.shim.sequencer.define_slices`.
            coils (ListCoil): List of Coils containing the coil profiles. The coil profiles and the fieldmaps must have
                              matching units (if fmap is in Hz, the coil profiles must be in hz/unit_shim).
                              Refer to :class:`shimmingtoolbox.coils.coil.Coil`. Make sure the extent of the coil
                              profiles are larger than the extent of the fieldmap. This is especially true for
                              dimensions with only 1 voxel(e.g. (50x50x1).
                              Refer to :func:`shimmingtoolbox.shim.sequencer.extend_slice`/
                              :func:`shimmingtoolbox.shim.sequencer.update_affine_for_ap_slices`
            method (str): Supported optimizer: 'least_squares', 'pseudo_inverse', 'quad_prog', 'bfgs'.
                          Note: refer to their specific implementation to know limits of the methods
                          in: :mod:`shimmingtoolbox.optimizer`
            opt_criteria (str): Criteria for the optimizer 'least_squares'. Supported: 'mse': mean squared error,
                                'mae': mean absolute error, 'std': standard deviation, 'rmse': root mean squared error,
                                'ps_huber': pseudo huber cost function.
            mask_dilation_kernel (str): Kernel used to dilate the mask. Allowed shapes are: 'sphere', 'cross', 'line'
                                        'cube'. See :func:`shimmingtoolbox.masking.mask_utils.modify_binary_mask` for
                                        more details.
            mask_dilation_kernel_size (int): Length of a side of the 3d kernel to dilate the mask. Must be odd.
                                              For example, a kernel of size 3 will dilate the mask by 1 pixel.
            reg_factor (float): Regularization factor for the current when optimizing. A higher coefficient will
                                penalize higher current values while a lower factor will lower the effect of the
                                regularization. A negative value will favour high currents (not preferred).
                                Only relevant for 'least_squares' opt_method.
            path_output (str): Path to the directory to output figures. Set logging level to debug to output debug
                                artefacts.
        """
        super().__init__(slices, mask_dilation_kernel, mask_dilation_kernel_size, reg_factor, path_output=path_output)
        self.nii_fieldmap, self.nii_fieldmap_orig, self.fmap_is_extended = self.get_fieldmap(nii_fieldmap)
        self.json_fieldmap = json_fieldmap
        self.nii_anat = self.get_anat(nii_anat)
        self.json_anat = json_anat
        self.nii_mask_anat = self.get_mask(nii_mask_anat)
        self.coils = coils
        if opt_criteria not in allowed_opt_criteria:
            raise ValueError("Criteria for optimization not supported")
        self.opt_criteria = opt_criteria
        self.method = method
        self.masks_fmap = None
        self.w_signal_loss = w_signal_loss
        self.w_signal_loss_xy = w_signal_loss_xy
        self.epi_te = epi_te

    def get_fieldmap(self, nii_fieldmap):
        """
        Get the fieldmap and perform error checking.

        Args:
              nii_fieldmap (nib.Nifti1Image): Nibabel object containing fieldmap data in 3d.

        Returns:
            (tuple): tuple containing:

                * nib.Nifti1Image: Nibabel object containing fieldmap data in 3d.
                * nib.Nifti1Image: Nibabel object containing the copy of the initial fieldmap data in 3d.
                * bool: Boolean indicating if the initial fieldmap has been changed.
        """
        nii_fmap_orig = copy.deepcopy(nii_fieldmap)
        if nii_fmap_orig.get_fdata().ndim != 3:
            if nii_fmap_orig.get_fdata().ndim == 2:
                nii_fmap_orig = nib.Nifti1Image(nii_fmap_orig.get_fdata()[..., np.newaxis], nii_fmap_orig.affine,
                                                header=nii_fmap_orig.header)
                nii_fieldmap = extend_fmap_to_kernel_size(nii_fmap_orig, self.mask_dilation_kernel_size,
                                                          self.path_output)
                extending = True
            else:
                raise ValueError("Fieldmap must be 2d or 3d")
        else:
            extending = False
            for i_axis in range(3):
                if nii_fieldmap.get_fdata().shape[i_axis] < self.mask_dilation_kernel_size:
                    extending = True
            if extending:
                nii_fieldmap = extend_fmap_to_kernel_size(nii_fmap_orig, self.mask_dilation_kernel_size,
                                                          self.path_output)

        return nii_fieldmap, nii_fmap_orig, extending

    def get_anat(self, nii_anat):
        """
        Get the target image and perform error checking.

        Args:
            nii_anat (nib.Nifti1Image): Nibabel object containing anatomical data in 3d.

        Returns:
            nib.Nifti1Image: Nibabel object containing anatomical data in 3d.

        """
        anat = nii_anat.get_fdata()
        if anat.ndim == 3:
            pass
        elif anat.ndim == 4:
            logger.info("Target anatomical is 4d, taking the average and converting to 3d")
            anat = np.mean(anat, axis=3)
            nii_anat = nib.Nifti1Image(anat, nii_anat.affine, header=nii_anat.header)
        else:
            raise ValueError("Target anatomical image must be in 3d or 4d")

        return nii_anat

    def get_mask(self, nii_mask_anat):
        """
        Get the mask and perform error checking.

        Args:
            nii_mask_anat (nib.Nifti1Image): 3D anat mask used for the optimizer to shim in the region
                                              of interest.(only consider voxels with non-zero values)

        Returns:
            nib.Nifti1Image: 3D anat mask used for the optimizer to shim in the region of interest.
                              (Only consider voxels with non-zero values)

        """
        anat = self.nii_anat.get_fdata()
        mask = nii_mask_anat.get_fdata()

        if mask.ndim == 3:
            pass
        elif mask.ndim == 4:
            logger.debug("Mask is 4d, converting to 3d")
            tmp_3d = np.zeros(mask.shape[:3])
            n_vol = mask.shape[-1]
            # Summing over 4th dimension making sure that the max value is 1
            for i_vol in range(mask.shape[-1]):
                tmp_3d += (mask[..., i_vol] / mask[..., i_vol].max())
            # 80% of the volumes must contain the desired pixel to be included, this avoids having dead voxels in the
            # output mask
            tmp_3d = threshold(tmp_3d, thr=int(n_vol * 0.8))
            nii_mask_anat = nib.Nifti1Image(tmp_3d.astype(int), nii_mask_anat.affine,
                                            header=nii_mask_anat.header)
            if logger.level <= getattr(logging, 'DEBUG') and self.path_output is not None:
                nib.save(nii_mask_anat, os.path.join(self.path_output, "fig_3d_mask.nii.gz"))
        else:
            raise ValueError("Mask must be in 3d or 4d")

        if not np.all(nii_mask_anat.shape == anat.shape) or not np.all(
                nii_mask_anat.affine == self.nii_anat.affine):
            logger.debug("Resampling mask on the target anat")
            nii_mask_anat_soft = resample_from_to(nii_mask_anat, self.nii_anat, order=1, mode='grid-constant')
            tmp_mask = nii_mask_anat_soft.get_fdata()
            # Change soft mask into binary mask
            tmp_mask = threshold(tmp_mask, thr=0.001, scaled_thr=True)
            nii_mask_anat = nib.Nifti1Image(tmp_mask, nii_mask_anat_soft.affine, header=nii_mask_anat_soft.header)
            if logger.level <= getattr(logging, 'DEBUG') and self.path_output is not None:
                nib.save(nii_mask_anat, os.path.join(self.path_output, "mask_static_resampled_on_anat.nii.gz"))

        return nii_mask_anat

    def get_resampled_masks(self):
        """
        This function resamples the mask on the fieldmap and on the dilated fieldmap

        Returns:
            (tuple) : tuple containing:
                * nib.Nifti1Image: Mask resampled and dilated on the fieldmap for the optimization
                * nib.Nifti1Image: Mask resampled on the original fieldmap.
        """

        nii_mask_anat = self.nii_mask_anat
        optimizer = self.optimizer
        slices = self.slices
        dilation_kernel = self.mask_dilation_kernel
        dilation_kernel_size = self.mask_dilation_kernel_size
        path_output = self.path_output
        n_shims = len(slices)
        nii_unshimmed = nib.Nifti1Image(optimizer.unshimmed, optimizer.unshimmed_affine)
        if self.fmap_is_extended:
            # Joblib multiprocessing to resampled the mask
            dilated_mask = Parallel(-1, backend='loky')(
                delayed(resample_mask)(nii_mask_anat, nii_unshimmed, slices[i], dilation_kernel,
                                       dilation_kernel_size, path_output)
                for i in range(n_shims))

            nii_unshimmed = self.nii_fieldmap_orig
            mask = Parallel(-1, backend='loky')(
                delayed(resample_mask)(nii_mask_anat, nii_unshimmed, slices[i])
                for i in range(n_shims))

            # We need to transpose the mask to have the good dimensions
            masks_fmap_dilated = np.array([dilated_mask[it].get_fdata() for it in range(n_shims)]).transpose(1, 2, 3, 0)
            masks_fmap = np.array([mask[it].get_fdata() for it in range(n_shims)]).transpose(1, 2, 3, 0)

        else:
            # Joblib multiprocessing to resampled the mask
            results_mask = Parallel(-1, backend='loky')(
                delayed(resample_mask)(nii_mask_anat, nii_unshimmed, slices[i], dilation_kernel,
                                       dilation_kernel_size, path_output, return_non_dil_mask=True)
                for i in range(n_shims))

            # We need to transpose the mask to have the good dimensions
            masks_fmap_dilated = np.array([results_mask[it][1].get_fdata() for it in range(n_shims)]).transpose(1, 2, 3,
                                                                                                                0)
            masks_fmap = np.array([results_mask[it][0].get_fdata() for it in range(n_shims)]).transpose(1, 2, 3, 0)

        return masks_fmap_dilated, masks_fmap

    def shim(self):
        """
        Performs shimming according to slices using one of the supported optimizers and coil profiles.

        Returns:
            np.ndarray: Coefficients of the coil profiles to shim (len(slices) x n_channels)
        """
        # Select and initialize the optimizer
        self.select_optimizer()

        # Get both resampled masks that will be used in the optimization and in the evaluation of the shim
        masks_fmap_dilated, self.masks_fmap = self.get_resampled_masks()

        # Optimize and get the coefficients
        coefs = self.optimize(masks_fmap_dilated)
        return coefs

    def select_optimizer(self):
        """
        Select and initialize the optimizer

        Returns:
            Optimizer: Initialized Optimizer object
        """

        # global supported_optimizers
        if self.method in supported_optimizers:
            if self.method in ['least_squares', 'bfgs']:
                optimizer = supported_optimizers[self.method](self.coils, self.nii_fieldmap.get_fdata(),
                                                              self.nii_fieldmap.affine, self.opt_criteria,
                                                              reg_factor=self.reg_factor,
                                                              w_signal_loss=self.w_signal_loss,
                                                              w_signal_loss_xy=self.w_signal_loss_xy,
                                                              epi_te=self.epi_te)
            elif self.method == 'quad_prog':
                optimizer = supported_optimizers[self.method](self.coils, self.nii_fieldmap.get_fdata(),
                                                              self.nii_fieldmap.affine, reg_factor=self.reg_factor)
            else:
                optimizer = supported_optimizers[self.method](self.coils, self.nii_fieldmap.get_fdata(),
                                                              self.nii_fieldmap.affine)
        else:
            raise KeyError(f"Method: {self.method} is not part of the supported optimizers")

        self.optimizer = optimizer

    def eval(self, coefs):
        """
        Calculate theoretical shimmed map and output figures.

        Args :
            coefs (np.ndarray): Coefficients of the coil profiles to shim (len(slices) x n_channels)
        """

        # Save the merged coil profiles if in debug

        unshimmed = self.nii_fieldmap_orig.get_fdata()

        # If the fieldmap was changed (i.e. only 1 slice) we want to evaluate the output on the original fieldmap
        if self.fmap_is_extended:
            merged_coils, _ = self.optimizer.merge_coils(unshimmed, self.nii_fieldmap_orig.affine)
        else:
            merged_coils = self.optimizer.merged_coils

        if logger.level <= getattr(logging, 'DEBUG') and self.path_output is not None:
            if self.fmap_is_extended:
                # Save coils with extended slices
                nii_merged_coils = nib.Nifti1Image(self.optimizer.merged_coils, self.nii_fieldmap.affine,
                                                   header=self.nii_fieldmap.header)
                nib.save(nii_merged_coils, os.path.join(self.path_output, "merged_coils_opt.nii.gz"))

            # Save coil with original dimensions
            nii_merged_coils = nib.Nifti1Image(merged_coils, self.nii_fieldmap_orig.affine,
                                               header=self.nii_fieldmap_orig.header)
            nib.save(nii_merged_coils, os.path.join(self.path_output, "merged_coils.nii.gz"))

        shimmed, corrections, list_shim_slice = self.evaluate_shimming(unshimmed, coefs, merged_coils)
        shimmed_masked, mask_full_binary = self.calc_shimmed_full_mask(unshimmed, corrections)
        if self.path_output is not None:
            # fmap space
            if len(self.slices) == 1:
                # Output the resulting fieldmap since it can be calculated over the entire fieldmap
                nii_shimmed_fmap = nib.Nifti1Image(shimmed[..., 0], self.nii_fieldmap_orig.affine,
                                                   header=self.nii_fieldmap_orig.header)
                fname_shimmed_fmap = os.path.join(self.path_output, 'fieldmap_calculated_shim.nii.gz')
                nib.save(nii_shimmed_fmap, fname_shimmed_fmap)

            else:
                # Output the resulting masked fieldmap since it cannot be calculated over the entire fieldmap
                nii_shimmed_fmap = nib.Nifti1Image(shimmed_masked, self.nii_fieldmap_orig.affine,
                                                   header=self.nii_fieldmap_orig.header)
                fname_shimmed_fmap = os.path.join(self.path_output, 'fieldmap_calculated_shim.nii.gz')
                nib.save(nii_shimmed_fmap, fname_shimmed_fmap)

            # Output JSON file
            self.save_calc_fmap_json(coefs)

            # TODO: Add units if possible
            # TODO: Add in anat space?
            if 'signal_recovery' in self.opt_criteria:

                full_Gz = np.zeros(corrections.shape)
                full_Gx = np.zeros(corrections.shape)
                full_Gy = np.zeros(corrections.shape)
                shimmed_temp = corrections + unshimmed[..., np.newaxis]

                full_Gz = np.gradient(shimmed_temp, axis=2)
                full_Gx = np.gradient(shimmed_temp, axis=0)
                full_Gy = np.gradient(shimmed_temp, axis=1)

                full_Gz, _ = self.calc_shimmed_gradient_full_mask(full_Gz)
                full_Gx, _ = self.calc_shimmed_gradient_full_mask(full_Gx)
                full_Gy, _ = self.calc_shimmed_gradient_full_mask(full_Gy)
                # Plot gradient realted results
                self._plot_static_signal_recovery_mask(unshimmed, full_Gz, mask_full_binary)

                if logger.level <= getattr(logging, 'DEBUG'):
                    # x, y, z are in the patient's coordinate system
                    self._plot_G_mask(np.gradient(unshimmed, axis=2), full_Gz, mask_full_binary, name='Gz')
                    self._plot_G_mask(np.gradient(unshimmed, axis=0), full_Gx, mask_full_binary, name='Gx')
                    self._plot_G_mask(np.gradient(unshimmed, axis=1), full_Gy, mask_full_binary, name='Gy')

                    # Resample the shimmed fieldmap and the corrections (useful for the evaluation of the shim)
                    shimmed_temp_nii = nib.Nifti1Image(shimmed_temp, affine=self.nii_fieldmap_orig.affine,
                                                        header=self.nii_fieldmap_orig.header)
                    corrections_nii = nib.Nifti1Image(corrections, affine=self.nii_fieldmap_orig.affine,
                                                    header=self.nii_fieldmap_orig.header)
                    shimmed_temp_resample_nii = resample_from_to(shimmed_temp_nii, self.nii_anat, order=1, mode='grid-constant')
                    corrections_resample_nii = resample_from_to(corrections_nii, self.nii_anat, order=1, mode='grid-constant')
                    nib.save(shimmed_temp_resample_nii, os.path.join(self.path_output, 'fieldmap_calculated_shim_resampled.nii.gz'))
                    nib.save(corrections_resample_nii, os.path.join(self.path_output, 'corrections_resampled.nii.gz'))
                    # Todo: Output JSON file, since it is resampled, the JSON from the fmap might not be appropriate

            # Figure that shows unshimmed vs shimmed for each slice
            plot_full_mask(unshimmed, shimmed_masked, mask_full_binary, self.path_output)

            # Figure that shows shim correction for each shim group
            if logger.level <= getattr(logging, 'DEBUG') and self.path_output is not None:
                self.plot_partial_mask(unshimmed, shimmed)

            self.plot_currents(coefs)

            self.calc_shimmed_anat_orient(coefs, list_shim_slice)
            if logger.level <= getattr(logging, 'DEBUG'):
                # Save to a NIfTI
                fname_correction = os.path.join(self.path_output, 'fig_correction_i_shim.nii.gz')
                nii_correction_3d = nib.Nifti1Image(corrections, self.optimizer.unshimmed_affine)
                nib.save(nii_correction_3d, fname_correction)

                fname_correction = os.path.join(self.path_output, 'fig_correction.nii.gz')
                nii_correction_3d = nib.Nifti1Image(np.sum(corrections, axis=3), self.optimizer.unshimmed_affine)
                nib.save(nii_correction_3d, fname_correction)

                # 4th dimension is i_shim
                fname_correction = os.path.join(self.path_output, 'fig_shimmed_4thdim_ishim.nii.gz')
                nii_correction = nib.Nifti1Image(self.masks_fmap * shimmed, self.optimizer.unshimmed_affine)
                nib.save(nii_correction, fname_correction)

    def evaluate_shimming(self, unshimmed, coef, merged_coils):
        """
        Evaluate the shimming and print the efficiency of the corrections.

        Args:
            unshimmed (np.ndarray): Original fieldmap not shimmed
            coef (np.ndarray): Coefficients of the coil profiles to shim (len(slices) x n_channels)
            merged_coils (np.ndarray): Coils resampled on the original fieldmap

        Returns:
            (tuple) : tuple containing:
                * np.ndarray: Shimmed fieldmap
                * np.ndarray: Corrections to apply to the fieldmap
                * list: List containing the indexes of the shimmed slices
        """
        # Initialize
        list_shim_slice = []
        for i_shim in range(len(self.slices)):
            if np.any(coef[i_shim]):
                list_shim_slice.append(i_shim)
        # Calculate shimmed values
        # This is doing this, but in a faster way by avoiding the for loop :
        # for i_shim in range(len(slices)):
        # corrections[..., i_shim] = merged_coils @ coef[i_shim]
        # shimmed[..., i_shim] = corrections[..., i_shim] + unshimmed
        corrections = np.einsum('ijkl,lm->ijkm', merged_coils, coef.T, optimize='optimizer')
        shimmed = np.add(corrections, np.expand_dims(unshimmed, axis=3))
        self.display_shimmed_results(shimmed, unshimmed, coef)

        return shimmed, corrections, list_shim_slice

    def display_shimmed_results(self, shimmed, unshimmed, coef):
        """
        Print the efficiency of the corrections according to the opt_criteria

        Args:
            shimmed (np.ndarray): Shimmed fieldmap
            unshimmed (np.ndarray): Original fieldmap not shimmed
            coef (np.ndarray): Coefficients of the coil profiles to shim (len(slices) x n_channels)
        """

        for i_shim in range(len(self.slices)):
            mask = np.where(self.masks_fmap[..., i_shim], False, True)
            ma_shimmed = np.ma.array(shimmed[..., i_shim], mask=mask, dtype=np.float32)
            ma_unshimmed = np.ma.array(unshimmed, mask=mask, dtype=np.float32)

            if logger.level <= getattr(logging, 'DEBUG'):
                # Log shimmed results
                mse_shimmed = np.ma.mean(np.square(ma_shimmed))
                mse_unshimmed = np.ma.mean(np.square(ma_unshimmed))
                mae_shimmed = np.ma.mean(np.abs(ma_shimmed))
                mae_unshimmed = np.ma.mean(np.abs(ma_unshimmed))
                std_shimmed = np.ma.std(ma_shimmed)
                std_unshimmed = np.ma.std(ma_unshimmed)

                if mae_unshimmed < mae_shimmed and self.opt_criteria == 'mae':
                    logger.warning("Evaluating the mae, verify the shim parameters."
                                   " Some give worse results than no shim.\n " f"i_shim: {i_shim}")
                elif std_unshimmed < std_shimmed and self.opt_criteria == 'std':
                    logger.warning("Evaluating the std, verify the shim parameters."
                                   " Some give worse results than no shim.\n " f"i_shim: {i_shim}")
                elif mse_unshimmed < mse_shimmed:
                    # self.opt_criteria is None or self.opt_criteria == 'mse'
                    logger.warning("Evaluating the mse, verify the shim parameters."
                                   " Some give worse results than no shim.\n " f"i_shim: {i_shim}")

                logger.debug(f"Slice(s): {self.slices[i_shim]}\n"
                             f"MAE:\n"
                             f"unshimmed: {mae_unshimmed}, shimmed: {mae_shimmed}\n"
                             f"MSE:\n"
                             f"unshimmed: {mse_unshimmed}, shimmed: {mse_shimmed}\n"
                             f"RMSE:\n"
                             f"unshimmed: {np.sqrt(mse_unshimmed)}, shimmed: {np.sqrt(mse_shimmed)}\n"
                             f"STD:\n"
                             f"unshimmed: {std_unshimmed}, shimmed: {std_shimmed}\n"
                             f"current: \n{coef[i_shim, :]}")

            else:
                # Log shimmied results only if they are worse than no shimming
                if self.opt_criteria == 'mae':
                    mae_shimmed = np.ma.mean(np.abs(ma_shimmed))
                    mae_unshimmed = np.ma.mean(np.abs(ma_unshimmed))
                    if mae_unshimmed < mae_shimmed:
                        logger.warning("Evaluating the mae, verify the shim parameters."
                                       " Some give worse results than no shim.\n " f"i_shim: {i_shim}")
                elif self.opt_criteria == 'std':
                    std_shimmed = np.ma.std(ma_shimmed)
                    std_unshimmed = np.ma.std(ma_unshimmed)
                    if std_unshimmed < std_shimmed:
                        logger.warning("Evaluating the std, verify the shim parameters."
                                       " Some give worse results than no shim.\n " f"i_shim: {i_shim}")
                else:
                    # self.opt_criteria is None or self.opt_criteria == 'mse' or ...
                    mse_shimmed = np.ma.mean(np.square(ma_shimmed))
                    mse_unshimmed = np.ma.mean(np.square(ma_unshimmed))
                    if mse_unshimmed < mse_shimmed:
                        logger.warning("Evaluating the mse. Verify the shim parameters."
                                       " Some give worse results than no shim.\n " f"i_shim: {i_shim}")

    def calc_shimmed_full_mask(self, unshimmed, correction):
        """
        Calculate the shimmed full mask

        Args:
            unshimmed (np.ndarray): Original fieldmap not shimmed
            correction (np.ndarray): Corrections to apply to the fieldmap
        Returns:
            (tuple) : tuple containing:
                * np.ndarray: Masked shimmed fieldmap
                * np.ndarray: Binary mask in the fieldmap space
        """
        mask_full_binary = np.clip(np.ceil(resample_from_to(self.nii_mask_anat,
                                                            self.nii_fieldmap_orig,
                                                            order=0,
                                                            mode='grid-constant',
                                                            cval=0).get_fdata()), 0, 1)

        full_correction = np.einsum('ijkl,ijkl->ijk', self.masks_fmap, correction, optimize='optimizer')

        # Calculate the weighted whole mask
        mask_weight = np.sum(self.masks_fmap, axis=3)

        # Divide by the weighted mask. This is done so that the edges of the soft mask can be shimmed appropriately
        full_correction_scaled = np.divide(full_correction, mask_weight, where=mask_full_binary.astype(bool))

        # Apply the correction to the unshimmed image
        shimmed_masked = (full_correction_scaled + unshimmed) * mask_full_binary

        return shimmed_masked, mask_full_binary

    def calc_shimmed_gradient_full_mask(self, gradient):
        """
        Calculate the shimmed gradient full mask

        Args:
            gradient (np.ndarray): Gradient of each shimmed fieldmap slice
        Returns:
            (tuple) : tuple containing:
                * np.ndarray: Masked shimmed fieldmap
                * np.ndarray: Binary mask in the fieldmap space
        """
        mask_full_binary = np.clip(np.ceil(resample_from_to(self.nii_mask_anat,
                                                            self.nii_fieldmap_orig,
                                                            order=0,
                                                            mode='grid-constant',
                                                            cval=0).get_fdata()), 0, 1)

        full_correction = np.einsum('ijkl,ijkl->ijk', self.masks_fmap, gradient, optimize='optimizer')
        # Calculate the weighted whole mask
        mask_weight = np.sum(self.masks_fmap, axis=3)
        # Divide by the weighted mask. This is done so that the edges of the soft mask can be shimmed appropriately
        full_correction_scaled = np.divide(full_correction, mask_weight, where=mask_full_binary.astype(bool))

        # Apply the correction to the unshimmed image
        shimmed_masked = full_correction_scaled * mask_full_binary

        return shimmed_masked, mask_full_binary

    def plot_full_mask(self, unshimmed, shimmed_masked, mask):
        """
        Plot and save the static full mask

        Args:
            unshimmed (np.ndarray): Original fieldmap not shimmed
            shimmed_masked(np.ndarray): Masked shimmed fieldmap
            mask (np.ndarray): Binary mask in the fieldmap space
        """
        # Plot
        mt_unshimmed = montage(unshimmed)
        mt_unshimmed_masked = montage(unshimmed * mask)
        mt_shimmed_masked = montage(shimmed_masked * mask)

        metric_unshimmed_std = calculate_metric_within_mask(unshimmed, mask, metric='std')
        metric_shimmed_std = calculate_metric_within_mask(shimmed_masked, mask, metric='std')
        metric_unshimmed_mean = calculate_metric_within_mask(unshimmed, mask, metric='mean')
        metric_shimmed_mean = calculate_metric_within_mask(shimmed_masked, mask, metric='mean')
        metric_unshimmed_mae = calculate_metric_within_mask(unshimmed, mask, metric='mae')
        metric_shimmed_mae = calculate_metric_within_mask(shimmed_masked, mask, metric='mae')
        metric_unshimmed_rmse = calculate_metric_within_mask(unshimmed, mask, metric='rmse')
        metric_shimmed_rmse = calculate_metric_within_mask(shimmed_masked, mask, metric='rmse')

        fig = Figure(figsize=(15, 9))
        fig.suptitle(f"Fieldmaps\nFieldmap Coordinate System")

        ax = fig.add_subplot(1, 2, 1)
        ax.imshow(mt_unshimmed, cmap='gray')
        mt_unshimmed_masked[mt_unshimmed_masked == 0] = np.nan
        im = ax.imshow(mt_unshimmed_masked, vmin=-100, vmax=100, cmap='jet')
        ax.set_title(f"Before shimming\nstd: {metric_unshimmed_std:.1f}, mean: {metric_unshimmed_mean:.1f}\n"
                     f"mae: {metric_unshimmed_mae:.1f}, rmse: {metric_unshimmed_rmse:.1f}")
        ax.get_xaxis().set_visible(False)
        ax.get_yaxis().set_visible(False)
        divider = make_axes_locatable(ax)
        cax = divider.append_axes('right', size='5%', pad=0.05)
        fig.colorbar(im, cax=cax)

        ax = fig.add_subplot(1, 2, 2)
        ax.imshow(mt_unshimmed, cmap='gray')
        mt_shimmed_masked[mt_shimmed_masked == 0] = np.nan
        im = ax.imshow(mt_shimmed_masked, vmin=-100, vmax=100, cmap='jet')  # ! FLAG: Had to change vmin and vmax
        ax.set_title(f"After shimming\nstd: {metric_shimmed_std:.1f}, mean: {metric_shimmed_mean:.1f}\n"
                     f"mae: {metric_shimmed_mae:.1f}, rmse: {metric_shimmed_rmse:.1f}")
        ax.get_xaxis().set_visible(False)
        ax.get_yaxis().set_visible(False)
        divider = make_axes_locatable(ax)
        cax = divider.append_axes('right', size='5%', pad=0.05)
        fig.colorbar(im, cax=cax)

        # Save
        fname_figure = os.path.join(self.path_output, 'fig_shimmed_vs_unshimmed.png')
        fig.savefig(fname_figure, bbox_inches='tight')

    def plot_partial_mask(self, unshimmed, shimmed):
        """
        This figure shows a single fieldmap slice for all shim groups. The shimmed and unshimmed fieldmaps are in
        the background and the correction is overlaid in color.

        Args:
            unshimmed (np.ndarray): Original fieldmap not shimmed
            shimmed (np.ndarray): Shimmed fieldmap
        """
        a_slice = 0
        unshimmed_repeated = unshimmed[..., np.newaxis] * np.ones(self.masks_fmap.shape[-1])
        mt_unshimmed = montage(unshimmed_repeated[:, :, a_slice, :])
        mt_shimmed = montage(shimmed[:, :, a_slice, :])

        unshimmed_masked = unshimmed_repeated * np.greater(self.masks_fmap, 0)
        mt_unshimmed_masked = montage(unshimmed_masked[:, :, a_slice, :])
        mt_shimmed_masked = montage(shimmed[:, :, a_slice, :] * np.ceil(self.masks_fmap[:, :, a_slice, :]))

        min_masked_value = np.nanmin([mt_unshimmed_masked, mt_shimmed_masked])
        max_masked_value = np.nanmax([mt_unshimmed_masked, mt_shimmed_masked])

        min_fmap_value = np.nanmin([mt_unshimmed, mt_shimmed])
        max_fmap_value = np.nanmax([mt_unshimmed, mt_shimmed])

        fig = Figure(figsize=(8, 5))
        fig.suptitle(f"Fieldmaps for all shim groups\nFieldmap Coordinate System")

        ax = fig.add_subplot(1, 2, 1)
        ax.imshow(mt_unshimmed, vmin=min_fmap_value, vmax=max_fmap_value, cmap='gray')
        im = ax.imshow(mt_unshimmed_masked, vmin=min_masked_value, vmax=max_masked_value, cmap='viridis')
        ax.set_title("Unshimmed")
        ax.get_xaxis().set_visible(False)
        ax.get_yaxis().set_visible(False)
        divider = make_axes_locatable(ax)
        cax = divider.append_axes('right', size='5%', pad=0.05)
        fig.colorbar(im, cax=cax)

        ax = fig.add_subplot(1, 2, 2)
        ax.imshow(mt_shimmed, vmin=min_fmap_value, vmax=max_fmap_value, cmap='gray')
        im = ax.imshow(mt_shimmed_masked, vmin=min_masked_value, vmax=max_masked_value, cmap='viridis')
        ax.set_title("Shimmed")
        ax.get_xaxis().set_visible(False)
        ax.get_yaxis().set_visible(False)
        divider = make_axes_locatable(ax)
        cax = divider.append_axes('right', size='5%', pad=0.05)
        fig.colorbar(im, cax=cax)

        # Save
        fname_figure = os.path.join(self.path_output, 'fig_shimmed_vs_unshimmed_shim_groups.png')
        fig.savefig(fname_figure, bbox_inches='tight')

    def plot_currents(self, static):
        """
        Plot evolution of currents through shim groups

        Args:
            static (np.ndarray): Array with the static coefficients
        """
        fig = Figure(figsize=(10, 10))
        ax = fig.add_subplot(111)
        n_channels = static.shape[1]
        for i_channel in range(n_channels):
            ax.plot(static[:, i_channel], label=f"Static channel{i_channel} currents through shim groups")
        ax.set_xlabel('Shim group')
        ax.set_ylabel('Coefficients (Physical CS [RAS])')
        ax.legend()
        ax.set_title("Currents through shims")
        fname_figure = os.path.join(self.path_output, 'fig_currents.png')
        fig.savefig(fname_figure)
        logger.debug(f"Saved figure: {fname_figure}")

    def calc_shimmed_anat_orient(self, coefs, list_shim_slice):
        """
        Calculate and save the shimmed anat orient

        Args:
            coefs (np.ndarray): Coefficients of the coil profiles to shim (len(slices) x n_channels)
            list_shim_slice (list): list of the index where there was a correction
        """
        # TODO: resample shimmed fieldmap using order 1 to the target coord system
        nii_coils = nib.Nifti1Image(self.optimizer.merged_coils, self.nii_fieldmap_orig.affine,
                                    header=self.nii_fieldmap_orig.header)
        coils_anat = resample_from_to(nii_coils,
                                      self.nii_mask_anat,
                                      order=1,
                                      mode='grid-constant',
                                      cval=0).get_fdata()
        fieldmap_anat = resample_from_to(self.nii_fieldmap_orig,
                                         self.nii_mask_anat,
                                         order=1,
                                         mode='grid-constant',
                                         cval=0).get_fdata()

        shimmed_anat_orient = copy.deepcopy(fieldmap_anat)
        for i_shim in list_shim_slice:
            corr = np.sum(coefs[i_shim] * coils_anat[:, :, self.slices[i_shim], :], axis=3, keepdims=False)
            shimmed_anat_orient[..., self.slices[i_shim]] += corr

        fname_shimmed_anat_orient = os.path.join(self.path_output, 'fig_shimmed_anat_orient.nii.gz')
        nii_shimmed_anat_orient = nib.Nifti1Image(shimmed_anat_orient * self.nii_mask_anat.get_fdata(),
                                                  self.nii_mask_anat.affine,
                                                  header=self.nii_mask_anat.header)
        nib.save(nii_shimmed_anat_orient, fname_shimmed_anat_orient)

    def save_calc_fmap_json(self, coefs):
        json_shimmed = copy.deepcopy(self.json_fieldmap)
        if len(self.slices) == 1:
            # i keeps track of the index of the concatenated shim coefficients
            i = 0
            for coil in self.coils:
                # j keeps track of the index of the order
                j = 0
                if isinstance(coil, ScannerCoil):
                    # If its volume shim (len(slices == 1)) and a scanner coil
                    # Dump the shim coefficients as ShimSettingsCurrent + calculated shimmed coefs
                    if 0 in coil.orders:
                        json_shimmed['ImagingFrequency'] = int(coil.coefs_used['0'] + coefs[0, i]) / 1e6
                        j += 1
                    shim_settings_output = []
                    for order in (1, 2, 3):
                        if order in coil.orders:
                            manufacturer = self.json_fieldmap.get('Manufacturer')
                            n_channels = channels_per_order(order, manufacturer)
                            for i_channel in range(n_channels):
                                if coil.coefs_used[str(order)] is not None and coil.coefs_used[str(order)][i_channel] is not None:
                                    shim_settings_tmp = (coil.coefs_used[str(order)][i_channel] +
                                                         coefs[0, i + j + i_channel])
                                    manufacturers_model_name = self.json_fieldmap.get('ManufacturersModelName')
                                    if manufacturer in SCANNER_CONSTRAINTS_DAC.keys() \
                                            and manufacturers_model_name in SCANNER_CONSTRAINTS_DAC[manufacturer].keys() \
                                            and str(order) in SCANNER_CONSTRAINTS_DAC[manufacturer][
                                        manufacturers_model_name].keys() \
                                            and manufacturer in SCANNER_CONSTRAINTS.keys() \
                                            and manufacturers_model_name in SCANNER_CONSTRAINTS[manufacturer].keys() \
                                            and str(order) in SCANNER_CONSTRAINTS[manufacturer][
                                        manufacturers_model_name].keys():
                                        scanner_constraints_dac = SCANNER_CONSTRAINTS_DAC[manufacturer][
                                            manufacturers_model_name][str(order)][i_channel]
                                        scanner_constraints_ui = SCANNER_CONSTRAINTS[manufacturer][
                                            manufacturers_model_name][str(order)][i_channel]

                                        # This is where Siemens shim units are converted back to DAC units
                                        shim_settings_tmp = (np.array(shim_settings_tmp) * 2 * np.array(scanner_constraints_dac) /
                                                             (scanner_constraints_ui[1] - scanner_constraints_ui[0]))
                                        tolerance = 0.001 * scanner_constraints_dac
                                        if (shim_settings_tmp > (scanner_constraints_dac + tolerance)) or \
                                                (shim_settings_tmp < (-scanner_constraints_dac - tolerance)):
                                            logger.warning(
                                                f"Future shim settings: order {order}, channel {i_channel} exceeds "
                                                f"known system limits.")

                                    elif manufacturer == 'Siemens':
                                        logger.warning("Scanner constraints not implemented. "
                                                       "Output fieldmap Shim Settings will not be populated.")
                                        shim_settings_tmp = None

                                    shim_settings_output.append(shim_settings_tmp)
                                else:
                                    shim_settings_output.append(None)
                            j += n_channels

                    formatted_shim_settings = []
                    for st in shim_settings_output:
                        if st is not None:
                            formatted_shim_settings.append(float(f"{st:.6g}"))
                        else:
                            formatted_shim_settings.append(None)
                    json_shimmed['ShimSetting'] = formatted_shim_settings

                i += coil.dim[3]

        with open(os.path.join(self.path_output, "fieldmap_calculated_shim.json"), "w") as outfile:
            json.dump(json_shimmed, outfile, indent=4)

    def _plot_static_signal_recovery_mask(self, unshimmed, shimmed_Gz, mask):
        # Plot signal loss maps
        def calculate_signal_loss(gradient):
            slice_thickness = self.json_anat['SliceThickness']
            B0_map_thickness = self.json_fieldmap['SliceThickness']
            phi = 2 * math.pi * gradient / B0_map_thickness * self.epi_te * slice_thickness
            signal_map = abs(np.sinc(
                phi / (2 * math.pi)))  # The /pi is because the sinc function in numpy is sinc(x) = sin(pi*x)/(pi*x)
            signal_loss_map = 1 - signal_map
            return signal_loss_map

        unshimmed_signal_loss = calculate_signal_loss(np.gradient(unshimmed, axis=2))
        shimmed_signal_loss = calculate_signal_loss(shimmed_Gz)

        # shimmed_signal_loss = calculate_signal_loss(shimmed)
        mask_erode = modify_binary_mask(mask, shape='sphere', size=3, operation='erode')

        # choose selected slices to plot
        nonzero_indices = np.nonzero(np.sum(mask_erode, axis=(0, 1)))[0]
        mt_unshimmed_masked = montage(unshimmed_signal_loss[:, :, nonzero_indices] * mask_erode[:, :, nonzero_indices])
        mt_shimmed_masked = montage(shimmed_signal_loss[:, :, nonzero_indices] * mask_erode[:, :, nonzero_indices])

        nib.save(
            nib.Nifti1Image(unshimmed_signal_loss, affine=self.nii_fieldmap.affine, header=self.nii_fieldmap.header),
            os.path.join(self.path_output, 'signal_loss_unshimmed.nii.gz'))
        nib.save(nib.Nifti1Image(shimmed_signal_loss, affine=self.nii_fieldmap.affine, header=self.nii_fieldmap.header),
                 os.path.join(self.path_output, 'signal_loss_shimmed.nii.gz'))
        nib.save(nib.Nifti1Image(mask_erode, affine=self.nii_fieldmap.affine, header=self.nii_fieldmap.header),
                 os.path.join(self.path_output, 'mask_erode.nii.gz'))

        temp_unshimmed_signal_loss = unshimmed_signal_loss.copy()
        temp_unshimmed_signal_loss[unshimmed_signal_loss < 0.1] = np.nan
        temp_shimmed_signal_loss = shimmed_signal_loss.copy()
        temp_shimmed_signal_loss[unshimmed_signal_loss < 0.1] = np.nan

        metric_unshimmed_std = calculate_metric_within_mask(temp_unshimmed_signal_loss, mask_erode, metric='std')
        metric_shimmed_std = calculate_metric_within_mask(temp_shimmed_signal_loss, mask_erode, metric='std')
        metric_unshimmed_mean = calculate_metric_within_mask(temp_unshimmed_signal_loss, mask_erode, metric='mean')
        metric_shimmed_mean = calculate_metric_within_mask(temp_shimmed_signal_loss, mask_erode, metric='mean')
        metric_shimmed_absmean = calculate_metric_within_mask(np.abs(temp_shimmed_signal_loss), mask_erode,
                                                              metric='mean')

        fig = Figure(figsize=(60, 30))  # make the figure larger and higher resolution
        fig.suptitle(f"Signal Percentage Loss Map\nFieldmap Coordinate System")

        ax = fig.add_subplot(1, 2, 1)
        mt_unshimmed_masked[mt_shimmed_masked == 0] = np.nan

        im = ax.imshow(mt_unshimmed_masked, vmin=0, vmax=1, cmap='hot')
        ax.set_title(f"Before shimming signal loss \nSTD: {metric_unshimmed_std:.3}, mean: {metric_unshimmed_mean:.3}, "
                     , fontsize=20)
        # Change title font size
        ax.get_xaxis().set_visible(False)
        ax.get_yaxis().set_visible(False)
        divider = make_axes_locatable(ax)
        cax = divider.append_axes('right', size='5%', pad=0.05)
        fig.colorbar(im, cax=cax)  # signal loss map should be from [0, 1]

        ax = fig.add_subplot(1, 2, 2)
        # ax.imshow(mt_unshimmed, cmap='gray')
        mt_shimmed_masked[mt_shimmed_masked == 0] = np.nan
        im = ax.imshow(mt_shimmed_masked, vmin=0, vmax=1, cmap='hot')
        ax.set_title(f"After shimming signal loss \nSTD: {metric_shimmed_std:.3}, mean: {metric_shimmed_mean:.3}, "
                     f"abs mean: {metric_shimmed_absmean:.3}", fontsize=20)
        ax.get_xaxis().set_visible(False)
        ax.get_yaxis().set_visible(False)
        divider = make_axes_locatable(ax)
        cax = divider.append_axes('right', size='5%', pad=0.05)
        fig.colorbar(im, cax=cax)  # signal loss map should be from [0, 1]
        # Lower suptitle
        # fig.subplots_adjust(top=0.85)
        # Save
        fname_figure = os.path.join(self.path_output, 'fig_signal_loss_metric_shimmed_vs_unshimmed.png')
        fig.savefig(fname_figure, bbox_inches='tight')

    def _plot_G_mask(self, unshimmed_G, shimmed_G, mask, name='G'):
        # Plot Gradient maps

        # shimmed_Gz = np.gradient(shimmed, axis = 2)
        mask_erode = modify_binary_mask(mask, shape='sphere', size=3, operation='erode')

        # choose selected slices to plot
        nonzero_indices = np.nonzero(np.sum(mask_erode, axis=(0, 1)))[0]
        mt_unshimmed = montage(unshimmed_G[:, :, nonzero_indices])
        mt_unshimmed_masked = montage(unshimmed_G[:, :, nonzero_indices] * mask_erode[:, :, nonzero_indices])
        mt_shimmed_masked = montage(shimmed_G[:, :, nonzero_indices] * mask_erode[:, :, nonzero_indices])

        metric_unshimmed_std = calculate_metric_within_mask(unshimmed_G, mask_erode, metric='std')
        metric_shimmed_std = calculate_metric_within_mask(shimmed_G, mask_erode, metric='std')
        metric_unshimmed_mean = calculate_metric_within_mask(unshimmed_G, mask_erode, metric='mean')
        metric_shimmed_mean = calculate_metric_within_mask(shimmed_G, mask_erode, metric='mean')
        metric_unshimmed_absmean = calculate_metric_within_mask(np.abs(unshimmed_G), mask_erode, metric='mean')
        metric_shimmed_absmean = calculate_metric_within_mask(np.abs(shimmed_G), mask_erode, metric='mean')

        min_value = min(mt_unshimmed_masked.min(), mt_shimmed_masked.min())
        max_value = max(mt_unshimmed_masked.max(), mt_shimmed_masked.max())

        fig = Figure(figsize=(60, 30))  # make the figure larger and higher resolution
        fig.suptitle(f"{name}\nFieldmap Coordinate System")

        ax = fig.add_subplot(1, 2, 1)
        # ax.imshow(mt_unshimmed, cmap='gray')s
        mt_unshimmed_masked[mt_shimmed_masked == 0] = np.nan
        #
        # nan_mask = mt_unshimmed_masked
        # nan_count = np.count_nonzero(nan_mask)
        # print("The mt_unshimmed_masked contains", nan_count, "NaN values.")
        #
        im = ax.imshow(mt_unshimmed_masked, vmin=-30, vmax=30, cmap='jet')
        ax.set_title(f"Before shimming {name} \nSTD: {metric_unshimmed_std:.3}, mean: {metric_unshimmed_mean:.3}, "
                     f"abs mean: {metric_unshimmed_absmean:.3}", fontsize=20)
        ax.get_xaxis().set_visible(False)
        ax.get_yaxis().set_visible(False)
        divider = make_axes_locatable(ax)
        cax = divider.append_axes('right', size='5%', pad=0.05)
        fig.colorbar(im, cax=cax)

        ax = fig.add_subplot(1, 2, 2)
        # ax.imshow(mt_unshimmed, cmap='gray')
        mt_shimmed_masked[mt_shimmed_masked == 0] = np.nan
        im = ax.imshow(mt_shimmed_masked, vmin=-30, vmax=30, cmap='jet')
        ax.set_title(f"After shimming {name} \nSTD: {metric_shimmed_std:.3}, mean: {metric_shimmed_mean:.3}, "
                     f"abs mean: {metric_shimmed_absmean:.3}", fontsize=20)
        ax.get_xaxis().set_visible(False)
        ax.get_yaxis().set_visible(False)
        divider = make_axes_locatable(ax)
        cax = divider.append_axes('right', size='5%', pad=0.05)
        fig.colorbar(im, cax=cax)
        # Lower suptitle
        # fig.subplots_adjust(top=0.85)
        # Save
        fname_figure = os.path.join(self.path_output, f'fig_{name}_shimmed_vs_unshimmed.png')
        fig.savefig(fname_figure, bbox_inches='tight')


class RealTimeSequencer(Sequencer):
    """
    Sequencer object that stores different nibabel object, and parameters. It's also doing real time optimization
    of the currents, and the evaluation of the shimming

    Attributes:
            nii_fieldmap (nib.Nifti1Image): Nibabel object containing fieldmap data in 4d where the 4th dimension
                                            is the timeseries. Also contains an affine transformation.
            json_fmap (dict): Dict of the json sidecar corresponding to the fieldmap data (Used to find the acquisition
                              timestamps).
            nii_anat (nib.Nifti1Image): Nibabel object containing anatomical data in 3d.
            nii_static_mask (nib.Nifti1Image): 3D anat mask used for the optimizer to shim the region for the static
                                              component.
            nii_riro_mask (nib.Nifti1Image): 3D anat mask used for the optimizer to shim the region for the riro
                                              component.
            slices (list): 1D array containing tuples of dim3 slices to shim according to the anat where the shape of
                            anat: (dim1, dim2, dim3). Refer to :func:`shimmingtoolbox.shim.sequencer.define_slices`.
            pmu (PmuResp): PmuResp object containing the respiratory trace information.
            coils (ListCoil): List of `Coils` containing the coil profiles. The coil profiles and the fieldmaps must
                              have matching units (if fmap is in Hz, the coil profiles must be in hz/unit_shim).
                              Refer to :class:`shimmingtoolbox.coils.coil.Coil`. Make sure the extent of the coil
                              profiles are larger than the extent of the fieldmap. This is especially true for
                              dimensions with only 1 voxel(e.g. (50x50x1x10).
                              Refer to :func:`shimmingtoolbox.shim.sequencer.extend_slice`/
                              :func:`shimmingtoolbox.shim.sequencer.update_affine_for_ap_slices`
            method (str): Supported optimizer: 'least_squares', 'pseudo_inverse', 'quad_prog.
                          Note: refer to their specific implementation to know limits of the methods
                          in: :mod:`shimmingtoolbox.optimizer`
            opt_criteria (str): Criteria for the optimizer 'least_squares'. Supported: 'mse': mean squared error,
                                'mae': mean absolute error, 'std': standard deviation, 'rmse': root mean squared error.
            reg_factor (float): Regularization factor for the current when optimizing. A higher coefficient will
                                penalize higher current values while a lower factor will lower the effect of the
                                regularization. A negative value will favour high currents (not preferred).
                                Only relevant for 'least_squares' opt_method.
            mask_dilation_kernel (str): Kernel used to dilate the mask. Allowed shapes are: 'sphere', 'cross', 'line'
                                        'cube'. See :func:`shimmingtoolbox.masking.mask_utils.modify_binary_mask` for
                                        more details.
            mask_dilation_kernel_size (int): Length of a side of the 3d kernel to dilate the mask. Must be odd.
                                             For example, a kernel of size 3 will dilate the mask by 1 pixel.
            path_output (str): Path to the directory to output figures. Set logging level to debug to output debug
                               artefacts.
            optimizer (object) : Object that contains everything needed for the optimization created from
                                `shimmingtoolbox.optimizer` init method
            optimizer_riro (object) : Object that contains everything needed for the riro optimization created from
                                `shimmingtoolbox.optimizer` init method
            bounds (list) : List of the bounds for the currents for the real time optimization
            acq_pressures (np.ndarray) : 1D array that contains the acquisitions pressures
            acq_timestamps (np.ndarray) : 1D array that contains the acquisitions timestamps
    """

    def __init__(self, nii_fieldmap, json_fmap, nii_anat, nii_static_mask, nii_riro_mask, slices, pmu: PmuResp,
<<<<<<< HEAD
                 coils_static, coils_riro, method='least_squares', opt_criteria='mse', mask_dilation_kernel='sphere',
=======
                 coils_static,
                 coils_riro, method='least_squares', opt_criteria='mse', mask_dilation_kernel='sphere',
>>>>>>> 08dff9ca
                 mask_dilation_kernel_size=3, reg_factor=0, path_output=None):
        """
        Initialization of the RealTimeSequencer class

        Args:
            nii_fieldmap (nib.Nifti1Image): Nibabel object containing fieldmap data in 4d where the 4th dimension
                                            is the timeseries. Also contains an affine transformation.
            json_fmap (dict): Dict of the json sidecar corresponding to the fieldmap data (Used to find the acquisition
                              timestamps).
            nii_anat (nib.Nifti1Image): Nibabel object containing anatomical data in 3d.
            nii_static_mask (nib.Nifti1Image): 3D anat mask used for the optimizer to shim the region for the static
                                               component.
            nii_riro_mask (nib.Nifti1Image): 3D anat mask used for the optimizer to shim the region for the riro
                                             component.
            slices (list): 1D array containing tuples of dim3 slices to shim according to the anat where the shape of
                            anat: (dim1, dim2, dim3). Refer to :func:`shimmingtoolbox.shim.sequencer.define_slices`.
            pmu (PmuResp): PmuResp object containing the respiratory trace information.
            coils (ListCoil): List of `Coils` containing the coil profiles. The coil profiles and the fieldmaps must
                              have matching units (if fmap is in Hz, the coil profiles must be in hz/unit_shim).
                              Refer to :class:`shimmingtoolbox.coils.coil.Coil`. Make sure the extent of the coil
                              profiles are larger than the extent of the fieldmap. This is especially true for
                              dimensions with only 1 voxel(e.g. (50x50x1x10).
                              Refer to :func:`shimmingtoolbox.shim.sequencer.extend_slice`/
                              :func:`shimmingtoolbox.shim.sequencer.update_affine_for_ap_slices`
            method (str): Supported optimizer: 'least_squares', 'pseudo_inverse', 'quad_prog', 'bfgs'.
                          Note: refer to their specific implementation to know limits of the methods
                          in: :mod:`shimmingtoolbox.optimizer`
            opt_criteria (str): Criteria for the optimizer 'least_squares'. Supported: 'mse': mean squared error,
                                'mae': mean absolute error, 'std': standard deviation.
            reg_factor (float): Regularization factor for the current when optimizing. A higher coefficient will
                                penalize higher current values while a lower factor will lower the effect of the
                                regularization. A negative value will favour high currents (not preferred).
                                Only relevant for 'least_squares' opt_method.
            mask_dilation_kernel (str): Kernel used to dilate the mask. Allowed shapes are: 'sphere', 'cross', 'line'
                                        'cube'. See :func:`shimmingtoolbox.masking.mask_utils.modify_binary_mask` for
                                        more details.
            mask_dilation_kernel_size (int): Length of a side of the 3d kernel to dilate the mask. Must be odd.
                                             For example, a kernel of size 3 will dilate the mask by 1 pixel.

        """
        super().__init__(slices, mask_dilation_kernel, mask_dilation_kernel_size, reg_factor, path_output=path_output)
        self.json_fmap = json_fmap
        self.pmu = pmu
        self.coils_static = coils_static
        self.coils_riro = coils_riro
        self.method = method
        self.bounds = None

        if opt_criteria not in allowed_opt_criteria:
            raise ValueError("Criteria for optimization not supported")

        self.opt_criteria = opt_criteria
        self.nii_fieldmap, self.nii_fieldmap_orig = self.get_fieldmap(nii_fieldmap)

        # Check if anat has the good dimensions
        if nii_anat.get_fdata().ndim != 3:
            raise ValueError("Anatomical image must be in 3d")

        self.nii_anat = nii_anat
        self.nii_static_mask, self.nii_riro_mask = self.get_mask(nii_static_mask, nii_riro_mask)
        self.acq_timestamps = None
        self.acq_pressures = self.get_acq_pressures()
        self.optimizer_riro = None

    def get_fieldmap(self, nii_fieldmap):
        """
        Get the fieldmap for the RealTimeSequencer class

        Args:
           nii_fieldmap (nib.Nifti1Image): Nibabel object containing fieldmap data in 4d where the 4th dimension
                                           is the timeseries.

        Returns:
            nib.Nifti1Image: Nibabel object containing fieldmap data in 4d where the 4th dimension
                             is the timeseries.

        """
        # Make sure the fieldmap has the appropriate dimensions
        if nii_fieldmap.get_fdata().ndim != 4:
            raise ValueError("Fieldmap must be 4d (dim1, dim2, dim3, t)")

        nii_fmap_orig = copy.deepcopy(nii_fieldmap)
        # Extend the fieldmap if there are axes that have less voxels than the kernel size. This is done since we are
        # fitting a fieldmap to coil profiles and having a small number of voxels can lead to errors in fitting (2
        # voxels in one dimension can differentiate order 1 at most), the parameter allows to have at least the size
        # of the kernel for each dimension This is usually useful in the through plane direction where we could have
        # less slices. To mitigate this, we create a 3d volume by replicating the slices on the edges.
        for i_axis in range(3):
            if nii_fmap_orig.shape[i_axis] < self.mask_dilation_kernel_size:
                nii_fieldmap = extend_fmap_to_kernel_size(nii_fmap_orig, self.mask_dilation_kernel_size,
                                                          self.path_output)
                break

        return nii_fieldmap, nii_fmap_orig

    def get_mask(self, nii_static_mask, nii_riro_mask):
        """
            Get both masks for the RealTimeSequencer Class

            Args:
                nii_static_mask (nib.Nifti1Image): 3D anat mask used for the optimizer to shim the region
                                                   for the static component.
                nii_riro_mask (nib.Nifti1Image): 3D anat mask used for the optimizer to shim the region for the riro
                                                 component.

            Returns:
                (tuple) : tuple containing:
                    * nib.Nifti1Image: 3D anat mask used for the optimizer to shim the region for the static component.
                    * nib.Nifti1Image: 3D anat mask used for the optimizer to shim the region for the riro component.

            """
        # Note: We technically don't need the anat if we use the nii_mask. However, this is a nice safety check to
        # make sure the mask is indeed in the dimension of the anat and not the fieldmap.

        anat = self.nii_anat.get_fdata()
        # Make sure masks have the appropriate dimensions
        if nii_static_mask.get_fdata().ndim != 3:
            raise ValueError("static_mask image must be in 3d")
        if nii_riro_mask.get_fdata().ndim != 3:
            raise ValueError("riro_mask image must be in 3d")

        # Resample the input masks on the target anatomical image if they are different
        if not np.all(nii_static_mask.shape == anat.shape) or not np.all(
                nii_static_mask.affine == self.nii_anat.affine):
            logger.debug("Resampling static mask on the target anat")
            nii_static_mask_soft = resample_from_to(nii_static_mask, self.nii_anat, order=1, mode='grid-constant')
            tmp_mask = nii_static_mask_soft.get_fdata()
            # Change soft mask into binary mask
            tmp_mask = threshold(tmp_mask, thr=0.001)
            nii_static_mask = nib.Nifti1Image(tmp_mask, nii_static_mask_soft.affine,
                                              header=nii_static_mask_soft.header)

            if logger.level <= getattr(logging, 'DEBUG') and self.path_output is not None:
                nib.save(nii_static_mask, os.path.join(self.path_output, "mask_static_resampled_on_anat.nii.gz"))

        if not np.all(nii_riro_mask.shape == anat.shape) or not np.all(
                nii_riro_mask.affine == self.nii_anat.affine):
            logger.debug("Resampling riro mask on the target anat")
            nii_riro_mask_soft = resample_from_to(nii_riro_mask, self.nii_anat, order=1, mode='grid-constant')
            tmp_mask = nii_riro_mask_soft.get_fdata()
            # Change soft mask into binary mask
            tmp_mask = threshold(tmp_mask, thr=0.001)
            nii_riro_mask = nib.Nifti1Image(tmp_mask, nii_riro_mask_soft.affine, header=nii_riro_mask_soft.header)

            if logger.level <= getattr(logging, 'DEBUG') and self.path_output is not None:
                nib.save(nii_riro_mask, os.path.join(self.path_output, "mask_riro_resampled_on_anat.nii.gz"))

        return nii_static_mask, nii_riro_mask

    def get_acq_pressures(self):
        """
        Get the acquisition pressures at the times when the fieldmap was acquired.

        Returns:
            np.ndarray: 1D array that contains the acquisitions pressures
        """
        # Fetch PMU timing
        self.acq_timestamps = get_acquisition_times(self.nii_fieldmap, self.json_fmap)
        # TODO: deal with saturation
        # fit PMU and fieldmap values
        acq_pressures = self.pmu.interp_resp_trace(self.acq_timestamps)

        return acq_pressures

    def get_real_time_parameters(self):
        """
        Get real time parameters used for the shimming

        Returns:
            (tuple) : tuple containing:
                * np.ndarray: 3D array containing the static data for the optimization
                * np.ndarray: 3D array containing the real time data for the optimization
                * float: Mean pressure of the respiratory trace.
                * float: Root mean squared of the pressure trace. This is provided to compare results between scans,
                         multiply the riro coefficients by rms of the pressure to do so.

        """
        fieldmap = self.nii_fieldmap.get_fdata()
        anat = self.nii_anat.get_fdata()
        # regularization --> static, riro
        # field(i_vox) = riro(i_vox) * (acq_pressures - mean_p) + static(i_vox)
        mean_p = np.mean(self.acq_pressures)
        pressure_rms = np.sqrt(np.mean((self.acq_pressures - mean_p) ** 2))
        x = self.acq_pressures.reshape(-1, 1) - mean_p

        # Safety check for linear regression if the pressure and fieldmap fit well
        # Mask the voxels not being shimmed for riro
        nii_3dfmap = nib.Nifti1Image(self.nii_fieldmap.get_fdata()[..., 0], self.nii_fieldmap.affine,
                                     header=self.nii_fieldmap.header)
        fmap_mask_riro = resample_mask(self.nii_riro_mask, nii_3dfmap, tuple(range(anat.shape[2])),
                                       dilation_kernel=self.mask_dilation_kernel,
                                       dilation_size=self.mask_dilation_kernel_size).get_fdata()
        masked_fieldmap_riro = np.repeat(fmap_mask_riro[..., np.newaxis], fieldmap.shape[-1], 3) * fieldmap
        y = masked_fieldmap_riro.reshape(-1, fieldmap.shape[-1]).T

        reg_riro = LinearRegression().fit(x, y)
        # Calculate adjusted r2 score (Takes into account the number of observations and predictor variables)
        score_riro = 1 - (1 - reg_riro.score(x, y)) * (len(y) - 1) / (len(y) - x.shape[1] - 1)
        logger.debug(f"Linear fit of the RIRO masked fieldmap and pressure got a R2 score of: {score_riro}")

        # Warn if lower than a threshold
        # Threshold was set by looking at a small sample of data (This value could be updated based on user feedback)
        threshold_score = 0.7
        if score_riro < threshold_score:
            logger.warning(f"Linear fit of the RIRO masked fieldmap and pressure got a low R2 score: {score_riro} "
                           f"(less than {threshold_score}). This indicates a bad fit between the pressure data and the "
                           f"fieldmap values")

        # Fit to the linear model (no mask)
        y = fieldmap.reshape(-1, fieldmap.shape[-1]).T
        reg = LinearRegression().fit(x, y)

        # static/riro contains a 3d matrix of static/riro map in the fieldmap space considering the previous equation
        static = reg.intercept_.reshape(fieldmap.shape[:-1])
        riro = reg.coef_.reshape(fieldmap.shape[:-1])  # [unit_shim/unit_pressure], ex: [Hz/unit_pressure]

        # Log the static and riro maps to fit
        if logger.level <= getattr(logging, 'DEBUG') and self.path_output is not None:
            # Save static
            nii_static = nib.Nifti1Image(static, self.nii_fieldmap.affine, header=self.nii_fieldmap.header)
            nib.save(nii_static, os.path.join(self.path_output, 'fig_static_fmap_component.nii.gz'))

            # Save riro
            nii_riro = nib.Nifti1Image(riro, self.nii_fieldmap.affine, header=self.nii_fieldmap.header)
            nib.save(nii_riro, os.path.join(self.path_output, 'fig_riro_fmap_component.nii.gz'))

        return static, riro, mean_p, pressure_rms

    def shim(self):
        """
        Performs realtime shimming using one of the supported optimizers and an external respiratory trace.

        Returns:
            (tuple): tuple containing:
                * np.ndarray: Static coefficients of the coil profiles to shim (len(slices) x channels) e.g. [Hz]
                * np.ndarray: Riro coefficients of the coil profiles to shim (len(slices) x channels)
                              e.g. [Hz/unit_pressure]
                * float: Mean pressure of the respiratory trace.
                * float: Root mean squared of the pressure.
                         This is provided to compare results between scans, multiply the riro coefficients
                         by rms of the pressure to do so.
        """

        affine_fieldmap = self.nii_fieldmap.affine
        static, riro, mean_p, pressure_rms = self.get_real_time_parameters()

        # Create both optimizer object
        self.select_optimizer(static, affine_fieldmap)
        if self.method == 'least_squares':
            self.method = 'least_squares_rt'
        if self.method == 'quad_prog':
            self.method = 'quad_prog_rt'
        if self.method == 'bfgs':
            self.method = 'bfgs_rt'
        self.select_optimizer(riro, affine_fieldmap, self.pmu)

        # Create both resampled masks used for the optimization
        static_mask_resampled, riro_mask_resampled = self.get_riro_and_static_resampled_masks()

        # Static shim
        logger.info("Static optimization")
        coef_static = self.optimize(static_mask_resampled)

        # RIRO optimization
        # Use the currents to define a list of new coil bounds for the riro optimization
<<<<<<< HEAD
        self.bounds = new_bounds_from_currents_static_to_riro(
            coef_static, self.optimizer.merged_bounds, self.coils_static, self.coils_riro)
=======
        self.bounds = new_bounds_from_currents_static_to_riro(coef_static, self.optimizer.merged_bounds,
                                                              self.coils_static,
                                                              self.coils_riro)
>>>>>>> 08dff9ca

        logger.info("Realtime optimization")
        coef_riro = self.optimize_riro(riro_mask_resampled)

        # Multiplying by the RMS of the pressure allows to make abstraction of the tightness of the bellow
        # between scans. This allows to compare results between scans.
        # coef_riro_rms = coef_riro * pressure_rms
        # [unit_shim/unit_pressure] * rms_pressure, ex: [Hz/unit_pressure] * rms_pressure

        return coef_static, coef_riro, mean_p, pressure_rms

    def select_optimizer(self, unshimmed, affine, pmu: PmuResp = None):
        """
        Select and initialize the optimizer

        Args:
            unshimmed (np.ndarray): 3D B0 map
            affine (np.ndarray): 4x4 array containing the affine transformation for the unshimmed array
            pmu (PmuResp): PmuResp object containing the respiratory trace information. Required for method
                           'least_squares_rt'.

        """

        # global supported_optimizers
        if self.method in supported_optimizers:
<<<<<<< HEAD
            if self.method in ['least_squares', 'bfgs']:
                self.optimizer = supported_optimizers[self.method](
                    self.coils_static, unshimmed, affine, self.opt_criteria, reg_factor=self.reg_factor)
=======
            if self.method == 'least_squares':
                self.optimizer = supported_optimizers[self.method](self.coils_static, unshimmed, affine,
                                                                   self.opt_criteria,
                                                                   reg_factor=self.reg_factor)
>>>>>>> 08dff9ca
            elif self.method == 'quad_prog':
                self.optimizer = supported_optimizers[self.method](self.coils_static, unshimmed, affine,
                                                                   reg_factor=self.reg_factor)

            elif self.method in ['least_squares_rt', 'bfgs_rt']:
                # Make sure pmu is defined
                if pmu is None:
                    raise ValueError(f"pmu parameter is required if using the optimization method: {self.method}")

                # Add pmu to the realtime optimizer(s)
                self.optimizer_riro = supported_optimizers[self.method](self.coils_riro, unshimmed, affine,
                                                                        self.opt_criteria, pmu,
                                                                        reg_factor=self.reg_factor)
            elif self.method == 'quad_prog_rt':
                # Make sure pmu is defined
                if pmu is None:
                    raise ValueError(f"pmu parameter is required if using the optimization method: {self.method}")

                # Add pmu to the realtime optimizer(s)
                self.optimizer_riro = supported_optimizers[self.method](self.coils_riro, unshimmed, affine, pmu,
                                                                        reg_factor=self.reg_factor)

            else:
                if pmu is None:
                    self.optimizer = supported_optimizers[self.method](self.coils_static, unshimmed, affine)
                else:
                    self.optimizer_riro = supported_optimizers[self.method](self.coils_riro, unshimmed, affine)

        else:
            raise KeyError(f"Method: {self.method} is not part of the supported optimizers")

    def get_riro_and_static_resampled_masks(self):
        """
        This function resample the static and the riro masks on the differents elements needed
         for the optimization and the evaluation

        Returns:
            (tuple) : tuple containing:
                * np.ndarray: Static mask resampled and dilated on the fieldmap for the optimization
                * np.ndarray: Riro mask resampled and dilated on the original fieldmap for the optimization.
        """

        n_shims = len(self.slices)
        dilation_kernel = self.mask_dilation_kernel
        dilation_kernel_size = self.mask_dilation_kernel_size
        slices = self.slices
        path_output = self.path_output
        nii_riro_mask = self.nii_riro_mask
        nii_static_mask = self.nii_static_mask

        static_fieldmap = nib.Nifti1Image(self.optimizer.unshimmed, self.optimizer.unshimmed_affine)
        riro_fieldmap = nib.Nifti1Image(self.optimizer_riro.unshimmed, self.optimizer_riro.unshimmed_affine)

        static_mask = Parallel(-1, backend='loky')(
            delayed(resample_mask)(nii_static_mask, static_fieldmap, slices[i],
                                   dilation_kernel,
                                   dilation_kernel_size, path_output)
            for i in range(n_shims))
        riro_mask = Parallel(-1, backend='loky')(
            delayed(resample_mask)(nii_riro_mask, riro_fieldmap, slices[i],
                                   dilation_kernel,
                                   dilation_kernel_size, path_output)
            for i in range(n_shims))

        static_mask_resampled = np.array([static_mask[it].get_fdata() for it in range(n_shims)]).transpose(1, 2, 3, 0)
        riro_mask_resampled = np.array([riro_mask[it].get_fdata() for it in range(n_shims)]).transpose(1, 2, 3, 0)

        return static_mask_resampled, riro_mask_resampled

    def optimize_riro(self, mask_anat):
        """
        Args:
            mask_anat (np.ndarray): anat mask on which the optimization will be made
        Returns:
            Riro coefficients of the coil profiles to shim (len(slices) x channels) [Hz/unit_pressure]
        """
        # It's faster to use local arguments for the optimization
        n_shims = len(self.slices)
        optimizer = self.optimizer_riro
        shimwise_bounds = self.bounds
        coefs_riro = []
        for i in range(n_shims):
            # Change bounds
            if shimwise_bounds is not None:
                optimizer.set_merged_bounds(shimwise_bounds[i])
            # Return 0s if there is no optimization to perform
            if np.all(mask_anat[..., i] == 0):
                coefs_riro.append(np.zeros(optimizer.merged_coils.shape[-1]))
            # Optimize
            else:
                coefs_riro.append(optimizer.optimize(mask_anat[..., i]))

        return np.array(coefs_riro)

    def eval(self, coef_static, coef_riro, mean_p, pressure_rms):
        """
        Evaluate the real time shimming by plotting and saving results

        Args:
            coef_static (np.ndarray): coefficients got during the static optimization
            coef_riro (np.ndarray): coefficients got during the real time optimization
            mean_p (float): mean of the acquisitions pressures
            pressure_rms (float): rms of the acquisitions pressures
        """

        logger.debug("Calculating the sum of the shimmed vs unshimmed in the static ROI.")
        # Calculate theoretical shimmed map
        # shim
        unshimmed = self.nii_fieldmap.get_fdata()
        nii_target = nib.Nifti1Image(self.nii_fieldmap.get_fdata()[..., 0], self.nii_fieldmap.affine,
                                     header=self.nii_fieldmap.header)
        shape = unshimmed.shape + (len(self.slices),)
        shimmed_static_riro = np.zeros(shape)
        shimmed_static = np.zeros(shape)
        shimmed_riro = np.zeros(shape)
        masked_shim_static_riro = np.zeros(shape)
        masked_shim_static = np.zeros(shape)
        masked_shim_riro = np.zeros(shape)
        masked_unshimmed = np.zeros(shape)
        mask_fmap_cs = np.zeros(unshimmed[..., 0].shape + (len(self.slices),))
        shim_trace_static_riro = []
        shim_trace_static = []
        shim_trace_riro = []
        unshimmed_trace = []
        mae_unshimmed_trace = []
        mask_full_binary = np.clip(np.ceil(resample_from_to(self.nii_static_mask,
                                                            nii_target,
                                                            order=0,
                                                            mode='grid-constant',
                                                            cval=0).get_fdata()), 0, 1)
        for i_shim in range(len(self.slices)):
            # Calculate static correction
            correction_static = self.optimizer.merged_coils @ coef_static[i_shim]

            # Calculate the riro coil profiles
            riro_profile = self.optimizer_riro.merged_coils @ coef_riro[i_shim]

            mask_fmap_cs[..., i_shim] = np.ceil(resample_mask(self.nii_static_mask, nii_target,
                                                              self.slices[i_shim]).get_fdata())
            for i_t in range(self.nii_fieldmap.shape[3]):
                # Apply the static and riro correction
                correction_riro = riro_profile * (self.acq_pressures[i_t] - mean_p)
                shimmed_static[..., i_t, i_shim] = unshimmed[..., i_t] + correction_static
                shimmed_static_riro[..., i_t, i_shim] = shimmed_static[..., i_t, i_shim] + correction_riro
                shimmed_riro[..., i_t, i_shim] = unshimmed[..., i_t] + correction_riro

                # Calculate masked shim
                masked_shim_static[..., i_t, i_shim] = mask_fmap_cs[..., i_shim] * shimmed_static[..., i_t, i_shim]
                masked_shim_static_riro[..., i_t, i_shim] = mask_fmap_cs[..., i_shim] * shimmed_static_riro[..., i_t,
                                                                                                            i_shim]
                masked_shim_riro[..., i_t, i_shim] = mask_fmap_cs[..., i_shim] * shimmed_riro[..., i_t, i_shim]
                masked_unshimmed[..., i_t, i_shim] = mask_fmap_cs[..., i_shim] * unshimmed[..., i_t]

                # Calculate the sum over the ROI
                # TODO: Calculate the sum of mask_fmap_cs[..., i_shim] and divide by that (If the roi is bigger due to
                #  interpolation, it should not count more). Possibly use soft mask?
                rmse_shimmed_static = calculate_metric_within_mask(masked_shim_static[..., i_t, i_shim],
                                                                   mask_fmap_cs[..., i_shim].astype(bool),
                                                                   metric='rmse')
                rmse_shimmed_static_riro = calculate_metric_within_mask(masked_shim_static_riro[..., i_t, i_shim],
                                                                        mask_fmap_cs[..., i_shim].astype(bool),
                                                                        metric='rmse')
                rmse_shimmed_riro = calculate_metric_within_mask(masked_shim_riro[..., i_t, i_shim],
                                                                 mask_fmap_cs[..., i_shim].astype(bool),
                                                                 metric='rmse')
                rmse_unshimmed = calculate_metric_within_mask(masked_unshimmed[..., i_t, i_shim],
                                                              mask_fmap_cs[..., i_shim].astype(bool),
                                                              metric='rmse')

                if rmse_shimmed_static_riro > rmse_unshimmed:
                    logger.warning("Verify the shim parameters. Some give worse results than no shim.\n"
                                   f"i_shim: {i_shim}, i_t: {i_t}")

                logger.debug(f"\nRMSE: i_shim: {i_shim}, t: {i_t}"
                             f"\nunshimmed: {rmse_unshimmed}, shimmed static: {rmse_shimmed_static}, "
                             f"shimmed static+riro: {rmse_shimmed_static_riro}\n"
                             f"Static currents:\n{coef_static[i_shim]}\n"
                             f"Riro currents:\n{coef_riro[i_shim] * (self.acq_pressures[i_t] - mean_p)}\n")

                # Create a 1D list of the sum of the shimmed and unshimmed maps
                shim_trace_static.append(rmse_shimmed_static)
                shim_trace_static_riro.append(rmse_shimmed_static_riro)
                shim_trace_riro.append(rmse_shimmed_riro)
                unshimmed_trace.append(rmse_unshimmed)

        # reshape to slice x timepoint
        nt = unshimmed.shape[3]
        n_shim = len(self.slices)
        shim_trace_static = np.array(shim_trace_static).reshape(n_shim, nt)
        shim_trace_static_riro = np.array(shim_trace_static_riro).reshape(n_shim, nt)
        shim_trace_riro = np.array(shim_trace_riro).reshape(n_shim, nt)
        unshimmed_trace = np.array(unshimmed_trace).reshape(n_shim, nt)

        if self.path_output is not None:
            # Plot before vs after shimming averaged on time
            shimmed_mask_avg = np.zeros(mask_full_binary.shape)
            np.divide(np.sum(np.mean(masked_shim_static_riro, axis=3), axis=3), np.sum(mask_fmap_cs, axis=3),
                      where=mask_full_binary.astype(bool), out=shimmed_mask_avg)
            plot_full_mask(np.mean(unshimmed, axis=3), shimmed_mask_avg, mask_full_binary, self.path_output)

            # Plot STD over time before and after shimming
            self.plot_full_time_std(unshimmed, masked_shim_static_riro, mask_fmap_cs, mask_full_binary)

        if logger.level <= getattr(logging, 'DEBUG') and self.path_output is not None:
            # plot results
            i_slice = 0
            i_shim = self.index_shimmed[0] if self.index_shimmed else n_shim - 1
            i_t = 0

            self.plot_static_riro(masked_unshimmed, masked_shim_static, masked_shim_static_riro, unshimmed,
                                  shimmed_static,
                                  shimmed_static_riro, i_slice=i_slice, i_shim=i_shim, i_t=i_t)
            self.plot_currents(coef_static, riro=coef_riro * pressure_rms)
            self.plot_shimmed_trace(unshimmed_trace, shim_trace_static, shim_trace_riro, shim_trace_static_riro)
            self.plot_pressure_and_unshimmed_field(unshimmed_trace)
            self.print_rt_metrics(unshimmed, shimmed_static, shimmed_static_riro, shimmed_riro, mask_fmap_cs)
            # Save shimmed result
            nii_shimmed_static_riro = nib.Nifti1Image(shimmed_static_riro, self.nii_fieldmap.affine,
                                                      header=self.nii_fieldmap.header)
            nib.save(nii_shimmed_static_riro, os.path.join(self.path_output,
                                                           'shimmed_static_riro_4thdim_it_5thdim_ishim.nii.gz'))

            # Save coils
            nii_merged_coils = nib.Nifti1Image(self.optimizer_riro.merged_coils, self.nii_fieldmap.affine,
                                               header=self.nii_fieldmap.header)
            nib.save(nii_merged_coils, os.path.join(self.path_output, "merged_coils.nii.gz"))

    def plot_currents(self, static, riro=None):
        """
        Plot evolution of currents through shim groups

        Args:
            static (np.ndarray): Array with the static currents
            riro (np.ndarray): Array with the riro currents
        """
        fig = Figure(figsize=(10, 10))
        ax = fig.add_subplot(111)

        n_channels = static.shape[1]
        for i_channel in range(n_channels):
            ax.plot(static[:, i_channel], label=f"Static channel{i_channel} currents through shim groups")

        if riro is not None:
            for i_channel in range(n_channels):
                ax.plot(riro[:, i_channel], label=f"Riro channel{i_channel} currents through shim groups")

        ax.set_xlabel('Shim group')
        ax.set_ylabel('Coefficients (Physical CS [RAS])')
        ax.legend()
        ax.set_title("Currents through shims")
        fname_figure = os.path.join(self.path_output, 'fig_currents.png')
        fig.savefig(fname_figure)
        logger.debug(f"Saved figure: {fname_figure}")

    def plot_static_riro(self, masked_unshimmed, masked_shim_static, masked_shim_static_riro, unshimmed,
                         shimmed_static, shimmed_static_riro, i_t=0, i_slice=0, i_shim=0):
        """
        Plot Static and RIRO maps for a particular fieldmap slice, anat shim and timepoint

        Args:
            masked_unshimmed (np.ndarray):  Fieldmap masked before the shimming
            masked_shim_static (np.ndarray): Fieldmap masked after static shimming
            masked_shim_static_riro (np.ndarray): Fieldmap masked after the static and riro shimming
            unshimmed (np.ndarray): Fieldmap not shimmed
            shimmed_static (np.ndarray): Data of the nii_fieldmap after the static shimming
            shimmed_static_riro (np.ndarray): Data of the nii_fieldmap after static and riro shimming
            i_shim: (int): index of the anat shim, where we want to plot the static and riro maps
            i_slice: (int): index of the slice, where we want to plot the static and riro maps
            i_t: (int): Index of the time, where we want to plot the static and riro maps
        """

        min_value = min(masked_shim_static_riro[..., i_slice, i_t, i_shim].min(),
                        masked_shim_static[..., i_slice, i_t, i_shim].min(),
                        masked_unshimmed[..., i_slice, i_t, i_shim].min())
        max_value = max(masked_shim_static_riro[..., i_slice, i_t, i_shim].max(),
                        masked_shim_static[..., i_slice, i_t, i_shim].max(),
                        masked_unshimmed[..., i_slice, i_t, i_shim].max())

        index_slice_to_show = self.slices[i_shim][i_slice]

        fig = Figure(figsize=(15, 10))
        fig.suptitle(f"Maps for slice: {index_slice_to_show}, timepoint: {i_t}")
        ax = fig.add_subplot(2, 3, 1)
        im = ax.imshow(np.rot90(masked_shim_static_riro[..., i_slice, i_t, i_shim]), vmin=min_value, vmax=max_value)
        fig.colorbar(im)
        ax.set_title("masked_shim static + riro")
        ax = fig.add_subplot(2, 3, 2)
        im = ax.imshow(np.rot90(masked_shim_static[..., i_slice, i_t, i_shim]), vmin=min_value, vmax=max_value)
        fig.colorbar(im)
        ax.set_title("masked_shim static")
        ax = fig.add_subplot(2, 3, 3)
        im = ax.imshow(np.rot90(masked_unshimmed[..., i_slice, i_t, i_shim]), vmin=min_value, vmax=max_value)
        fig.colorbar(im)
        ax.set_title("masked_unshimmed")

        min_value = min(shimmed_static_riro[..., i_slice, i_t, i_shim].min(),
                        shimmed_static[..., i_slice, i_t, i_shim].min(),
                        unshimmed[..., i_slice, i_t, i_shim].min())
        max_value = max(shimmed_static_riro[..., i_slice, i_t, i_shim].max(),
                        shimmed_static[..., i_slice, i_t, i_shim].max(),
                        unshimmed[..., i_slice, i_t, i_shim].max())

        ax = fig.add_subplot(2, 3, 4)
        im = ax.imshow(np.rot90(shimmed_static_riro[..., i_slice, i_t, i_shim]), vmin=min_value, vmax=max_value)
        fig.colorbar(im)
        ax.set_title("shim static + riro")
        ax = fig.add_subplot(2, 3, 5)
        im = ax.imshow(np.rot90(shimmed_static[..., i_slice, i_t, i_shim]), vmin=min_value, vmax=max_value)
        fig.colorbar(im)
        ax.set_title(f"shim static")
        ax = fig.add_subplot(2, 3, 6)
        im = ax.imshow(np.rot90(unshimmed[..., i_slice, i_t]), vmin=min_value, vmax=max_value)
        fig.colorbar(im)
        ax.set_title(f"unshimmed")
        fname_figure = os.path.join(self.path_output, 'fig_realtime_masked_shimmed_vs_unshimmed.png')
        fig.savefig(fname_figure)
        logger.debug(f"Saved figure: {fname_figure}")

    def plot_pressure_and_unshimmed_field(self, unshimmed_trace):
        """
        Plot respiratory trace, acquisition time pressure points and the B0 field RMSE

        Args:
            unshimmed_trace (np.ndarray): field in the ROI for each shim volume
        """
        # Get the pmu data values in the range of the acquisition
        pmu_timestamps = self.pmu.get_times()
        pmu_pressures = self.pmu.data
        indexes = np.where(np.logical_and(pmu_timestamps >= (self.acq_timestamps[0] - 1000),
                                          pmu_timestamps <= self.acq_timestamps[-1] + 1000))
        pmu_timestamps_curated = pmu_timestamps[indexes]
        pmu_pressures_curated = pmu_pressures[indexes]

        # Select slices shimmed
        curated_unshimmed_trace = unshimmed_trace[self.index_shimmed]

        # Get the b0 field in the same units as the pressure reading
        n_plots = len(self.index_shimmed)

        max_diff_field_list = max(curated_unshimmed_trace, key=lambda x: abs(x.max() - x.min()))
        min_field = max_diff_field_list.min()
        max_field = max_diff_field_list.max()
        max_diff_field = max_field - min_field

        diff_pressure = pmu_pressures_curated.max() - pmu_pressures_curated.min()
        scaling = max_diff_field / diff_pressure
        avg_pressure = np.mean(pmu_pressures_curated)

        # Scale
        curated_unshimmed_trace_scaled = np.array([(x - np.mean(x)) / scaling + avg_pressure
                                                   for x in curated_unshimmed_trace])

        # Find y limits
        perc = (self.pmu.max - self.pmu.min) / 20
        ylim = (min(curated_unshimmed_trace_scaled.min(), self.pmu.min - perc),
                max(curated_unshimmed_trace_scaled.max(), self.pmu.max + perc))

        # Plot
        path_pressure_and_unshimmed_field = os.path.join(self.path_output, 'fig_noshim_vs_pressure')
        create_output_dir(path_pressure_and_unshimmed_field)

        for i_plot in range(n_plots):
            fig = Figure(figsize=(8, 4))
            ax = fig.add_subplot(111)
            ax.plot((pmu_timestamps_curated - pmu_timestamps_curated[0]) / 1000, pmu_pressures_curated,
                    label='Pressure Trace')
            ax.plot((self.acq_timestamps - pmu_timestamps_curated[0]) / 1000, curated_unshimmed_trace_scaled[i_plot],
                    label='RMSE over the not shimmed ROI')
            ax.scatter((self.acq_timestamps - pmu_timestamps_curated[0]) / 1000, self.acq_pressures, color='red',
                       label='Fieldmap timepoints')
            ax.legend()
            ax.set_ylim(ylim)
            ax.set_yticks([pmu_pressures_curated.min(), pmu_pressures_curated.max()],
                          [min_field.astype(int), max_field.astype(int)])
            ax.set_xlabel('Time (s)')
            ax.set_ylabel('RMSE (Hz)')
            ax.set_title(f"Slices: {self.slices[self.index_shimmed[i_plot]]}")

            # Save figure
            fname_figure = os.path.join(path_pressure_and_unshimmed_field,
                                        f'fig_noshim_vs_pressure_shimgroup_{self.index_shimmed[i_plot]:03}.png')
            fig.savefig(fname_figure, bbox_inches='tight')

        logger.debug(f"Saved figures: {path_pressure_and_unshimmed_field}")

    def plot_shimmed_trace(self, unshimmed_trace, shim_trace_static, shim_trace_riro, shim_trace_static_riro):
        """
        Plot shimmed and unshimmed rmse over the roi for each shim

        Args:
            unshimmed_trace (np.ndarray): array with the trace of the nii_fieldmap data
            shim_trace_static (np.ndarray): array with the trace of the nii_fieldmap data after the static shimming
            shim_trace_riro (np.ndarray): array with the trace of the nii_fieldmap data after the riro shimming
            shim_trace_static_riro (np.ndarray): array with the trace of the nii_fieldmap data after both shimming
        """

        min_value = min(
            shim_trace_static_riro[self.index_shimmed, :].min(),
            shim_trace_static[self.index_shimmed, :].min(),
            shim_trace_riro[self.index_shimmed, :].min(),
            unshimmed_trace[self.index_shimmed, :].min()
        )
        max_value = max(
            shim_trace_static_riro[self.index_shimmed, :].max(),
            shim_trace_static[self.index_shimmed, :].max(),
            shim_trace_riro[self.index_shimmed, :].max(),
            unshimmed_trace[self.index_shimmed, :].max()
        )

        path_shimmed_trace = os.path.join(self.path_output, 'fig_trace_shimmed_vs_unshimmed')
        create_output_dir(path_shimmed_trace)

        # Calc ysize
        for i, i_shim in enumerate(self.index_shimmed):
            fig = Figure(figsize=(8, 4))
            ax = fig.add_subplot(1, 1, 1)
            ax.plot(shim_trace_static_riro[i_shim, :], label='shimmed static + riro')
            ax.plot(shim_trace_static[i_shim, :], label='shimmed static')
            ax.plot(shim_trace_riro[i_shim, :], label='shimmed_riro')
            ax.plot(unshimmed_trace[i_shim, :], label='unshimmed')
            ax.set_xlabel('Timepoints')
            ax.set_ylabel('RMSE over the ROI (Hz)')
            ax.legend()
            ax.set_ylim([min_value, max_value])
            ax.set_title(f"Unshimmed vs shimmed values: shim {self.slices[i_shim]}")
            fname_figure = os.path.join(path_shimmed_trace, f'fig_trace_shimmed_vs_unshimmed_shimgroup_{i_shim:03}.png')
            fig.savefig(fname_figure, bbox_inches='tight')
        logger.debug(f"Saved figures: {path_shimmed_trace}")

    def print_rt_metrics(self, unshimmed, shimmed_static, shimmed_static_riro, shimmed_riro, mask):
        """
        Print to the console metrics about the realtime and static shim. These metrics isolate temporal and static
        components

        Temporal: Compute the STD across time pixelwise, and then compute the mean across pixels.
        Static: Compute the MEAN across time pixelwise, and then compute the STD across pixels.

        Args:
            unshimmed (np.ndarray): Fieldmap not shimmed
            shimmed_static (np.ndarray): Data of the nii_fieldmap after the static shimming
            shimmed_static_riro (np.ndarray): Data of the nii_fieldmap after static and riro shimming
            shimmed_riro (np.ndarray): Data of the nii_fieldmap after the riro shimming
            mask (np.ndarray): Mask where the shimming was done
        """

        unshimmed_repeat = np.repeat(unshimmed[..., np.newaxis], mask.shape[-1], axis=-1)
        mask_repeats = np.repeat(mask[:, :, :, np.newaxis, :], unshimmed.shape[3], axis=3)
        ma_unshimmed = np.ma.array(unshimmed_repeat, mask=mask_repeats == False)
        ma_shim_static = np.ma.array(shimmed_static, mask=mask_repeats == False)
        ma_shim_static_riro = np.ma.array(shimmed_static_riro, mask=mask_repeats == False)
        ma_shim_riro = np.ma.array(shimmed_riro, mask=mask_repeats == False)

        # Temporal
        temp_shim_static = np.ma.mean(np.ma.std(ma_shim_static, 3))
        temp_shim_static_riro = np.ma.mean(np.ma.std(ma_shim_static_riro, 3))
        temp_shim_riro = np.ma.mean(np.ma.std(ma_shim_riro, 3))
        temp_unshimmed = np.ma.mean(np.ma.std(ma_unshimmed, 3))

        # Static
        static_shim_static = np.ma.std(np.ma.mean(ma_shim_static, 3))
        static_shim_static_riro = np.ma.std(np.ma.mean(ma_shim_static_riro, 3))
        static_shim_riro = np.ma.std(np.ma.mean(ma_shim_riro, 3))
        static_unshimmed = np.ma.std(np.ma.mean(ma_unshimmed, 3))
        logger.debug(f"\nTemporal: Compute the STD across time pixelwise, and then compute the mean across pixels."
                     f"\ntemp_shim_static: {temp_shim_static}"
                     f"\ntemp_shim_static_riro: {temp_shim_static_riro}"
                     f"\ntemp_shim_riro: {temp_shim_riro}"
                     f"\ntemp_unshimmed: {temp_unshimmed}"
                     f"\nStatic: Compute the MEAN across time pixelwise, and then compute the STD across pixels."
                     f"\nstatic_shim_static: {static_shim_static}"
                     f"\nstatic_shim_static_riro: {static_shim_static_riro}"
                     f"\nstatic_shim_riro: {static_shim_riro}"
                     f"\nstatic_unshimmed: {static_unshimmed}")

    def plot_full_time_std(self, unshimmed, masked_shim_static_riro, mask_fmap_cs, mask):
        """
        Plot and save the std heatmap over time

        Args:
            unshimmed (np.ndarray): Original fieldmap not shimmed shaped (x, y, z, time)
            masked_shim_static_riro(np.ndarray): Masked shimmed fieldmap shaped (x, y, z, time, slices)
            mask_fmap_cs (np.ndarray): Field map mask indicating where delta B0 is not 0 in each slice -- shaped (x, y, z, slices)
            mask (np.ndarray): Binary mask in the fieldmap space shaped (x, y, z)
        """
        # Transform shimmed field map to shape (x, y, z, time)
        sum_mask_fmap_cs = np.sum(mask_fmap_cs, axis=3)
        mask_extended = np.repeat(mask[..., np.newaxis], masked_shim_static_riro.shape[-2], axis=-1)

        # Transpose is used to cater to numpy division order
        # (3, 2, 4) / (3, 2) Does not work
        # (4, 2, 3) / (2, 3) Does work
        # * Using out parameter in np.divide() prevents inconsistent results
        shimmed_masked = np.zeros(mask_extended.shape)
        np.divide(np.sum(masked_shim_static_riro, axis=-1).T, sum_mask_fmap_cs.T, where=mask.T.astype(bool),
                  out=shimmed_masked.T)

        std_shimmed_masked = np.std(shimmed_masked, axis=-1, dtype=np.float64)
        std_unshimmed = np.std(unshimmed, axis=-1, dtype=np.float64)

        # Plot
        nan_unshimmed_masked = np.ma.array(std_unshimmed, mask=mask == False, fill_value=np.nan)
        nan_shimmed_masked = np.ma.array(std_shimmed_masked, mask=mask == False, fill_value=np.nan)

        mt_unshimmed = montage(np.mean(unshimmed, axis=-1))
        mt_unshimmed_masked = montage(nan_unshimmed_masked.filled())
        mt_shimmed_masked = montage(nan_shimmed_masked.filled())

        metric_unshimmed_mean = calculate_metric_within_mask(std_unshimmed, mask, metric='mean')
        metric_shimmed_mean = calculate_metric_within_mask(std_shimmed_masked, mask, metric='mean')

        # Remove the outliers to calculate the colorbar limits
        # Necessary because some STD are much higher and are not visible on the heatmap, they are still considered in
        # the metric
        shim_limit = np.nanpercentile(mt_shimmed_masked[mt_shimmed_masked != 0], 90)
        unshim_limit = np.nanpercentile(mt_unshimmed_masked[mt_unshimmed_masked != 0], 90)

        min_value = min(np.nanmin(mt_unshimmed_masked), np.nanmin(mt_shimmed_masked))
        max_value = max(np.nanmax(mt_unshimmed_masked[mt_unshimmed_masked < unshim_limit]),
                        np.nanmax(mt_shimmed_masked[mt_shimmed_masked < shim_limit]))

        fig = Figure(figsize=(9, 6))
        fig.suptitle(f"Fieldmaps\nFieldmap Coordinate System\n\u0394B\u2080 STD over time ")

        ax = fig.add_subplot(1, 2, 1)
        ax.imshow(mt_unshimmed, cmap='gray')
        mt_unshimmed_masked[mt_unshimmed_masked == 0] = np.nan
        im = ax.imshow(mt_unshimmed_masked, vmin=min_value, vmax=max_value, cmap='viridis')
        ax.set_title(f"Before shimming\nmean: {metric_unshimmed_mean:.3}")
        ax.get_xaxis().set_visible(False)
        ax.get_yaxis().set_visible(False)
        divider = make_axes_locatable(ax)
        cax = divider.append_axes('right', size='5%', pad=0.05)
        fig.colorbar(im, cax=cax)

        ax = fig.add_subplot(1, 2, 2)
        ax.imshow(mt_unshimmed, cmap='gray')
        mt_shimmed_masked[mt_shimmed_masked == 0] = np.nan
        im = ax.imshow(mt_shimmed_masked, vmin=min_value, vmax=max_value, cmap='viridis')
        ax.set_title(f"After shimming\nmean: {metric_shimmed_mean:.3}")
        ax.get_xaxis().set_visible(False)
        ax.get_yaxis().set_visible(False)
        divider = make_axes_locatable(ax)
        cax = divider.append_axes('right', size='5%', pad=0.05)
        fig.colorbar(im, cax=cax)

        # Lower suptitle
        fig.subplots_adjust(top=0.85)

        # Save
        fname_figure = os.path.join(self.path_output, 'fig_shimmed_vs_unshimmed_real-time_variation.png')
        fig.savefig(fname_figure, bbox_inches='tight')


def plot_full_mask(unshimmed, shimmed_masked, mask, path_output):
    """
    Plot and save the static full mask

    Args:
        unshimmed (np.ndarray): Original fieldmap not shimmed
        shimmed_masked(np.ndarray): Masked shimmed fieldmap
        mask (np.ndarray): Binary mask in the fieldmap space
        path_output (str): Path to the output folder
    """

    # Plot
    nan_unshimmed_masked = np.ma.array(unshimmed, mask=mask == False, fill_value=np.nan)
    nan_shimmed_masked = np.ma.array(shimmed_masked, mask=mask == False, fill_value=np.nan)

    mt_unshimmed = montage(unshimmed)
    mt_unshimmed_masked = montage(nan_unshimmed_masked.filled())
    mt_shimmed_masked = montage(nan_shimmed_masked.filled())

    metric_unshimmed_std = calculate_metric_within_mask(unshimmed, mask, metric='std')
    metric_shimmed_std = calculate_metric_within_mask(shimmed_masked, mask, metric='std')
    metric_unshimmed_mean = calculate_metric_within_mask(unshimmed, mask, metric='mean')
    metric_shimmed_mean = calculate_metric_within_mask(shimmed_masked, mask, metric='mean')
    metric_unshimmed_mae = calculate_metric_within_mask(unshimmed, mask, metric='mae')
    metric_shimmed_mae = calculate_metric_within_mask(shimmed_masked, mask, metric='mae')
    metric_unshimmed_rmse = calculate_metric_within_mask(unshimmed, mask, metric='rmse')
    metric_shimmed_rmse = calculate_metric_within_mask(shimmed_masked, mask, metric='rmse')

    min_value = -100
    max_value = 100

    fig = Figure(figsize=(15, 9))
    fig.suptitle(f"Fieldmaps\nFieldmap Coordinate System")

    ax = fig.add_subplot(1, 2, 1)
    ax.imshow(mt_unshimmed, cmap='gray')
    im = ax.imshow(mt_unshimmed_masked, vmin=min_value, vmax=max_value, cmap='bwr')
    ax.set_title(f"Before shimming\nstd: {metric_unshimmed_std:.1f}, mean: {metric_unshimmed_mean:.1f}\n"
                 f"mae: {metric_unshimmed_mae:.1f}, rmse: {metric_unshimmed_rmse:.1f}")
    ax.get_xaxis().set_visible(False)
    ax.get_yaxis().set_visible(False)
    divider = make_axes_locatable(ax)
    cax = divider.append_axes('right', size='5%', pad=0.05)
    fig.colorbar(im, cax=cax)

    ax = fig.add_subplot(1, 2, 2)
    ax.imshow(mt_unshimmed, cmap='gray')
    im = ax.imshow(mt_shimmed_masked, vmin=min_value, vmax=max_value, cmap='bwr')
    ax.set_title(f"After shimming\nstd: {metric_shimmed_std:.1f}, mean: {metric_shimmed_mean:.1f}\n"
                 f"mae: {metric_shimmed_mae:.1f}, rmse: {metric_shimmed_rmse:.1f}")
    ax.get_xaxis().set_visible(False)
    ax.get_yaxis().set_visible(False)
    divider = make_axes_locatable(ax)
    cax = divider.append_axes('right', size='5%', pad=0.05)
    fig.colorbar(im, cax=cax)

    # Save
    fname_figure = os.path.join(path_output, 'fig_shimmed_vs_unshimmed.png')
    fig.savefig(fname_figure, bbox_inches='tight')


def new_bounds_from_currents(currents: dict, old_bounds: dict):
    """
    Uses the currents to determine the appropriate bounds for the next optimization. It assumes that
    "old_coef + next_bound < old_bound".

    Args:
        currents (dict): Dictionary with n_shims as keys each with a list of n_channels values.
        old_bounds (dict): Dictionary with orders as keys containing (min, max) containing the merged bounds of the previous
                           optimization.
    Returns:
        dict: Modified bounds (same shape as old_bounds)
    """
    new_bounds = {}
    for key in old_bounds:
        new_bounds[key] = []
        for i, bound in enumerate(old_bounds[key]):
            if bound == [None, None]:
                new_bounds[key].append(bound)
            elif bound[0] is None:
                new_bounds[key].append([None, bound[1] - currents[key][i]])
            elif bound[1] is None:
                new_bounds[key].append([bound[0] - currents[key][i], None])
            else:
                new_bounds[key].append([bound[0] - currents[key][i], bound[1] - currents[key][i]])
    return new_bounds


def new_bounds_from_currents_static_to_riro(currents, old_bounds, coils_static=[], coils_riro=[]):
    """
    Uses the currents to determine the appropriate bounds for the next optimization. It assumes that
    "old_coef + next_bound < old_bound".

    Args:
        currents (np.ndarray): 2D array (n_shims x n_channels). Direct output from :func:`_optimize`.
        old_bounds (list): 1d list (n_channels) of tuples (min, max) containing the merged bounds of the previous
                           optimization.
    Returns:
        list: 2d list (n_shim_groups x n_channels) of bounds (min, max) corresponding to each shim group and channel.
    """

    currents_riro = np.empty((currents.shape[0], 0))
    old_bounds_riro = []
    static_coil_names = [c.name for c in coils_static]

    index = 0
    coil_indexes = {}
    for coil in coils_static:
        if type(coil) == Coil:
            coil_indexes[coil.name] = [index, index + len(coil.coef_channel_minmax['coil'])]
            index += len(coil.coef_channel_minmax['coil'])
        else:
            coil_indexes[coil.name] = {}
            for key in coil.coef_channel_minmax:
                coil_indexes[coil.name][key] = [index, index + len(coil.coef_channel_minmax[key])]
                index += len(coil.coef_channel_minmax[key])

    for i, coil in enumerate(coils_riro):
        if coil.name in static_coil_names:
            if type(coil) == Coil:
                currents_riro = np.append(currents_riro,
                                          currents[:, coil_indexes[coil.name][0]:coil_indexes[coil.name][1]],
                                          axis=1)
                old_bounds_riro.extend(old_bounds[coil_indexes[coil.name][0]:coil_indexes[coil.name][1]])
            else:
                for order in coil.coef_channel_minmax:
                    if order in coils_static[static_coil_names.index(coil.name)].coef_channel_minmax.keys():
<<<<<<< HEAD
                        currents_riro = np.append(
                            currents_riro,
                            currents[:, coil_indexes[coil.name][order][0]: coil_indexes[coil.name][order][1]],
                            axis=1)
                        old_bounds_riro.extend(old_bounds[coil_indexes[coil.name][order]
                                               [0]:coil_indexes[coil.name][order][1]])
=======
                        currents_riro = np.append(currents_riro,
                                                  currents[:,
                                                  coil_indexes[coil.name][order][0]:coil_indexes[coil.name][order][1]],
                                                  axis=1)
                        old_bounds_riro.extend(
                            old_bounds[coil_indexes[coil.name][order][0]:coil_indexes[coil.name][order][1]])
>>>>>>> 08dff9ca
                    else:
                        currents_riro = np.append(currents_riro,
                                                  np.zeros((currents.shape[0], len(coil.coef_channel_minmax[order]))),
                                                  axis=1)
                        old_bounds_riro.extend(coil.coef_channel_minmax[order])

        else:
            if type(coil) == Coil:
                currents_riro = np.append(currents_riro,
                                          np.zeros((currents.shape[0], len(coil.coef_channel_minmax['coil']))),
                                          axis=1)
                old_bounds_riro.extend(coil.coef_channel_minmax['coil'])

            else:
                for order in coil.coef_channel_minmax:
                    currents_riro = np.append(currents_riro,
                                              np.zeros((currents.shape[0], len(coil.coef_channel_minmax[order]))),
                                              axis=1)
                    old_bounds_riro.extend(coil.coef_channel_minmax[order])

    new_bounds = []
    for i_shim in range(currents_riro.shape[0]):
        shim_bound = []
        for i_channel in range(len(old_bounds_riro)):
            a_bound = old_bounds_riro[i_channel] - currents_riro[i_shim, i_channel]
            shim_bound.append(tuple(a_bound))
        new_bounds.append(shim_bound)

    return new_bounds


def parse_slices(fname_nifti):
    """
    Parse the BIDS sidecar associated with the input nifti file.

    Args:
        fname_nifti (str): Full path to a NIfTI file
    Returns:
        list: 1D list containing tuples of dim3 slices to shim. (dim1, dim2, dim3)
    """

    # Open json
    fname_json = fname_nifti.split('.nii')[0] + '.json'
    # Read from json file
    with open(fname_json) as json_file:
        json_data = json.load(json_file)

    # The BIDS specification mentions that the 'SliceTiming' is stored on disk depending on the
    # 'SliceEncodingDirection'. If this tag is 'i', 'j', 'k' or non existent, index 0 of 'SliceTiming' corresponds to
    # index 0 of the slice dimension of the NIfTI file. If 'SliceEncodingDirection' is 'i-', 'j-' or 'k-',
    # the last value of 'SliceTiming' corresponds to index 0 of the slice dimension of the NIfTI file.
    # https://bids-specification.readthedocs.io/en/stable/04-modality-specific-files/01-magnetic-resonance-imaging-data.html#timing-parameters

    # Note: Dcm2niix does not seem to include the tag 'SliceEncodingDirection' and always makes sure index 0 of
    # 'SliceTiming' corresponds to index 0 of the NIfTI file.
    # https://www.nitrc.org/forum/forum.php?thread_id=10307&forum_id=4703
    # https://github.com/rordenlab/dcm2niix/issues/530

    # Make sure tag SliceTiming exists
    if 'SliceTiming' in json_data:
        slice_timing = json_data['SliceTiming']
    else:
        raise RuntimeError("No tag SliceTiming to automatically parse slice data")

    # If SliceEncodingDirection exists and is negative, SliceTiming is reversed
    if 'SliceEncodingDirection' in json_data:
        if json_data['SliceEncodingDirection'][-1] == '-':
            logger.debug("SliceEncodeDirection is negative, SliceTiming parsed backwards")
            slice_timing.reverse()

    # Return the indexes of the sorted slice_timing
    slice_timing = np.array(slice_timing)
    list_slices = np.argsort(slice_timing)
    slices = []
    # Construct the list of tuples
    while len(list_slices) > 0:
        # Find if the first index has the same timing as other indexes
        # shim_group = tuple(list_slices[list_slices == list_slices[0]])
        shim_group = tuple(np.where(slice_timing == slice_timing[list_slices[0]])[0].astype(np.int32).tolist())
        # Add this as a tuple
        slices.append(shim_group)

        # Since the list_slices is sorted by slice_timing, the only similar values will be at the beginning
        n_to_remove = len(shim_group)
        list_slices = list_slices[n_to_remove:]

    return slices


def define_slices(n_slices: int, factor=1, method='ascending', software_version=None):
    """
    Define the slices to shim according to the output convention. (list of tuples)

    Args:
        n_slices (int): Number of total slices.
        factor (int): Number of slices per shim.
        method (str): Defines how the slices should be sorted, supported methods include: 'interleaved', 'ascending',
                      'descending', 'volume'. See Examples for more details.

    Returns:
        list: 1D list containing tuples of dim3 slices to shim. (dim1, dim2, dim3)

    Examples:
        ::
            slices = define_slices(10, 2, 'interleaved')
            print(slices)  # [(0, 5), (1, 6), (2, 7), (3, 8), (4, 9)]
            slices = define_slices(20, 5, 'ascending')
            print(slices)  # [(0, 1, 2, 3, 4), (5, 6, 7, 8, 9), (10, 11, 12, 13, 14), (15, 16, 17, 18, 19)]
            slices = define_slices(20, method='volume')
            # 'volume' ignores the 'factor' option
            print(slices)  # [(0, 1, 2, 3, 4, 5, 6, 7, 8, 9, 10, 11, 12, 13, 14, 15, 16, 17, 18, 19)]
    """
    if n_slices <= 0:
        raise ValueError("Number of slices should be greater than 0")

    slices = []
    n_shims = n_slices // factor
    leftover = 0

    if n_slices % factor != 0:
        raise ValueError("SMS method does not support leftover slices")

    if method == 'interleaved':
        if factor == 1:
            if n_slices % 2 == 0:
                range_1 = range(1, n_slices, 2)
                range_2 = range(0, n_slices, 2)
            else:
                range_1 = range(0, n_slices, 2)
                range_2 = range(1, n_slices, 2)

            for i_shim in range_1:
                slices.append((i_shim,))

            for i_shim in range_2:
                slices.append((i_shim,))

            leftover = n_slices % factor

        else:
            if software_version != 'syngo MR E11':
                logger.warning("SMS has only been tested with syngo MR E11. If you are using a different software "
                               "version, the slices might not be interleaved or grouped correctly.")

            if n_slices % 2 == 0:
                range_1 = range(1, n_shims, 2)
                range_2 = range(0, n_shims, 2)

            else:
                range_1 = range(0, n_shims, 2)
                range_2 = range(1, n_shims, 2)

            if n_slices // factor % 2 != 0:
                special_indexes = [i * n_shims for i in range(0, factor)]
                for i_shim in range_1:
                    slices.append(tuple([i_shim + special_index for special_index in special_indexes]))

                for i_shim in range_2:
                    slices.append(tuple([i_shim + special_index for special_index in special_indexes]))

            if n_slices // factor % 2 == 0:
                replace_index = n_shims // 2 // 2
                special_indexes = [i * n_shims for i in range(0, factor)]

                for i, i_shim in enumerate(range_1[:-1]):
                    if i == replace_index:
                        slices.append(tuple([range_1[-1] + special_index for special_index in special_indexes]))
                    slices.append(tuple([i_shim + special_index for special_index in special_indexes]))

                for i, i_shim in enumerate(range_2[1:]):
                    if i == replace_index:
                        slices.append(tuple([range_2[0] + special_index for special_index in special_indexes]))
                    slices.append(tuple([i_shim + special_index for special_index in special_indexes]))

    elif method == 'ascending':
        for i_shim in range(n_shims):
            slices.append(tuple(range(i_shim, n_shims * factor, n_shims)))

    elif method == 'descending':
        for i_shim in range(n_shims):
            slices.append(tuple(range(n_shims - i_shim - 1, n_slices, n_shims)))


    elif method == 'volume':
        slices.append(tuple(range(n_shims)))

    else:
        raise ValueError("Not a supported method to define slices")

    if leftover != 0:
        slices.append(tuple(range(n_shims * factor, n_slices)))
        logger.warning(f"When defining the slices to shim, there are leftover slices since the factor used and number "
                       f"of slices is not perfectly dividable. Make sure the last tuple of slices is "
                       f"appropriate: {slices}")

    return slices


def shim_max_intensity(nii_input, nii_mask=None):
    """
    Find indexes of the 4th dimension of the input volume that has the highest signal intensity for each slice.
        Based on: https://onlinelibrary.wiley.com/doi/10.1002/hbm.26018

    Args:
        nii_input (nib.Nifti1Image): 4d volume where 4th dimension was acquired with different shim values
        nii_mask (nib.Nifti1Image): Mask defining the spatial region to shim. If None: consider all voxels of nii_input.
    Returns:
        np.ndarray: 1d array containing the index of the volume that maximizes signal intensity for each slice
    """

    if len(nii_input.shape) != 4:
        raise ValueError("Input volume must be 4d")

    # Load the mask
    if nii_mask is None:
        mask = np.ones(nii_input.shape[:3])
    else:
        # Masks must be 3d
        if len(nii_mask.shape) != 3:
            raise ValueError("Input mask must be 3d")
        # If the mask is of a different shape, resample it.
        elif not np.all(nii_mask.shape == nii_input.shape[:3]) or not np.all(nii_mask.affine == nii_input.affine):
            nii_input_3d = nib.Nifti1Image(nii_input.get_fdata()[..., 0], nii_input.affine, header=nii_input.header)
            mask = resample_mask(nii_mask, nii_input_3d).get_fdata()
        else:
            mask = nii_mask.get_fdata()

    n_slices = nii_input.shape[2]
    n_volumes = nii_input.shape[3]

    mean_values = np.zeros([n_slices, n_volumes])
    for i_volume in range(n_volumes):
        masked_epi_3d = nii_input.get_fdata()[..., i_volume] * mask
        mean_per_slice = np.mean(masked_epi_3d, axis=(0, 1), where=mask.astype(bool))
        mean_values[:, i_volume] = mean_per_slice

    if np.any(np.isnan(mean_values)):
        logger.warning("NaN values when calculating the mean. This is usually because the mask is not defined in all "
                       "slices. The output will disregard slices with NaN values.")

    index_per_slice = np.nanargmax(mean_values, axis=1)

    return index_per_slice


def extend_fmap_to_kernel_size(nii_fmap_orig, dilation_kernel_size, path_output=None):
    """
    Load the fmap and expand its dimensions to the kernel size

    Args:
        nii_fmap_orig (nib.Nifti1Image): 3d (dim1, dim2, dim3) or 4d (dim1, dim2, dim3, t) nii to be extended
        dilation_kernel_size: Size of the kernel
        path_output (str): Path to save the debug output
    Returns:
        nib.Nifti1Image: Nibabel object of the loaded and extended fieldmap
    """

    fieldmap_shape = nii_fmap_orig.shape[:3]

    # Extend the dimensions where the kernel is bigger than the number of voxels
    tmp_nii = copy.deepcopy(nii_fmap_orig)
    for i_axis in range(len(fieldmap_shape)):
        # If there are less voxels than the kernel size, extend in that axis
        if fieldmap_shape[i_axis] < dilation_kernel_size:
            diff = float(dilation_kernel_size - fieldmap_shape[i_axis])
            n_slices_to_extend = math.ceil(diff / 2)
            tmp_nii = extend_slice(tmp_nii, n_slices=n_slices_to_extend, axis=i_axis)

    nii_fmap = tmp_nii

    # If DEBUG, save the extended fieldmap
    if logger.level <= getattr(logging, 'DEBUG') and path_output is not None:
        fname_new_fmap = os.path.join(path_output, 'tmp_extended_fmap.nii.gz')
        nib.save(nii_fmap, fname_new_fmap)
        logger.debug(f"Extended fmap, saved the new fieldmap here: {fname_new_fmap}")

    return nii_fmap


def extend_slice(nii_array, n_slices=1, axis=2):
    """
    Adds n_slices on each side of the selected axis. It uses the nearest slice and copies it to fill the values.
    Updates the affine of the matrix to keep the input array in the same location.

    Args:
        nii_array (nib.Nifti1Image): 3d or 4d array to extend the dimensions along an axis.
        n_slices (int): Number of slices to add on each side of the selected axis.
        axis (int): Axis along which to insert the slice(s), Allowed axis: 0, 1, 2.
    Returns:
        nib.Nifti1Image: Array extended with the appropriate affine to conserve where the original pixels were located.

    Examples:
        ::
            print(nii_array.get_fdata().shape)  # (50, 50, 1, 10)
            nii_out = extend_slice(nii_array, n_slices=1, axis=2)
            print(nii_out.get_fdata().shape)  # (50, 50, 3, 10)
    """
    if nii_array.get_fdata().ndim == 3:
        extended = nii_array.get_fdata()
        extended = extended[..., np.newaxis]
    elif nii_array.get_fdata().ndim == 4:
        extended = nii_array.get_fdata()
    else:
        raise ValueError("Unsupported number of dimensions for input array")

    for i_slice in range(n_slices):
        if axis == 0:
            extended = np.insert(extended, -1, extended[-1, :, :, :], axis=axis)
            extended = np.insert(extended, 0, extended[0, :, :, :], axis=axis)
        elif axis == 1:
            extended = np.insert(extended, -1, extended[:, -1, :, :], axis=axis)
            extended = np.insert(extended, 0, extended[:, 0, :, :], axis=axis)
        elif axis == 2:
            extended = np.insert(extended, -1, extended[:, :, -1, :], axis=axis)
            extended = np.insert(extended, 0, extended[:, :, 0, :], axis=axis)
        else:
            raise ValueError("Unsupported value for axis")

    new_affine = update_affine_for_ap_slices(nii_array.affine, n_slices, axis)

    if nii_array.get_fdata().ndim == 3:
        extended = extended[..., 0]

    nii_extended = nib.Nifti1Image(extended, new_affine, header=nii_array.header)

    return nii_extended


def update_affine_for_ap_slices(affine, n_slices=1, axis=2):
    """
    Updates the input affine to reflect an insertion of n_slices on each side of the selected axis

    Args:
        affine (np.ndarray): 4x4 qform affine matrix representing the coordinates
        n_slices (int): Number of pixels to add on each side of the selected axis
        axis (int): Axis along which to insert the slice(s)
    Returns:
        np.ndarray: 4x4 updated affine matrix
    """
    # Define indexes
    index_shifted = [0, 0, 0]
    index_shifted[axis] = n_slices

    # Difference of voxel in world coordinates
    spacing = apply_affine(affine, index_shifted) - apply_affine(affine, [0, 0, 0])

    # Calculate new affine
    new_affine = affine
    new_affine[:3, 3] = affine[:3, 3] - spacing

    return new_affine<|MERGE_RESOLUTION|>--- conflicted
+++ resolved
@@ -19,13 +19,9 @@
 from shimmingtoolbox.optimizer.lsq_optimizer import LsqOptimizer, PmuLsqOptimizer, allowed_opt_criteria
 from shimmingtoolbox.optimizer.basic_optimizer import Optimizer
 from shimmingtoolbox.optimizer.quadprog_optimizer import QuadProgOpt, PmuQuadProgOpt
-<<<<<<< HEAD
-from shimmingtoolbox.optimizer.bfgs_optimizer import BFGSOpt, PmuBFGSOpt
-from shimmingtoolbox.coils.coil import Coil
-=======
 from shimmingtoolbox.coils.coil import Coil, ScannerCoil, SCANNER_CONSTRAINTS, SCANNER_CONSTRAINTS_DAC
 from shimmingtoolbox.coils.spher_harm_basis import channels_per_order
->>>>>>> 08dff9ca
+from shimmingtoolbox.optimizer.bfgs_optimizer import BFGSOpt, PmuBFGSOpt
 from shimmingtoolbox.load_nifti import get_acquisition_times
 from shimmingtoolbox.pmu import PmuResp
 from shimmingtoolbox.masking.mask_utils import resample_mask
@@ -46,7 +42,6 @@
     'bfgs': BFGSOpt,
     'bfgs_rt': PmuBFGSOpt,
     'pseudo_inverse': Optimizer,
-    'bfgs': BFGSOpt
 }
 
 GAMMA = 42.576E6  # in Hz/Tesla
@@ -1097,12 +1092,7 @@
     """
 
     def __init__(self, nii_fieldmap, json_fmap, nii_anat, nii_static_mask, nii_riro_mask, slices, pmu: PmuResp,
-<<<<<<< HEAD
                  coils_static, coils_riro, method='least_squares', opt_criteria='mse', mask_dilation_kernel='sphere',
-=======
-                 coils_static,
-                 coils_riro, method='least_squares', opt_criteria='mse', mask_dilation_kernel='sphere',
->>>>>>> 08dff9ca
                  mask_dilation_kernel_size=3, reg_factor=0, path_output=None):
         """
         Initialization of the RealTimeSequencer class
@@ -1368,14 +1358,9 @@
 
         # RIRO optimization
         # Use the currents to define a list of new coil bounds for the riro optimization
-<<<<<<< HEAD
         self.bounds = new_bounds_from_currents_static_to_riro(
-            coef_static, self.optimizer.merged_bounds, self.coils_static, self.coils_riro)
-=======
-        self.bounds = new_bounds_from_currents_static_to_riro(coef_static, self.optimizer.merged_bounds,
-                                                              self.coils_static,
-                                                              self.coils_riro)
->>>>>>> 08dff9ca
+            coef_static, self.optimizer.merged_bounds,
+                                                              self.coils_static, self.coils_riro)
 
         logger.info("Realtime optimization")
         coef_riro = self.optimize_riro(riro_mask_resampled)
@@ -1401,16 +1386,10 @@
 
         # global supported_optimizers
         if self.method in supported_optimizers:
-<<<<<<< HEAD
             if self.method in ['least_squares', 'bfgs']:
                 self.optimizer = supported_optimizers[self.method](
-                    self.coils_static, unshimmed, affine, self.opt_criteria, reg_factor=self.reg_factor)
-=======
-            if self.method == 'least_squares':
-                self.optimizer = supported_optimizers[self.method](self.coils_static, unshimmed, affine,
-                                                                   self.opt_criteria,
-                                                                   reg_factor=self.reg_factor)
->>>>>>> 08dff9ca
+                    self.coils_static, unshimmed, affine,
+                                                                   self.opt_criteria, reg_factor=self.reg_factor)
             elif self.method == 'quad_prog':
                 self.optimizer = supported_optimizers[self.method](self.coils_static, unshimmed, affine,
                                                                    reg_factor=self.reg_factor)
@@ -2091,21 +2070,14 @@
             else:
                 for order in coil.coef_channel_minmax:
                     if order in coils_static[static_coil_names.index(coil.name)].coef_channel_minmax.keys():
-<<<<<<< HEAD
                         currents_riro = np.append(
                             currents_riro,
-                            currents[:, coil_indexes[coil.name][order][0]: coil_indexes[coil.name][order][1]],
+                            currents[:,
+                                                  coil_indexes[coil.name][order][0]: coil_indexes[coil.name][order][1]],
                             axis=1)
-                        old_bounds_riro.extend(old_bounds[coil_indexes[coil.name][order]
+                        old_bounds_riro.extend(
+                            old_bounds[coil_indexes[coil.name][order]
                                                [0]:coil_indexes[coil.name][order][1]])
-=======
-                        currents_riro = np.append(currents_riro,
-                                                  currents[:,
-                                                  coil_indexes[coil.name][order][0]:coil_indexes[coil.name][order][1]],
-                                                  axis=1)
-                        old_bounds_riro.extend(
-                            old_bounds[coil_indexes[coil.name][order][0]:coil_indexes[coil.name][order][1]])
->>>>>>> 08dff9ca
                     else:
                         currents_riro = np.append(currents_riro,
                                                   np.zeros((currents.shape[0], len(coil.coef_channel_minmax[order]))),
