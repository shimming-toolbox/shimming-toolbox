--- conflicted
+++ resolved
@@ -683,65 +683,7 @@
         # Apply the correction to the unshimmed image
         shimmed_masked = full_correction_scaled * mask_full_binary
 
-<<<<<<< HEAD
         return shimmed_masked, mask_full
-=======
-        return shimmed_masked, mask_full_binary
-
-    def plot_full_mask(self, unshimmed, shimmed_masked, mask):
-        """
-        Plot and save the static full mask
-
-        Args:
-            unshimmed (np.ndarray): Original fieldmap not shimmed
-            shimmed_masked(np.ndarray): Masked shimmed fieldmap
-            mask (np.ndarray): Binary mask in the fieldmap space
-        """
-        # Plot
-        mt_unshimmed = montage(unshimmed)
-        mt_unshimmed_masked = montage(unshimmed * mask)
-        mt_shimmed_masked = montage(shimmed_masked * mask)
-
-        metric_unshimmed_std = calculate_metric_within_mask(unshimmed, mask, metric='std')
-        metric_shimmed_std = calculate_metric_within_mask(shimmed_masked, mask, metric='std')
-        metric_unshimmed_mean = calculate_metric_within_mask(unshimmed, mask, metric='mean')
-        metric_shimmed_mean = calculate_metric_within_mask(shimmed_masked, mask, metric='mean')
-        metric_unshimmed_mae = calculate_metric_within_mask(unshimmed, mask, metric='mae')
-        metric_shimmed_mae = calculate_metric_within_mask(shimmed_masked, mask, metric='mae')
-        metric_unshimmed_rmse = calculate_metric_within_mask(unshimmed, mask, metric='rmse')
-        metric_shimmed_rmse = calculate_metric_within_mask(shimmed_masked, mask, metric='rmse')
-
-        fig = Figure(figsize=(15, 9))
-        fig.suptitle(f"Fieldmaps\nFieldmap Coordinate System")
-
-        ax = fig.add_subplot(1, 2, 1)
-        ax.imshow(mt_unshimmed, cmap='gray')
-        mt_unshimmed_masked[mt_unshimmed_masked == 0] = np.nan
-        im = ax.imshow(mt_unshimmed_masked, vmin=-100, vmax=100, cmap='jet')
-        ax.set_title(f"Before shimming\nstd: {metric_unshimmed_std:.1f}, mean: {metric_unshimmed_mean:.1f}\n"
-                     f"mae: {metric_unshimmed_mae:.1f}, rmse: {metric_unshimmed_rmse:.1f}")
-        ax.get_xaxis().set_visible(False)
-        ax.get_yaxis().set_visible(False)
-        divider = make_axes_locatable(ax)
-        cax = divider.append_axes('right', size='5%', pad=0.05)
-        fig.colorbar(im, cax=cax)
-
-        ax = fig.add_subplot(1, 2, 2)
-        ax.imshow(mt_unshimmed, cmap='gray')
-        mt_shimmed_masked[mt_shimmed_masked == 0] = np.nan
-        im = ax.imshow(mt_shimmed_masked, vmin=-100, vmax=100, cmap='jet')
-        ax.set_title(f"After shimming\nstd: {metric_shimmed_std:.1f}, mean: {metric_shimmed_mean:.1f}\n"
-                     f"mae: {metric_shimmed_mae:.1f}, rmse: {metric_shimmed_rmse:.1f}")
-        ax.get_xaxis().set_visible(False)
-        ax.get_yaxis().set_visible(False)
-        divider = make_axes_locatable(ax)
-        cax = divider.append_axes('right', size='5%', pad=0.05)
-        fig.colorbar(im, cax=cax)
-
-        # Save
-        fname_figure = os.path.join(self.path_output, 'fig_shimmed_vs_unshimmed.png')
-        fig.savefig(fname_figure, bbox_inches='tight')
->>>>>>> a4d72cd7
 
     def plot_partial_mask(self, unshimmed, shimmed, slice):
         """
@@ -1723,13 +1665,6 @@
         shim_trace_static = []
         shim_trace_riro = []
         unshimmed_trace = []
-<<<<<<< HEAD
-        mask_full_binary = np.clip(np.ceil(resample_from_to(self.nii_static_mask,
-                                                            nii_target,
-                                                            order=0,
-                                                            mode='grid-constant',
-                                                            cval=0).get_fdata()), 0, 1)
-=======
 
         mask_fmcs_per_shim = np.logical_or(self.mask_static_orig_fmcs_per_shim, self.mask_riro_orig_fmcs_per_shim)
         mask_fmcs = np.logical_or(self.mask_static_orig_fmcs, self.mask_riro_orig_fmcs)
@@ -1747,7 +1682,6 @@
             merged_coils = self.optimizer.merged_coils
             merged_coils_riro = self.optimizer_riro.merged_coils
 
->>>>>>> a4d72cd7
         for i_shim in range(len(self.slices)):
             # Calculate static correction
             correction_static = merged_coils @ coef_static[i_shim]
@@ -1881,66 +1815,6 @@
         """
         # x, y, z, t, i_shim
 
-<<<<<<< HEAD
-        Args:
-            masked_unshimmed (np.ndarray):  Fieldmap masked before the shimming
-            masked_shim_static (np.ndarray): Fieldmap masked after static shimming
-            masked_shim_static_riro (np.ndarray): Fieldmap masked after the static and riro shimming
-            unshimmed (np.ndarray): Fieldmap not shimmed
-            shimmed_static (np.ndarray): Data of the nii_fieldmap after the static shimming
-            shimmed_static_riro (np.ndarray): Data of the nii_fieldmap after static and riro shimming
-            i_shim: (int): index of the anat shim, where we want to plot the static and riro maps
-            i_slice: (int): index of the slice, where we want to plot the static and riro maps
-            i_t: (int): Index of the time, where we want to plot the static and riro maps
-        """
-
-        min_value = min(masked_shim_static_riro[..., i_slice, i_t, i_shim].min(),
-                        masked_shim_static[..., i_slice, i_t, i_shim].min(),
-                        masked_unshimmed[..., i_slice, i_t, i_shim].min())
-        max_value = max(masked_shim_static_riro[..., i_slice, i_t, i_shim].max(),
-                        masked_shim_static[..., i_slice, i_t, i_shim].max(),
-                        masked_unshimmed[..., i_slice, i_t, i_shim].max())
-
-        index_slice_to_show = self.slices[i_shim][i_slice]
-
-        fig = Figure(figsize=(15, 10))
-        fig.suptitle(f"Maps for slice: {index_slice_to_show}, timepoint: {i_t}")
-        ax = fig.add_subplot(2, 3, 1)
-        im = ax.imshow(np.rot90(masked_shim_static_riro[..., i_slice, i_t, i_shim]), vmin=min_value, vmax=max_value)
-        fig.colorbar(im)
-        ax.set_title("masked_shim static + riro")
-        ax = fig.add_subplot(2, 3, 2)
-        im = ax.imshow(np.rot90(masked_shim_static[..., i_slice, i_t, i_shim]), vmin=min_value, vmax=max_value)
-        fig.colorbar(im)
-        ax.set_title("masked_shim static")
-        ax = fig.add_subplot(2, 3, 3)
-        im = ax.imshow(np.rot90(masked_unshimmed[..., i_slice, i_t, i_shim]), vmin=min_value, vmax=max_value)
-        fig.colorbar(im)
-        ax.set_title("masked_unshimmed")
-
-        min_value = min(shimmed_static_riro[..., i_slice, i_t, i_shim].min(),
-                        shimmed_static[..., i_slice, i_t, i_shim].min(),
-                        unshimmed[..., i_slice, i_t, i_shim].min())
-        max_value = max(shimmed_static_riro[..., i_slice, i_t, i_shim].max(),
-                        shimmed_static[..., i_slice, i_t, i_shim].max(),
-                        unshimmed[..., i_slice, i_t, i_shim].max())
-
-        ax = fig.add_subplot(2, 3, 4)
-        im = ax.imshow(np.rot90(shimmed_static_riro[..., i_slice, i_t, i_shim]), vmin=min_value, vmax=max_value)
-        fig.colorbar(im)
-        ax.set_title("shim static + riro")
-        ax = fig.add_subplot(2, 3, 5)
-        im = ax.imshow(np.rot90(shimmed_static[..., i_slice, i_t, i_shim]), vmin=min_value, vmax=max_value)
-        fig.colorbar(im)
-        ax.set_title("shim static")
-        ax = fig.add_subplot(2, 3, 6)
-        im = ax.imshow(np.rot90(unshimmed[..., i_slice, i_t]), vmin=min_value, vmax=max_value)
-        fig.colorbar(im)
-        ax.set_title("unshimmed")
-        fname_figure = os.path.join(self.path_output, 'fig_realtime_masked_shimmed_vs_unshimmed.png')
-        fig.savefig(fname_figure)
-        logger.debug(f"Saved figure: {fname_figure}")
-=======
         n_t = unshimmed.shape[3]
         n_shims = len(self.slices)
         n_slices_fm = unshimmed.shape[2]
@@ -1997,7 +1871,6 @@
             fname_figure = os.path.join(path_pressure_and_unshimmed_field,
                                         f'fig_noshim_vs_pressure_regression_shimgroup_{i_shim:03}.png')
             fig.savefig(fname_figure, bbox_inches='tight')
->>>>>>> a4d72cd7
 
     def plot_pressure_and_unshimmed_field(self, unshimmed_trace):
         """
