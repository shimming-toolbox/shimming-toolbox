#!/usr/bin/python3
# -*- coding: utf-8 -*-

import copy
import math
import numpy as np
from joblib import delayed, Parallel
from typing import List
from sklearn.linear_model import LinearRegression
import nibabel as nib
import logging
from nibabel.affines import apply_affine
import os
from matplotlib.figure import Figure
from mpl_toolkits.axes_grid1 import make_axes_locatable
import json
from scipy.signal import find_peaks, savgol_filter

from shimmingtoolbox.masking.mask_utils import modify_binary_mask
from shimmingtoolbox.optimizer.lsq_optimizer import LsqOptimizer, PmuLsqOptimizer, allowed_opt_criteria
from shimmingtoolbox.optimizer.basic_optimizer import Optimizer
from shimmingtoolbox.optimizer.quadprog_optimizer import QuadProgOpt, PmuQuadProgOpt
from shimmingtoolbox.coils.coil import Coil, ScannerCoil, SCANNER_CONSTRAINTS, SCANNER_CONSTRAINTS_DAC
from shimmingtoolbox.coils.spher_harm_basis import channels_per_order
from shimmingtoolbox.optimizer.bfgs_optimizer import BFGSOpt, PmuBFGSOpt
from shimmingtoolbox.load_nifti import get_acquisition_times
from shimmingtoolbox.pmu import PmuResp
from shimmingtoolbox.masking.mask_utils import resample_mask
from shimmingtoolbox.masking.threshold import threshold
from shimmingtoolbox.coils.coordinates import resample_from_to
from shimmingtoolbox.utils import create_output_dir, montage
from shimmingtoolbox.shim.shim_utils import calculate_metric_within_mask

ListCoil = List[Coil]

logger = logging.getLogger(__name__)

supported_optimizers = {
    'least_squares_rt': PmuLsqOptimizer,
    'least_squares': LsqOptimizer,
    'quad_prog': QuadProgOpt,
    'quad_prog_rt': PmuQuadProgOpt,
    'bfgs': BFGSOpt,
    'bfgs_rt': PmuBFGSOpt,
    'pseudo_inverse': Optimizer,
}

GAMMA = 42.576E6  # in Hz/Tesla


class Sequencer(object):
    """
    General class for the sequencer

    Attributes:
        slices (list): 1D array containing tuples of dim3 slices to shim according to the anat, where the shape
                       of anat is: (dim1, dim2, dim3). Refer to :func:`shimmingtoolbox.shim.sequencer.define_slices`.
        mask_dilation_kernel (str): Kernel used to dilate the mask. Allowed shapes are: 'sphere', 'cross', 'line'
                                    'cube'. See :func:`shimmingtoolbox.masking.mask_utils.modify_binary_mask` for more
                                    details.
        mask_dilation_kernel_size (int): Length of a side of the 3d kernel to dilate the mask. Must be odd.
                                         For example, a kernel of size 3 will dilate the mask by 1 pixel.
        reg_factor (float): Regularization factor for the current when optimizing. A higher coefficient will
                            penalize higher current values while a lower factor will lower the effect of the
                            regularization. A negative value will favour high currents (not preferred). Only relevant
                            for 'least_squares' opt_method.
        path_output (str): Path to the directory to output figures. Set logging level to debug to output debug
        index_shimmed: Indexes of ``slices`` that have been shimmed
        index_not_shimmed: Indexes of ``slices`` that have not been shimmed
    """

    def __init__(self, slices, mask_dilation_kernel, mask_dilation_kernel_size, reg_factor,
                 w_signal_loss=0, w_signal_loss_xy=0, epi_te=0, path_output=None):
        """
        Constructor of the sequencer class

        Args:
            slices (list): 1D array containing tuples of dim3 slices to shim according to the anat, where the shape
                           of anat is: (dim1, dim2, dim3). Refer to
                           :func:`shimmingtoolbox.shim.sequencer.define_slices`.
            mask_dilation_kernel (str): Kernel used to dilate the mask. Allowed shapes are: 'sphere', 'cross', 'line'
                                        'cube'. See :func:`shimmingtoolbox.masking.mask_utils.modify_binary_mask` for
                                        more details.
            mask_dilation_kernel_size (int): Length of a side of the 3d kernel to dilate the mask. Must be odd.
                                             For example, a kernel of size 3 will dilate the mask by 1 pixel.
            reg_factor (float): Regularization factor for the current when optimizing. A higher coefficient will
                                penalize higher current values while a lower factor will lower the effect of the
                                regularization. A negative value will favour high currents (not preferred).
                                Only relevant for 'least_squares' opt_method.
            path_output (str): Path to the directory to output figures. Set logging level to debug to output debug
        """
        self.slices = slices
        self.mask_dilation_kernel = mask_dilation_kernel
        self.mask_dilation_kernel_size = mask_dilation_kernel_size
        self.reg_factor = reg_factor
        self.path_output = path_output
        self.w_signal_loss = w_signal_loss
        self.w_signal_loss_xy = w_signal_loss_xy
        self.epi_te = epi_te
        self.optimizer = None
        self.index_shimmed = []
        self.index_not_shimmed = []

    def optimize(self, masks_fmap):
        """
        Optimization of the currents for each shim group. Wraps :meth:`shimmingtoolbox.shim.sequencer.Sequencer.opt`.

        Args:
            masks_fmap (np.ndarray): 3D fieldmap mask used for the optimizer to shim in the region
                                     of interest (only consider voxels with non-zero values)
        Returns:
                np.ndarray: Coefficients of the coil profiles to shim (len(slices) x n_channels)
        """

        n_shims = len(self.slices)
        coefs = []
        for i in range(n_shims):
            # If there is nothing to shim in this shim group
            if np.all(masks_fmap[..., i] == 0):
                coefs.append(np.zeros(self.optimizer.merged_coils.shape[-1]))
                self.index_not_shimmed.append(i)

            # Otherwise optimize
            else:
                coefs.append(self.optimizer.optimize(masks_fmap[..., i]))
                self.index_shimmed.append(i)

        return np.array(coefs)


class ShimSequencer(Sequencer):
    """
    ShimSequencer object to perform optimization of shim parameters for static and dynamic shimming. This object can
    also evaluate the shimming performance.

    Attributes:
        nii_fieldmap (nib.Nifti1Image): Nibabel object containing fieldmap data in 3d.
        nii_anat (nib.Nifti1Image): Nibabel object containing anatomical data in 3d.
        nii_mask_anat (nib.Nifti1Image): 3D anat mask used for the optimizer to shim in the region of interest.
                                             (only consider voxels with non-zero values)
        coils (ListCoil): List of Coils containing the coil profiles. The coil profiles and the fieldmaps must have
                          matching units (if fmap is in Hz, the coil profiles must be in hz/unit_shim).
                          Refer to :class:`shimmingtoolbox.coils.coil.Coil`. Make sure the extent of the coil profiles
                          are larger than the extent of the fieldmap. This is especially true for dimensions with only
                          1 voxel(e.g. (50x50x1). Refer to :func:`shimmingtoolbox.shim.sequencer.extend_slice`/
                          :func:`shimmingtoolbox.shim.sequencer.update_affine_for_ap_slices`
        method (str): Supported optimizer: 'least_squares', 'pseudo_inverse', 'quad_prog', 'bfgs'.
                      Note: refer to their specific implementation to know limits of the methods
                      in: :mod:`shimmingtoolbox.optimizer`
        opt_criteria (str): Criteria for the optimizer 'least_squares'. Supported: 'mse': mean squared error,
                            'mae': mean absolute error, 'std': standard deviation, 'ps_huber': pseudo huber cost function.
        nii_fieldmap_orig (nib.Nifti1Image): Nibabel object containing the copy of the original fieldmap data
        optimizer (Optimizer) : Object that contains everything needed for the optimization.
        fmap_is_extended (bool) : Tells whether the fieldmap has been extended by the object.
        masks_fmap (np.ndarray) : Resampled mask on the original fieldmap
    """

    def __init__(self, nii_fieldmap, json_fieldmap, nii_anat, json_anat, nii_mask_anat, slices, coils,
                 method='least_squares', opt_criteria='mse',
                 mask_dilation_kernel='sphere', mask_dilation_kernel_size=3, reg_factor=0, w_signal_loss=None,
                 w_signal_loss_xy=None, epi_te=None, path_output=None):
        """
        Initialization for the ShimSequencer class

        Args:
            nii_fieldmap (nib.Nifti1Image): Nibabel object containing fieldmap data in 3d.
            nii_anat (nib.Nifti1Image): Nibabel object containing anatomical data in 3d.
            nii_mask_anat (nib.Nifti1Image): 3D anat mask used for the optimizer to shim in the region of interest.
                                             (only consider voxels with non-zero values)
            slices (list): 1D array containing tuples of dim3 slices to shim according to the anat, where the shape of
                            anat is: (dim1, dim2, dim3). Refer to :func:`shimmingtoolbox.shim.sequencer.define_slices`.
            coils (ListCoil): List of Coils containing the coil profiles. The coil profiles and the fieldmaps must have
                              matching units (if fmap is in Hz, the coil profiles must be in hz/unit_shim).
                              Refer to :class:`shimmingtoolbox.coils.coil.Coil`. Make sure the extent of the coil
                              profiles are larger than the extent of the fieldmap. This is especially true for
                              dimensions with only 1 voxel(e.g. (50x50x1).
                              Refer to :func:`shimmingtoolbox.shim.sequencer.extend_slice`/
                              :func:`shimmingtoolbox.shim.sequencer.update_affine_for_ap_slices`
            method (str): Supported optimizer: 'least_squares', 'pseudo_inverse', 'quad_prog', 'bfgs'.
                          Note: refer to their specific implementation to know limits of the methods
                          in: :mod:`shimmingtoolbox.optimizer`
            opt_criteria (str): Criteria for the optimizer 'least_squares'. Supported: 'mse': mean squared error,
                                'mae': mean absolute error, 'std': standard deviation, 'rmse': root mean squared error,
                                'ps_huber': pseudo huber cost function.
            mask_dilation_kernel (str): Kernel used to dilate the mask. Allowed shapes are: 'sphere', 'cross', 'line'
                                        'cube'. See :func:`shimmingtoolbox.masking.mask_utils.modify_binary_mask` for
                                        more details.
            mask_dilation_kernel_size (int): Length of a side of the 3d kernel to dilate the mask. Must be odd.
                                              For example, a kernel of size 3 will dilate the mask by 1 pixel.
            reg_factor (float): Regularization factor for the current when optimizing. A higher coefficient will
                                penalize higher current values while a lower factor will lower the effect of the
                                regularization. A negative value will favour high currents (not preferred).
                                Only relevant for 'least_squares' opt_method.
            path_output (str): Path to the directory to output figures. Set logging level to debug to output debug
                                artefacts.
        """
        super().__init__(slices, mask_dilation_kernel, mask_dilation_kernel_size, reg_factor, path_output=path_output)
        self.nii_fieldmap, self.nii_fieldmap_orig, self.fmap_is_extended = self.get_fieldmap(nii_fieldmap)
        self.json_fieldmap = json_fieldmap
        self.nii_anat = self.get_anat(nii_anat)
        self.json_anat = json_anat
        self.nii_mask_anat = self.load_masks(nii_mask_anat)
        self.coils = coils
        if opt_criteria not in allowed_opt_criteria:
            raise ValueError("Criteria for optimization not supported")
        self.opt_criteria = opt_criteria
        self.method = method
        self.masks_fmap = None
        self.w_signal_loss = w_signal_loss
        self.w_signal_loss_xy = w_signal_loss_xy
        self.epi_te = epi_te

    def get_fieldmap(self, nii_fieldmap):
        """
        Get the fieldmap and perform error checking.

        Args:
              nii_fieldmap (nib.Nifti1Image): Nibabel object containing fieldmap data in 3d.

        Returns:
            (tuple): tuple containing:

                * nib.Nifti1Image: Nibabel object containing fieldmap data in 3d.
                * nib.Nifti1Image: Nibabel object containing the copy of the initial fieldmap data in 3d.
                * bool: Boolean indicating if the initial fieldmap has been changed.
        """
        nii_fmap_orig = copy.deepcopy(nii_fieldmap)
        if nii_fmap_orig.get_fdata().ndim != 3:
            if nii_fmap_orig.get_fdata().ndim == 2:
                nii_fmap_orig = nib.Nifti1Image(nii_fmap_orig.get_fdata()[..., np.newaxis], nii_fmap_orig.affine,
                                                header=nii_fmap_orig.header)
                nii_fieldmap = extend_fmap_to_kernel_size(nii_fmap_orig, self.mask_dilation_kernel_size,
                                                          self.path_output)
                extending = True
            else:
                raise ValueError("Fieldmap must be 2d or 3d")
        else:
            extending = False
            for i_axis in range(3):
                if nii_fieldmap.get_fdata().shape[i_axis] < self.mask_dilation_kernel_size:
                    extending = True
            if extending:
                nii_fieldmap = extend_fmap_to_kernel_size(nii_fmap_orig, self.mask_dilation_kernel_size,
                                                          self.path_output)

        return nii_fieldmap, nii_fmap_orig, extending

    def get_anat(self, nii_anat):
        """
        Get the target image and perform error checking.

        Args:
            nii_anat (nib.Nifti1Image): Nibabel object containing anatomical data in 3d.

        Returns:
            nib.Nifti1Image: Nibabel object containing anatomical data in 3d.

        """
        anat = nii_anat.get_fdata()
        if anat.ndim == 3:
            pass
        elif anat.ndim == 4:
            logger.info("Target anatomical is 4d, taking the average and converting to 3d")
            anat = np.mean(anat, axis=3)
            nii_anat = nib.Nifti1Image(anat, nii_anat.affine, header=nii_anat.header)
        else:
            raise ValueError("Target anatomical image must be in 3d or 4d")

        return nii_anat

    def load_masks(self, nii_mask_anat):
        """
        Get the mask and perform error checking.

        Args:
            nii_mask_anat (nib.Nifti1Image): 3D anat mask used for the optimizer to shim in the region
                                              of interest.(only consider voxels with non-zero values)

        Returns:
            nib.Nifti1Image: 3D anat mask used for the optimizer to shim in the region of interest.
                              (Only consider voxels with non-zero values)

        """
        anat = self.nii_anat.get_fdata()
        mask = nii_mask_anat.get_fdata()

        if mask.ndim == 3:
            pass
        elif mask.ndim == 4:
            logger.debug("Mask is 4d, converting to 3d")
            tmp_3d = np.zeros(mask.shape[:3])
            n_vol = mask.shape[-1]
            # Summing over 4th dimension making sure that the max value is 1
            for i_vol in range(mask.shape[-1]):
                tmp_3d += (mask[..., i_vol] / mask[..., i_vol].max())
            # 80% of the volumes must contain the desired pixel to be included, this avoids having dead voxels in the
            # output mask
            tmp_3d = threshold(tmp_3d, thr=int(n_vol * 0.8))
            nii_mask_anat = nib.Nifti1Image(tmp_3d.astype(int), nii_mask_anat.affine,
                                            header=nii_mask_anat.header)
            if logger.level <= getattr(logging, 'DEBUG') and self.path_output is not None:
                nib.save(nii_mask_anat, os.path.join(self.path_output, "fig_3d_mask.nii.gz"))
        else:
            raise ValueError("Mask must be in 3d or 4d")

        if not np.all(nii_mask_anat.shape == anat.shape) or not np.all(
                nii_mask_anat.affine == self.nii_anat.affine):
            logger.debug("Resampling mask on the target anat")
            nii_mask_anat_soft = resample_from_to(nii_mask_anat, self.nii_anat, order=1, mode='grid-constant')
            tmp_mask = nii_mask_anat_soft.get_fdata()
            # Change soft mask into binary mask
            tmp_mask = threshold(tmp_mask, thr=0.001, scaled_thr=True)
            nii_mask_anat = nib.Nifti1Image(tmp_mask, nii_mask_anat_soft.affine, header=nii_mask_anat_soft.header)
            if logger.level <= getattr(logging, 'DEBUG') and self.path_output is not None:
                nib.save(nii_mask_anat, os.path.join(self.path_output, "mask_static_resampled_on_anat.nii.gz"))

        return nii_mask_anat

    def get_resampled_masks(self):
        """
        This function resamples the mask on the fieldmap and on the dilated fieldmap

        Returns:
            (tuple) : tuple containing:
                * nib.Nifti1Image: Mask resampled and dilated on the fieldmap for the optimization
                * nib.Nifti1Image: Mask resampled on the original fieldmap.
        """

        nii_mask_anat = self.nii_mask_anat
        optimizer = self.optimizer
        slices = self.slices
        dilation_kernel = self.mask_dilation_kernel
        dilation_kernel_size = self.mask_dilation_kernel_size
        path_output = self.path_output
        n_shims = len(slices)
        nii_unshimmed = nib.Nifti1Image(optimizer.unshimmed, optimizer.unshimmed_affine)
        if self.fmap_is_extended:
            # Joblib multiprocessing to resampled the mask
            dilated_mask = Parallel(-1, backend='loky')(
                delayed(resample_mask)(nii_mask_anat, nii_unshimmed, slices[i], dilation_kernel,
                                       dilation_kernel_size, path_output)
                for i in range(n_shims))

            nii_unshimmed = self.nii_fieldmap_orig
            mask = Parallel(-1, backend='loky')(
                delayed(resample_mask)(nii_mask_anat, nii_unshimmed, slices[i])
                for i in range(n_shims))

            # We need to transpose the mask to have the good dimensions
            masks_fmap_dilated = np.array([dilated_mask[it].get_fdata() for it in range(n_shims)]).transpose(1, 2, 3, 0)
            masks_fmap = np.array([mask[it].get_fdata() for it in range(n_shims)]).transpose(1, 2, 3, 0)

        else:
            # Joblib multiprocessing to resampled the mask
            results_mask = Parallel(-1, backend='loky')(
                delayed(resample_mask)(nii_mask_anat, nii_unshimmed, slices[i], dilation_kernel,
                                       dilation_kernel_size, path_output, return_non_dil_mask=True)
                for i in range(n_shims))

            # We need to transpose the mask to have the good dimensions
            masks_fmap_dilated = np.array([results_mask[it][1].get_fdata() for it in range(n_shims)]).transpose(1, 2, 3,
                                                                                                                0)
            masks_fmap = np.array([results_mask[it][0].get_fdata() for it in range(n_shims)]).transpose(1, 2, 3, 0)

        return masks_fmap_dilated, masks_fmap

    def shim(self):
        """
        Performs shimming according to slices using one of the supported optimizers and coil profiles.

        Returns:
            np.ndarray: Coefficients of the coil profiles to shim (len(slices) x n_channels)
        """
        # Select and initialize the optimizer
        self.select_optimizer()

        # Get both resampled masks that will be used in the optimization and in the evaluation of the shim
        masks_fmap_dilated, self.masks_fmap = self.get_resampled_masks()

        # Optimize and get the coefficients
        coefs = self.optimize(masks_fmap_dilated)
        return coefs

    def select_optimizer(self):
        """
        Select and initialize the optimizer

        Returns:
            Optimizer: Initialized Optimizer object
        """

        # global supported_optimizers
        if self.method in supported_optimizers:
            if self.method in ['least_squares', 'bfgs']:
                optimizer = supported_optimizers[self.method](self.coils, self.nii_fieldmap.get_fdata(),
                                                              self.nii_fieldmap.affine, self.opt_criteria,
                                                              reg_factor=self.reg_factor,
                                                              w_signal_loss=self.w_signal_loss,
                                                              w_signal_loss_xy=self.w_signal_loss_xy,
                                                              epi_te=self.epi_te)
            elif self.method == 'quad_prog':
                optimizer = supported_optimizers[self.method](self.coils, self.nii_fieldmap.get_fdata(),
                                                              self.nii_fieldmap.affine, reg_factor=self.reg_factor)
            else:
                optimizer = supported_optimizers[self.method](self.coils, self.nii_fieldmap.get_fdata(),
                                                              self.nii_fieldmap.affine)
        else:
            raise KeyError(f"Method: {self.method} is not part of the supported optimizers")

        self.optimizer = optimizer

    def eval(self, coefs):
        """
        Calculate theoretical shimmed map and output figures.

        Args :
            coefs (np.ndarray): Coefficients of the coil profiles to shim (len(slices) x n_channels)
        """

        # Save the merged coil profiles if in debug

        unshimmed = self.nii_fieldmap_orig.get_fdata()

        # If the fieldmap was changed (i.e. only 1 slice) we want to evaluate the output on the original fieldmap
        if self.fmap_is_extended:
            merged_coils, _ = self.optimizer.merge_coils(unshimmed, self.nii_fieldmap_orig.affine)
        else:
            merged_coils = self.optimizer.merged_coils

        if logger.level <= getattr(logging, 'DEBUG') and self.path_output is not None:
            if self.fmap_is_extended:
                # Save coils with extended slices
                nii_merged_coils = nib.Nifti1Image(self.optimizer.merged_coils, self.nii_fieldmap.affine,
                                                   header=self.nii_fieldmap.header)
                nib.save(nii_merged_coils, os.path.join(self.path_output, "merged_coils_opt.nii.gz"))

            # Save coil with original dimensions
            nii_merged_coils = nib.Nifti1Image(merged_coils, self.nii_fieldmap_orig.affine,
                                               header=self.nii_fieldmap_orig.header)
            nib.save(nii_merged_coils, os.path.join(self.path_output, "merged_coils.nii.gz"))

        shimmed, corrections, list_shim_slice = self.evaluate_shimming(unshimmed, coefs, merged_coils)
        shimmed_masked, mask_full_binary = self.calc_shimmed_full_mask(unshimmed, corrections)
        if self.path_output is not None:
            # fmap space
            if len(self.slices) == 1:
                # Output the resulting fieldmap since it can be calculated over the entire fieldmap
                nii_shimmed_fmap = nib.Nifti1Image(shimmed[..., 0], self.nii_fieldmap_orig.affine,
                                                   header=self.nii_fieldmap_orig.header)
                fname_shimmed_fmap = os.path.join(self.path_output, 'fieldmap_calculated_shim.nii.gz')
                nib.save(nii_shimmed_fmap, fname_shimmed_fmap)

            else:
                # Output the resulting masked fieldmap since it cannot be calculated over the entire fieldmap
                nii_shimmed_fmap = nib.Nifti1Image(shimmed_masked, self.nii_fieldmap_orig.affine,
                                                   header=self.nii_fieldmap_orig.header)
                fname_shimmed_fmap = os.path.join(self.path_output, 'fieldmap_calculated_shim.nii.gz')
                nib.save(nii_shimmed_fmap, fname_shimmed_fmap)

            # Output JSON file
            self.save_calc_fmap_json(coefs)

            # TODO: Add units if possible
            # TODO: Add in anat space?
            if 'signal_recovery' in self.opt_criteria:

                full_Gz = np.zeros(corrections.shape)
                full_Gx = np.zeros(corrections.shape)
                full_Gy = np.zeros(corrections.shape)
                shimmed_temp = corrections + unshimmed[..., np.newaxis]

                # Can't calculate signal recovery in the through slice direction if there is only one slice
                if corrections.shape[2] != 1:
                    full_Gz = np.gradient(shimmed_temp, axis=2)
                    full_Gz, _ = self.calc_shimmed_gradient_full_mask(full_Gz)
                    # Plot gradient results
                    self._plot_static_signal_recovery_mask(unshimmed, full_Gz, mask_full_binary)

                full_Gx = np.gradient(shimmed_temp, axis=0)
                full_Gy = np.gradient(shimmed_temp, axis=1)
                full_Gx, _ = self.calc_shimmed_gradient_full_mask(full_Gx)
                full_Gy, _ = self.calc_shimmed_gradient_full_mask(full_Gy)

                if logger.level <= getattr(logging, 'DEBUG'):
                    # x, y, z are in the patient's coordinate system
                    if corrections.shape[2] != 1:
                        self._plot_G_mask(np.gradient(unshimmed, axis=2), full_Gz, mask_full_binary, name='Gz')
                    self._plot_G_mask(np.gradient(unshimmed, axis=0), full_Gx, mask_full_binary, name='Gx')
                    self._plot_G_mask(np.gradient(unshimmed, axis=1), full_Gy, mask_full_binary, name='Gy')

                    # Resample the shimmed fieldmap and the corrections (useful for the evaluation of the shim)
                    shimmed_temp_nii = nib.Nifti1Image(shimmed_temp, affine=self.nii_fieldmap_orig.affine,
                                                        header=self.nii_fieldmap_orig.header)
                    corrections_nii = nib.Nifti1Image(corrections, affine=self.nii_fieldmap_orig.affine,
                                                    header=self.nii_fieldmap_orig.header)
                    shimmed_temp_resample_nii = resample_from_to(shimmed_temp_nii, self.nii_anat, order=1, mode='grid-constant')
                    corrections_resample_nii = resample_from_to(corrections_nii, self.nii_anat, order=1, mode='grid-constant')
                    nib.save(shimmed_temp_resample_nii, os.path.join(self.path_output, 'fieldmap_calculated_shim_resampled.nii.gz'))
                    nib.save(corrections_resample_nii, os.path.join(self.path_output, 'corrections_resampled.nii.gz'))
                    # Todo: Output JSON file, since it is resampled, the JSON from the fmap might not be appropriate

            # Figure that shows unshimmed vs shimmed for each slice
            plot_full_mask(unshimmed, shimmed_masked, mask_full_binary, self.path_output)

            # Figure that shows shim correction for each shim group
            if logger.level <= getattr(logging, 'DEBUG') and self.path_output is not None:
                self.plot_partial_mask(unshimmed, shimmed)

            self.plot_currents(coefs)

            self.calc_shimmed_anat_orient(coefs, list_shim_slice)
            if logger.level <= getattr(logging, 'DEBUG'):
                # Save to a NIfTI
                fname_correction = os.path.join(self.path_output, 'fig_correction_i_shim.nii.gz')
                nii_correction_3d = nib.Nifti1Image(corrections, self.optimizer.unshimmed_affine)
                nib.save(nii_correction_3d, fname_correction)

                fname_correction = os.path.join(self.path_output, 'fig_correction.nii.gz')
                nii_correction_3d = nib.Nifti1Image(np.sum(corrections, axis=3), self.optimizer.unshimmed_affine)
                nib.save(nii_correction_3d, fname_correction)

                # 4th dimension is i_shim
                fname_correction = os.path.join(self.path_output, 'fig_shimmed_4thdim_ishim.nii.gz')
                nii_correction = nib.Nifti1Image(self.masks_fmap * shimmed, self.optimizer.unshimmed_affine)
                nib.save(nii_correction, fname_correction)

    def evaluate_shimming(self, unshimmed, coef, merged_coils):
        """
        Evaluate the shimming and print the efficiency of the corrections.

        Args:
            unshimmed (np.ndarray): Original fieldmap not shimmed
            coef (np.ndarray): Coefficients of the coil profiles to shim (len(slices) x n_channels)
            merged_coils (np.ndarray): Coils resampled on the original fieldmap

        Returns:
            (tuple) : tuple containing:
                * np.ndarray: Shimmed fieldmap
                * np.ndarray: Corrections to apply to the fieldmap
                * list: List containing the indexes of the shimmed slices
        """
        # Initialize
        list_shim_slice = []
        for i_shim in range(len(self.slices)):
            if np.any(coef[i_shim]):
                list_shim_slice.append(i_shim)
        # Calculate shimmed values
        # This is doing this, but in a faster way by avoiding the for loop :
        # for i_shim in range(len(slices)):
        # corrections[..., i_shim] = merged_coils @ coef[i_shim]
        # shimmed[..., i_shim] = corrections[..., i_shim] + unshimmed
        corrections = np.einsum('ijkl,lm->ijkm', merged_coils, coef.T, optimize='optimizer')
        shimmed = np.add(corrections, np.expand_dims(unshimmed, axis=3))
        self.display_shimmed_results(shimmed, unshimmed, coef)

        return shimmed, corrections, list_shim_slice

    def display_shimmed_results(self, shimmed, unshimmed, coef):
        """
        Print the efficiency of the corrections according to the opt_criteria

        Args:
            shimmed (np.ndarray): Shimmed fieldmap
            unshimmed (np.ndarray): Original fieldmap not shimmed
            coef (np.ndarray): Coefficients of the coil profiles to shim (len(slices) x n_channels)
        """

        for i_shim in range(len(self.slices)):
            mask = np.where(self.masks_fmap[..., i_shim], False, True)
            ma_shimmed = np.ma.array(shimmed[..., i_shim], mask=mask, dtype=np.float32)
            ma_unshimmed = np.ma.array(unshimmed, mask=mask, dtype=np.float32)

            if logger.level <= getattr(logging, 'DEBUG'):
                # Log shimmed results
                mse_shimmed = np.ma.mean(np.square(ma_shimmed))
                mse_unshimmed = np.ma.mean(np.square(ma_unshimmed))
                mae_shimmed = np.ma.mean(np.abs(ma_shimmed))
                mae_unshimmed = np.ma.mean(np.abs(ma_unshimmed))
                std_shimmed = np.ma.std(ma_shimmed)
                std_unshimmed = np.ma.std(ma_unshimmed)

                if mae_unshimmed < mae_shimmed and self.opt_criteria == 'mae':
                    logger.warning("Evaluating the mae, verify the shim parameters."
                                   " Some give worse results than no shim.\n " f"i_shim: {i_shim}")
                elif std_unshimmed < std_shimmed and self.opt_criteria == 'std':
                    logger.warning("Evaluating the std, verify the shim parameters."
                                   " Some give worse results than no shim.\n " f"i_shim: {i_shim}")
                elif mse_unshimmed < mse_shimmed:
                    # self.opt_criteria is None or self.opt_criteria == 'mse'
                    logger.warning("Evaluating the mse, verify the shim parameters."
                                   " Some give worse results than no shim.\n " f"i_shim: {i_shim}")

                logger.debug(f"Slice(s): {self.slices[i_shim]}\n"
                             f"MAE:\n"
                             f"unshimmed: {mae_unshimmed}, shimmed: {mae_shimmed}\n"
                             f"MSE:\n"
                             f"unshimmed: {mse_unshimmed}, shimmed: {mse_shimmed}\n"
                             f"RMSE:\n"
                             f"unshimmed: {np.sqrt(mse_unshimmed)}, shimmed: {np.sqrt(mse_shimmed)}\n"
                             f"STD:\n"
                             f"unshimmed: {std_unshimmed}, shimmed: {std_shimmed}\n"
                             f"current: \n{coef[i_shim, :]}")

            else:
                # Log shimmied results only if they are worse than no shimming
                if self.opt_criteria == 'mae':
                    mae_shimmed = np.ma.mean(np.abs(ma_shimmed))
                    mae_unshimmed = np.ma.mean(np.abs(ma_unshimmed))
                    if mae_unshimmed < mae_shimmed:
                        logger.warning("Evaluating the mae, verify the shim parameters."
                                       " Some give worse results than no shim.\n " f"i_shim: {i_shim}")
                elif self.opt_criteria == 'std':
                    std_shimmed = np.ma.std(ma_shimmed)
                    std_unshimmed = np.ma.std(ma_unshimmed)
                    if std_unshimmed < std_shimmed:
                        logger.warning("Evaluating the std, verify the shim parameters."
                                       " Some give worse results than no shim.\n " f"i_shim: {i_shim}")
                else:
                    # self.opt_criteria is None or self.opt_criteria == 'mse' or ...
                    mse_shimmed = np.ma.mean(np.square(ma_shimmed))
                    mse_unshimmed = np.ma.mean(np.square(ma_unshimmed))
                    if mse_unshimmed < mse_shimmed:
                        logger.warning("Evaluating the mse. Verify the shim parameters."
                                       " Some give worse results than no shim.\n " f"i_shim: {i_shim}")

    def calc_shimmed_full_mask(self, unshimmed, correction):
        """
        Calculate the shimmed full mask

        Args:
            unshimmed (np.ndarray): Original fieldmap not shimmed
            correction (np.ndarray): Corrections to apply to the fieldmap
        Returns:
            (tuple) : tuple containing:
                * np.ndarray: Masked shimmed fieldmap
                * np.ndarray: Binary mask in the fieldmap space
        """
        mask_full_binary = np.clip(np.ceil(resample_from_to(self.nii_mask_anat,
                                                            self.nii_fieldmap_orig,
                                                            order=0,
                                                            mode='grid-constant',
                                                            cval=0).get_fdata()), 0, 1)

        full_correction = np.einsum('ijkl,ijkl->ijk', self.masks_fmap, correction, optimize='optimizer')

        # Calculate the weighted whole mask
        mask_weight = np.sum(self.masks_fmap, axis=3)

        # Divide by the weighted mask. This is done so that the edges of the soft mask can be shimmed appropriately
        full_correction_scaled = np.divide(full_correction, mask_weight, where=mask_full_binary.astype(bool))

        # Apply the correction to the unshimmed image
        shimmed_masked = (full_correction_scaled + unshimmed) * mask_full_binary

        return shimmed_masked, mask_full_binary

    def calc_shimmed_gradient_full_mask(self, gradient):
        """
        Calculate the shimmed gradient full mask

        Args:
            gradient (np.ndarray): Gradient of each shimmed fieldmap slice
        Returns:
            (tuple) : tuple containing:
                * np.ndarray: Masked shimmed fieldmap
                * np.ndarray: Binary mask in the fieldmap space
        """
        mask_full_binary = np.clip(np.ceil(resample_from_to(self.nii_mask_anat,
                                                            self.nii_fieldmap_orig,
                                                            order=0,
                                                            mode='grid-constant',
                                                            cval=0).get_fdata()), 0, 1)

        full_correction = np.einsum('ijkl,ijkl->ijk', self.masks_fmap, gradient, optimize='optimizer')
        # Calculate the weighted whole mask
        mask_weight = np.sum(self.masks_fmap, axis=3)
        # Divide by the weighted mask. This is done so that the edges of the soft mask can be shimmed appropriately
        full_correction_scaled = np.divide(full_correction, mask_weight, where=mask_full_binary.astype(bool))

        # Apply the correction to the unshimmed image
        shimmed_masked = full_correction_scaled * mask_full_binary

        return shimmed_masked, mask_full_binary

    def plot_full_mask(self, unshimmed, shimmed_masked, mask):
        """
        Plot and save the static full mask

        Args:
            unshimmed (np.ndarray): Original fieldmap not shimmed
            shimmed_masked(np.ndarray): Masked shimmed fieldmap
            mask (np.ndarray): Binary mask in the fieldmap space
        """
        # Plot
        mt_unshimmed = montage(unshimmed)
        mt_unshimmed_masked = montage(unshimmed * mask)
        mt_shimmed_masked = montage(shimmed_masked * mask)

        metric_unshimmed_std = calculate_metric_within_mask(unshimmed, mask, metric='std')
        metric_shimmed_std = calculate_metric_within_mask(shimmed_masked, mask, metric='std')
        metric_unshimmed_mean = calculate_metric_within_mask(unshimmed, mask, metric='mean')
        metric_shimmed_mean = calculate_metric_within_mask(shimmed_masked, mask, metric='mean')
        metric_unshimmed_mae = calculate_metric_within_mask(unshimmed, mask, metric='mae')
        metric_shimmed_mae = calculate_metric_within_mask(shimmed_masked, mask, metric='mae')
        metric_unshimmed_rmse = calculate_metric_within_mask(unshimmed, mask, metric='rmse')
        metric_shimmed_rmse = calculate_metric_within_mask(shimmed_masked, mask, metric='rmse')

        fig = Figure(figsize=(15, 9))
        fig.suptitle(f"Fieldmaps\nFieldmap Coordinate System")

        ax = fig.add_subplot(1, 2, 1)
        ax.imshow(mt_unshimmed, cmap='gray')
        mt_unshimmed_masked[mt_unshimmed_masked == 0] = np.nan
        im = ax.imshow(mt_unshimmed_masked, vmin=-100, vmax=100, cmap='jet')
        ax.set_title(f"Before shimming\nstd: {metric_unshimmed_std:.1f}, mean: {metric_unshimmed_mean:.1f}\n"
                     f"mae: {metric_unshimmed_mae:.1f}, rmse: {metric_unshimmed_rmse:.1f}")
        ax.get_xaxis().set_visible(False)
        ax.get_yaxis().set_visible(False)
        divider = make_axes_locatable(ax)
        cax = divider.append_axes('right', size='5%', pad=0.05)
        fig.colorbar(im, cax=cax)

        ax = fig.add_subplot(1, 2, 2)
        ax.imshow(mt_unshimmed, cmap='gray')
        mt_shimmed_masked[mt_shimmed_masked == 0] = np.nan
        im = ax.imshow(mt_shimmed_masked, vmin=-100, vmax=100, cmap='jet')
        ax.set_title(f"After shimming\nstd: {metric_shimmed_std:.1f}, mean: {metric_shimmed_mean:.1f}\n"
                     f"mae: {metric_shimmed_mae:.1f}, rmse: {metric_shimmed_rmse:.1f}")
        ax.get_xaxis().set_visible(False)
        ax.get_yaxis().set_visible(False)
        divider = make_axes_locatable(ax)
        cax = divider.append_axes('right', size='5%', pad=0.05)
        fig.colorbar(im, cax=cax)

        # Save
        fname_figure = os.path.join(self.path_output, 'fig_shimmed_vs_unshimmed.png')
        fig.savefig(fname_figure, bbox_inches='tight')

    def plot_partial_mask(self, unshimmed, shimmed):
        """
        This figure shows a single fieldmap slice for all shim groups. The shimmed and unshimmed fieldmaps are in
        the background and the correction is overlaid in color.

        Args:
            unshimmed (np.ndarray): Original fieldmap not shimmed
            shimmed (np.ndarray): Shimmed fieldmap
        """
        a_slice = 0
        unshimmed_repeated = unshimmed[..., np.newaxis] * np.ones(self.masks_fmap.shape[-1])
        mt_unshimmed = montage(unshimmed_repeated[:, :, a_slice, :])
        mt_shimmed = montage(shimmed[:, :, a_slice, :])

        unshimmed_masked = unshimmed_repeated * np.greater(self.masks_fmap, 0)
        mt_unshimmed_masked = montage(unshimmed_masked[:, :, a_slice, :])
        mt_shimmed_masked = montage(shimmed[:, :, a_slice, :] * np.ceil(self.masks_fmap[:, :, a_slice, :]))

        min_masked_value = np.nanmin([mt_unshimmed_masked, mt_shimmed_masked])
        max_masked_value = np.nanmax([mt_unshimmed_masked, mt_shimmed_masked])

        min_fmap_value = np.nanmin([mt_unshimmed, mt_shimmed])
        max_fmap_value = np.nanmax([mt_unshimmed, mt_shimmed])

        fig = Figure(figsize=(8, 5))
        fig.suptitle(f"Fieldmaps for all shim groups\nFieldmap Coordinate System")

        ax = fig.add_subplot(1, 2, 1)
        ax.imshow(mt_unshimmed, vmin=min_fmap_value, vmax=max_fmap_value, cmap='gray')
        im = ax.imshow(mt_unshimmed_masked, vmin=min_masked_value, vmax=max_masked_value, cmap='viridis')
        ax.set_title("Unshimmed")
        ax.get_xaxis().set_visible(False)
        ax.get_yaxis().set_visible(False)
        divider = make_axes_locatable(ax)
        cax = divider.append_axes('right', size='5%', pad=0.05)
        fig.colorbar(im, cax=cax)

        ax = fig.add_subplot(1, 2, 2)
        ax.imshow(mt_shimmed, vmin=min_fmap_value, vmax=max_fmap_value, cmap='gray')
        im = ax.imshow(mt_shimmed_masked, vmin=min_masked_value, vmax=max_masked_value, cmap='viridis')
        ax.set_title("Shimmed")
        ax.get_xaxis().set_visible(False)
        ax.get_yaxis().set_visible(False)
        divider = make_axes_locatable(ax)
        cax = divider.append_axes('right', size='5%', pad=0.05)
        fig.colorbar(im, cax=cax)

        # Save
        fname_figure = os.path.join(self.path_output, 'fig_shimmed_vs_unshimmed_shim_groups.png')
        fig.savefig(fname_figure, bbox_inches='tight')

    def plot_currents(self, static):
        """
        Plot evolution of currents through shim groups

        Args:
            static (np.ndarray): Array with the static coefficients
        """
        fig = Figure(figsize=(10, 10))
        ax = fig.add_subplot(111)
        n_channels = static.shape[1]
        for i_channel in range(n_channels):
            ax.plot(static[:, i_channel], label=f"Static channel{i_channel} currents through shim groups")
        ax.set_xlabel('Shim group')
        ax.set_ylabel('Coefficients (Physical CS [RAS])')
        ax.legend()
        ax.set_title("Currents through shims")
        fname_figure = os.path.join(self.path_output, 'fig_currents.png')
        fig.savefig(fname_figure)
        logger.debug(f"Saved figure: {fname_figure}")

    def calc_shimmed_anat_orient(self, coefs, list_shim_slice):
        """
        Calculate and save the shimmed anat orient

        Args:
            coefs (np.ndarray): Coefficients of the coil profiles to shim (len(slices) x n_channels)
            list_shim_slice (list): list of the index where there was a correction
        """
        # TODO: resample shimmed fieldmap using order 1 to the target coord system
        nii_coils = nib.Nifti1Image(self.optimizer.merged_coils, self.nii_fieldmap_orig.affine,
                                    header=self.nii_fieldmap_orig.header)
        coils_anat = resample_from_to(nii_coils,
                                      self.nii_mask_anat,
                                      order=1,
                                      mode='grid-constant',
                                      cval=0).get_fdata()
        fieldmap_anat = resample_from_to(self.nii_fieldmap_orig,
                                         self.nii_mask_anat,
                                         order=1,
                                         mode='grid-constant',
                                         cval=0).get_fdata()

        shimmed_anat_orient = copy.deepcopy(fieldmap_anat)
        for i_shim in list_shim_slice:
            corr = np.sum(coefs[i_shim] * coils_anat[:, :, self.slices[i_shim], :], axis=3, keepdims=False)
            shimmed_anat_orient[..., self.slices[i_shim]] += corr

        fname_shimmed_anat_orient = os.path.join(self.path_output, 'fig_shimmed_anat_orient.nii.gz')
        nii_shimmed_anat_orient = nib.Nifti1Image(shimmed_anat_orient * self.nii_mask_anat.get_fdata(),
                                                  self.nii_mask_anat.affine,
                                                  header=self.nii_mask_anat.header)
        nib.save(nii_shimmed_anat_orient, fname_shimmed_anat_orient)

    def save_calc_fmap_json(self, coefs):
        json_shimmed = copy.deepcopy(self.json_fieldmap)
        if len(self.slices) == 1:
            # i keeps track of the index of the concatenated shim coefficients
            i = 0
            for coil in self.coils:
                # j keeps track of the index of the order
                j = 0
                if isinstance(coil, ScannerCoil):
                    # If its volume shim (len(slices == 1)) and a scanner coil
                    # Dump the shim coefficients as ShimSettingsCurrent + calculated shimmed coefs
                    if 0 in coil.orders:
                        json_shimmed['ImagingFrequency'] = int(coil.coefs_used['0'] + coefs[0, i]) / 1e6
                        j += 1
                    shim_settings_output = []
                    for order in (1, 2, 3):
                        if order in coil.orders:
                            manufacturer = self.json_fieldmap.get('Manufacturer')
                            n_channels = channels_per_order(order, manufacturer)
                            for i_channel in range(n_channels):
                                if coil.coefs_used[str(order)] is not None and coil.coefs_used[str(order)][i_channel] is not None:
                                    shim_settings_tmp = (coil.coefs_used[str(order)][i_channel] +
                                                         coefs[0, i + j + i_channel])
                                    manufacturers_model_name = self.json_fieldmap.get('ManufacturersModelName')
                                    if manufacturer in SCANNER_CONSTRAINTS_DAC.keys() \
                                            and manufacturers_model_name in SCANNER_CONSTRAINTS_DAC[manufacturer].keys() \
                                            and str(order) in SCANNER_CONSTRAINTS_DAC[manufacturer][
                                        manufacturers_model_name].keys() \
                                            and manufacturer in SCANNER_CONSTRAINTS.keys() \
                                            and manufacturers_model_name in SCANNER_CONSTRAINTS[manufacturer].keys() \
                                            and str(order) in SCANNER_CONSTRAINTS[manufacturer][
                                        manufacturers_model_name].keys():
                                        scanner_constraints_dac = SCANNER_CONSTRAINTS_DAC[manufacturer][
                                            manufacturers_model_name][str(order)][i_channel]
                                        scanner_constraints_ui = SCANNER_CONSTRAINTS[manufacturer][
                                            manufacturers_model_name][str(order)][i_channel]

                                        # This is where Siemens shim units are converted back to DAC units
                                        shim_settings_tmp = (np.array(shim_settings_tmp) * 2 * np.array(scanner_constraints_dac) /
                                                             (scanner_constraints_ui[1] - scanner_constraints_ui[0]))
                                        tolerance = 0.001 * scanner_constraints_dac
                                        if (shim_settings_tmp > (scanner_constraints_dac + tolerance)) or \
                                                (shim_settings_tmp < (-scanner_constraints_dac - tolerance)):
                                            logger.warning(
                                                f"Future shim settings: order {order}, channel {i_channel} exceeds "
                                                f"known system limits.")

                                    elif manufacturer == 'Siemens':
                                        logger.warning("Scanner constraints not implemented. "
                                                       "Output fieldmap Shim Settings will not be populated.")
                                        shim_settings_tmp = None

                                    shim_settings_output.append(shim_settings_tmp)
                                else:
                                    shim_settings_output.append(None)
                            j += n_channels

                    formatted_shim_settings = []
                    for st in shim_settings_output:
                        if st is not None:
                            formatted_shim_settings.append(float(f"{st:.6g}"))
                        else:
                            formatted_shim_settings.append(None)
                    json_shimmed['ShimSetting'] = formatted_shim_settings

                i += coil.dim[3]

        with open(os.path.join(self.path_output, "fieldmap_calculated_shim.json"), "w") as outfile:
            json.dump(json_shimmed, outfile, indent=4)

    def _plot_static_signal_recovery_mask(self, unshimmed, shimmed_Gz, mask):
        # Plot signal loss maps
        def calculate_signal_loss(gradient):
            slice_thickness = self.json_anat['SliceThickness']
            B0_map_thickness = self.json_fieldmap['SliceThickness']
            phi = 2 * math.pi * gradient / B0_map_thickness * self.epi_te * slice_thickness
            # The /pi is because the sinc function in numpy is sinc(x) = sin(pi*x)/(pi*x)
            signal_map = abs(np.sinc(phi / (2 * math.pi)))
            signal_loss_map = 1 - signal_map
            return signal_loss_map

        unshimmed_signal_loss = calculate_signal_loss(np.gradient(unshimmed, axis=2))
        shimmed_signal_loss = calculate_signal_loss(shimmed_Gz)

        # shimmed_signal_loss = calculate_signal_loss(shimmed)
        mask_erode = modify_binary_mask(mask, shape='sphere', size=3, operation='erode')

        # choose selected slices to plot
        nonzero_indices = np.nonzero(np.sum(mask_erode, axis=(0, 1)))[0]
        mt_unshimmed_masked = montage(unshimmed_signal_loss[:, :, nonzero_indices] * mask_erode[:, :, nonzero_indices])
        mt_shimmed_masked = montage(shimmed_signal_loss[:, :, nonzero_indices] * mask_erode[:, :, nonzero_indices])

        nib.save(
            nib.Nifti1Image(unshimmed_signal_loss, affine=self.nii_fieldmap.affine, header=self.nii_fieldmap.header),
            os.path.join(self.path_output, 'signal_loss_unshimmed.nii.gz'))
        nib.save(nib.Nifti1Image(shimmed_signal_loss, affine=self.nii_fieldmap.affine, header=self.nii_fieldmap.header),
                 os.path.join(self.path_output, 'signal_loss_shimmed.nii.gz'))
        nib.save(nib.Nifti1Image(mask_erode, affine=self.nii_fieldmap.affine, header=self.nii_fieldmap.header),
                 os.path.join(self.path_output, 'mask_erode.nii.gz'))

        temp_unshimmed_signal_loss = unshimmed_signal_loss.copy()
        temp_unshimmed_signal_loss[unshimmed_signal_loss < 0.1] = np.nan
        temp_shimmed_signal_loss = shimmed_signal_loss.copy()
        temp_shimmed_signal_loss[unshimmed_signal_loss < 0.1] = np.nan

        metric_unshimmed_std = calculate_metric_within_mask(temp_unshimmed_signal_loss, mask_erode, metric='std')
        metric_shimmed_std = calculate_metric_within_mask(temp_shimmed_signal_loss, mask_erode, metric='std')
        metric_unshimmed_mean = calculate_metric_within_mask(temp_unshimmed_signal_loss, mask_erode, metric='mean')
        metric_shimmed_mean = calculate_metric_within_mask(temp_shimmed_signal_loss, mask_erode, metric='mean')
        metric_shimmed_absmean = calculate_metric_within_mask(np.abs(temp_shimmed_signal_loss), mask_erode,
                                                              metric='mean')

        fig = Figure(figsize=(60, 30))  # make the figure larger and higher resolution
        fig.suptitle(f"Signal Percentage Loss Map\nFieldmap Coordinate System")

        ax = fig.add_subplot(1, 2, 1)
        mt_unshimmed_masked[mt_shimmed_masked == 0] = np.nan

        im = ax.imshow(mt_unshimmed_masked, vmin=0, vmax=1, cmap='hot')
        ax.set_title(f"Before shimming signal loss \nSTD: {metric_unshimmed_std:.3}, mean: {metric_unshimmed_mean:.3}, "
                     , fontsize=20)
        # Change title font size
        ax.get_xaxis().set_visible(False)
        ax.get_yaxis().set_visible(False)
        divider = make_axes_locatable(ax)
        cax = divider.append_axes('right', size='5%', pad=0.05)
        fig.colorbar(im, cax=cax)  # signal loss map should be from [0, 1]

        ax = fig.add_subplot(1, 2, 2)
        # ax.imshow(mt_unshimmed, cmap='gray')
        mt_shimmed_masked[mt_shimmed_masked == 0] = np.nan
        im = ax.imshow(mt_shimmed_masked, vmin=0, vmax=1, cmap='hot')
        ax.set_title(f"After shimming signal loss \nSTD: {metric_shimmed_std:.3}, mean: {metric_shimmed_mean:.3}, "
                     f"abs mean: {metric_shimmed_absmean:.3}", fontsize=20)
        ax.get_xaxis().set_visible(False)
        ax.get_yaxis().set_visible(False)
        divider = make_axes_locatable(ax)
        cax = divider.append_axes('right', size='5%', pad=0.05)
        fig.colorbar(im, cax=cax)  # signal loss map should be from [0, 1]
        # Lower suptitle
        # fig.subplots_adjust(top=0.85)
        # Save
        fname_figure = os.path.join(self.path_output, 'fig_signal_loss_metric_shimmed_vs_unshimmed.png')
        fig.savefig(fname_figure, bbox_inches='tight')

    def _plot_G_mask(self, unshimmed_G, shimmed_G, mask, name='G'):
        # Plot Gradient maps

        # shimmed_Gz = np.gradient(shimmed, axis = 2)
        mask_erode = modify_binary_mask(mask, shape='sphere', size=3, operation='erode')

        # choose selected slices to plot
        nonzero_indices = np.nonzero(np.sum(mask_erode, axis=(0, 1)))[0]
        mt_unshimmed = montage(unshimmed_G[:, :, nonzero_indices])
        mt_unshimmed_masked = montage(unshimmed_G[:, :, nonzero_indices] * mask_erode[:, :, nonzero_indices])
        mt_shimmed_masked = montage(shimmed_G[:, :, nonzero_indices] * mask_erode[:, :, nonzero_indices])

        metric_unshimmed_std = calculate_metric_within_mask(unshimmed_G, mask_erode, metric='std')
        metric_shimmed_std = calculate_metric_within_mask(shimmed_G, mask_erode, metric='std')
        metric_unshimmed_mean = calculate_metric_within_mask(unshimmed_G, mask_erode, metric='mean')
        metric_shimmed_mean = calculate_metric_within_mask(shimmed_G, mask_erode, metric='mean')
        metric_unshimmed_absmean = calculate_metric_within_mask(np.abs(unshimmed_G), mask_erode, metric='mean')
        metric_shimmed_absmean = calculate_metric_within_mask(np.abs(shimmed_G), mask_erode, metric='mean')

        min_value = min(mt_unshimmed_masked.min(), mt_shimmed_masked.min())
        max_value = max(mt_unshimmed_masked.max(), mt_shimmed_masked.max())

        fig = Figure(figsize=(60, 30))  # make the figure larger and higher resolution
        fig.suptitle(f"{name}\nFieldmap Coordinate System")

        ax = fig.add_subplot(1, 2, 1)
        # ax.imshow(mt_unshimmed, cmap='gray')s
        mt_unshimmed_masked[mt_shimmed_masked == 0] = np.nan
        #
        # nan_mask = mt_unshimmed_masked
        # nan_count = np.count_nonzero(nan_mask)
        # print("The mt_unshimmed_masked contains", nan_count, "NaN values.")
        #
        im = ax.imshow(mt_unshimmed_masked, vmin=-30, vmax=30, cmap='jet')
        ax.set_title(f"Before shimming {name} \nSTD: {metric_unshimmed_std:.3}, mean: {metric_unshimmed_mean:.3}, "
                     f"abs mean: {metric_unshimmed_absmean:.3}", fontsize=20)
        ax.get_xaxis().set_visible(False)
        ax.get_yaxis().set_visible(False)
        divider = make_axes_locatable(ax)
        cax = divider.append_axes('right', size='5%', pad=0.05)
        fig.colorbar(im, cax=cax)

        ax = fig.add_subplot(1, 2, 2)
        # ax.imshow(mt_unshimmed, cmap='gray')
        mt_shimmed_masked[mt_shimmed_masked == 0] = np.nan
        im = ax.imshow(mt_shimmed_masked, vmin=-30, vmax=30, cmap='jet')
        ax.set_title(f"After shimming {name} \nSTD: {metric_shimmed_std:.3}, mean: {metric_shimmed_mean:.3}, "
                     f"abs mean: {metric_shimmed_absmean:.3}", fontsize=20)
        ax.get_xaxis().set_visible(False)
        ax.get_yaxis().set_visible(False)
        divider = make_axes_locatable(ax)
        cax = divider.append_axes('right', size='5%', pad=0.05)
        fig.colorbar(im, cax=cax)
        # Lower suptitle
        # fig.subplots_adjust(top=0.85)
        # Save
        fname_figure = os.path.join(self.path_output, f'fig_{name}_shimmed_vs_unshimmed.png')
        fig.savefig(fname_figure, bbox_inches='tight')


class RealTimeSequencer(Sequencer):
    """
    Sequencer object that stores different nibabel object, and parameters. It's also doing real time optimization
    of the currents, and the evaluation of the shimming

    Attributes:
            nii_fieldmap (nib.Nifti1Image): Nibabel object containing fieldmap data in 4d where the 4th dimension
                                            is the timeseries. Also contains an affine transformation.
            json_fmap (dict): Dict of the json sidecar corresponding to the fieldmap data (Used to find the acquisition
                              timestamps).
            nii_anat (nib.Nifti1Image): Nibabel object containing anatomical data in 3d.
            nii_static_mask (nib.Nifti1Image): 3D anat mask used for the optimizer to shim the region for the static
                                              component.
            nii_riro_mask (nib.Nifti1Image): 3D anat mask used for the optimizer to shim the region for the riro
                                              component.
            slices (list): 1D array containing tuples of dim3 slices to shim according to the anat where the shape of
                            anat: (dim1, dim2, dim3). Refer to :func:`shimmingtoolbox.shim.sequencer.define_slices`.
            pmu (PmuResp): PmuResp object containing the respiratory trace information.
            coils (ListCoil): List of `Coils` containing the coil profiles. The coil profiles and the fieldmaps must
                              have matching units (if fmap is in Hz, the coil profiles must be in hz/unit_shim).
                              Refer to :class:`shimmingtoolbox.coils.coil.Coil`. Make sure the extent of the coil
                              profiles are larger than the extent of the fieldmap. This is especially true for
                              dimensions with only 1 voxel(e.g. (50x50x1x10).
                              Refer to :func:`shimmingtoolbox.shim.sequencer.extend_slice`/
                              :func:`shimmingtoolbox.shim.sequencer.update_affine_for_ap_slices`
            method (str): Supported optimizer: 'least_squares', 'pseudo_inverse', 'quad_prog.
                          Note: refer to their specific implementation to know limits of the methods
                          in: :mod:`shimmingtoolbox.optimizer`
            opt_criteria (str): Criteria for the optimizer 'least_squares'. Supported: 'mse': mean squared error,
                                'mae': mean absolute error, 'std': standard deviation, 'rmse': root mean squared error.
            reg_factor (float): Regularization factor for the current when optimizing. A higher coefficient will
                                penalize higher current values while a lower factor will lower the effect of the
                                regularization. A negative value will favour high currents (not preferred).
                                Only relevant for 'least_squares' opt_method.
            mask_dilation_kernel (str): Kernel used to dilate the mask. Allowed shapes are: 'sphere', 'cross', 'line'
                                        'cube'. See :func:`shimmingtoolbox.masking.mask_utils.modify_binary_mask` for
                                        more details.
            mask_dilation_kernel_size (int): Length of a side of the 3d kernel to dilate the mask. Must be odd.
                                             For example, a kernel of size 3 will dilate the mask by 1 pixel.
            path_output (str): Path to the directory to output figures. Set logging level to debug to output debug
                               artefacts.
            optimizer (object) : Object that contains everything needed for the optimization created from
                                `shimmingtoolbox.optimizer` init method
            optimizer_riro (object) : Object that contains everything needed for the riro optimization created from
                                `shimmingtoolbox.optimizer` init method
            bounds (list) : List of the bounds for the currents for the real time optimization
            acq_pressures (np.ndarray) : 1D array that contains the acquisitions pressures
            acq_timestamps (np.ndarray) : 1D array that contains the acquisitions timestamps
            extended_fmap (bool): True if the fieldmap was extended to be able to shim only 1 slice
    """

    def __init__(self, nii_fieldmap, json_fmap, nii_anat, nii_static_mask, nii_riro_mask, slices, pmu: PmuResp,
<<<<<<< HEAD
                 coils_static,
                 coils_riro, method='least_squares', opt_criteria='mse', mask_dilation_kernel='sphere',
                 mask_dilation_kernel_size=3, reg_factor=0, path_output=None, is_pmu_time_offset_auto=False):
=======
                 coils_static, coils_riro, method='least_squares', opt_criteria='mse', mask_dilation_kernel='sphere',
                 mask_dilation_kernel_size=3, reg_factor=0, path_output=None):
>>>>>>> 868c72de
        """
        Initialization of the RealTimeSequencer class

        Args:
            nii_fieldmap (nib.Nifti1Image): Nibabel object containing fieldmap data in 4d where the 4th dimension
                                            is the timeseries. Also contains an affine transformation.
            json_fmap (dict): Dict of the json sidecar corresponding to the fieldmap data (Used to find the acquisition
                              timestamps).
            nii_anat (nib.Nifti1Image): Nibabel object containing anatomical data in 3d.
            nii_static_mask (nib.Nifti1Image): 3D anat mask used for the optimizer to shim the region for the static
                                               component.
            nii_riro_mask (nib.Nifti1Image): 3D anat mask used for the optimizer to shim the region for the riro
                                             component.
            slices (list): 1D array containing tuples of dim3 slices to shim according to the anat where the shape of
                            anat: (dim1, dim2, dim3). Refer to :func:`shimmingtoolbox.shim.sequencer.define_slices`.
            pmu (PmuResp): PmuResp object containing the respiratory trace information.
            coils (ListCoil): List of `Coils` containing the coil profiles. The coil profiles and the fieldmaps must
                              have matching units (if fmap is in Hz, the coil profiles must be in hz/unit_shim).
                              Refer to :class:`shimmingtoolbox.coils.coil.Coil`. Make sure the extent of the coil
                              profiles are larger than the extent of the fieldmap. This is especially true for
                              dimensions with only 1 voxel(e.g. (50x50x1x10).
                              Refer to :func:`shimmingtoolbox.shim.sequencer.extend_slice`/
                              :func:`shimmingtoolbox.shim.sequencer.update_affine_for_ap_slices`
            method (str): Supported optimizer: 'least_squares', 'pseudo_inverse', 'quad_prog', 'bfgs'.
                          Note: refer to their specific implementation to know limits of the methods
                          in: :mod:`shimmingtoolbox.optimizer`
            opt_criteria (str): Criteria for the optimizer 'least_squares'. Supported: 'mse': mean squared error,
                                'mae': mean absolute error, 'std': standard deviation.
            reg_factor (float): Regularization factor for the current when optimizing. A higher coefficient will
                                penalize higher current values while a lower factor will lower the effect of the
                                regularization. A negative value will favour high currents (not preferred).
                                Only relevant for 'least_squares' opt_method.
            mask_dilation_kernel (str): Kernel used to dilate the mask. Allowed shapes are: 'sphere', 'cross', 'line'
                                        'cube'. See :func:`shimmingtoolbox.masking.mask_utils.modify_binary_mask` for
                                        more details.
            mask_dilation_kernel_size (int): Length of a side of the 3d kernel to dilate the mask. Must be odd.
                                             For example, a kernel of size 3 will dilate the mask by 1 pixel.
            is_pmu_time_offset_auto (bool): If True, the PMU time offset will be automatically calculated.

        """
        super().__init__(slices, mask_dilation_kernel, mask_dilation_kernel_size, reg_factor, path_output=path_output)
        self.json_fmap = json_fmap
        self.pmu = pmu
        self.coils_static = coils_static
        self.coils_riro = coils_riro
        self.method = method
        self.bounds = None

        if opt_criteria not in allowed_opt_criteria:
            raise ValueError("Criteria for optimization not supported")

        self.opt_criteria = opt_criteria
        self.fmap_orig_location = None
        self.nii_fieldmap, self.nii_fieldmap_orig, self.extended_fmap = self.get_fieldmap(nii_fieldmap)

        # Check if anat has the good dimensions
        if nii_anat.get_fdata().ndim != 3:
            raise ValueError("Anatomical image must be in 3d")

        self.nii_anat = nii_anat
        self.nii_static_mask, self.nii_riro_mask = self.load_masks(nii_static_mask, nii_riro_mask)

        # Resample the masks to the fmap coordinate system for each shim group
        (_,
         _,
         self.mask_static_fmcs_per_shim_dil,
         self.mask_riro_fmcs_per_shim_dil) = self.resample_masks_to_target_per_shim(self.nii_fieldmap)
        (self.mask_static_orig_fmcs_per_shim,
         self.mask_riro_orig_fmcs_per_shim,
         _,
         _) = self.resample_masks_to_target_per_shim(self.nii_fieldmap_orig)

        # Resample the whole masks to the fmap coordinate system
        (self.mask_static_fmcs,
         self.mask_riro_fmcs,
         self.mask_static_fmcs_dil,
         self.mask_riro_fmcs_dil) = self.resample_mask_to_target(self.nii_fieldmap)
        (self.mask_static_orig_fmcs,
         self.mask_riro_orig_fmcs,
         self.mask_static_orig_fmcs_dil,
         self.mask_riro_orig_fmcs_dil) = self.resample_mask_to_target(self.nii_fieldmap_orig)

        self.acq_timestamps = None
        self.acq_timestamps_orig = None
        self.acq_pressures_orig = None
        self.acq_pressures = None
        if is_pmu_time_offset_auto:
            time_offset = self.calculate_best_pmu_time_offset()
            self.pmu.adjust_start_time(time_offset)
        self.get_acq_pressures()
        self.optimizer_riro = None

    def calculate_best_pmu_time_offset(self):
        logger.info(f"Calculating best time offset")
        # Todo: deal with loads of warnings when setting the time offset
        # Probably sweep at all times but centered on the frequency added
        n_slices = self.nii_fieldmap_orig.shape[2]

        previous_time_offset = self.pmu.time_offset
        self.pmu.adjust_start_time(0)
        mean_respiratory_cycle_time = self.pmu.get_mean_trigger_span() / 2
        acq_times = get_acquisition_times(self.nii_fieldmap_orig, self.json_fmap, when='slice-middle')
        n_samples = 1000
        min_offset = max(-mean_respiratory_cycle_time / 2, self.pmu.start_time_mdh - acq_times.min())
        max_offset = min(mean_respiratory_cycle_time / 2, self.pmu.stop_time_mdh - acq_times.max())
        # min_offset = -mean_respiratory_cycle_time / 2
        # max_offset = mean_respiratory_cycle_time / 2
        time_offsets = np.linspace(min_offset, max_offset, n_samples)

        mask_fmap = np.logical_or(self.mask_static_orig_fmcs, self.mask_riro_orig_fmcs)
        mask_4d = np.repeat(np.expand_dims(mask_fmap, axis=-1), self.nii_fieldmap_orig.shape[-1], axis=-1)
        fmap_ma = np.ma.array(self.nii_fieldmap_orig.get_fdata(), mask=mask_4d == False)

        # Find best time offset
        best_r2total = 0
        best_time_offset = 0
        r2total_list = []
        for time_offset in time_offsets:
            self.pmu.adjust_start_time(round(time_offset))
            r2_total = 0
            for i_slice in range(n_slices):
                if i_slice in []:
                    continue
                pressures = self.pmu.interp_resp_trace(acq_times) - 2048
                y = fmap_ma.mean(axis=(0, 1))[i_slice].filled()
                y = (y - y.mean())
                reg = LinearRegression().fit(pressures[:, i_slice].reshape(-1, 1), y)
                # Adjusted r2 score
                r2 = reg.score(pressures[:, i_slice].reshape(-1, 1), y)
                # r2_corr = (1 - (1 - r2) * (len(y) - 1) / (len(y) - pressures[:, i_slice].reshape(-1, 1).shape[1] - 1))
                r2_total += r2
            r2_total /= n_slices
            r2total_list.append(r2_total)
            if best_r2total < r2_total:
                best_r2total = r2_total
                best_time_offset = time_offset

        logger.info(f"Best time offset: {round(best_time_offset)}ms")
        logger.info(f"Average r2 score: {best_r2total} at this time offset")

        if self.path_output is not None:
            fig = Figure(figsize=(8, 10))
            ax1 = fig.add_subplot(311)
            ax1.plot(time_offsets, r2total_list)
            ax1.set_xlabel("Time offset [ms]")
            ax1.set_ylabel("Average r2")
            ax1.set_title("R2 score for different time offsets")
            ax1.set_ylim([-0.1, 1.1])

            # 750 ms is chosen as the smoothing length
            window_length = round(750 / ((max_offset - min_offset) / n_samples))
            r2_list_smooth = savgol_filter(r2total_list, window_length, 4, mode='mirror')
            # The distance parameter is the minimum number of samples between adjacent peaks
            # 1000 ms is chosen as the minimum time between peaks
            min_distance = round(500 / ((max_offset - min_offset) / n_samples))
            peak_indices = find_peaks(r2_list_smooth, distance=min_distance, height=0.4)[0]
            for index in peak_indices:
                ax1.vlines(time_offsets[index], -1, 2, colors='k', linestyles='dashed')
                ax1.annotate(f"{round(time_offsets[index])}ms",
                             (time_offsets[index] + 50, r2total_list[index] - 0.2))

            self.pmu.adjust_start_time(best_time_offset)

            acq_times = get_acquisition_times(self.nii_fieldmap_orig, self.json_fmap)
            pmu_plot_times = self.pmu.get_times(acq_times.min() - 1000, acq_times.max() + 1000)
            pmu_plot_pressures = (self.pmu.get_resp_trace(acq_times.min() - 1000, acq_times.max() + 1000) - 2048) / 100

            ax2 = fig.add_subplot(312)
            ax2.plot((pmu_plot_times - pmu_plot_times.min()) / 1000, pmu_plot_pressures, label='pmu')
            for i_slice in range(n_slices):
                y = fmap_ma.mean(axis=(0, 1))[i_slice].filled()
                y = (y - y.mean())
                ax2.scatter((acq_times[:, i_slice] - pmu_plot_times.min()) / 1000, y, label=f"slice: {i_slice}")

            ax2.legend()
            ax2.set_xlabel("Time [s]")
            ax2.set_ylabel("Field [Hz]")
            ax2.set_title(f"B0 offset and acquired pressure through time with time offset: {round(best_time_offset)}ms")

            ax3 = fig.add_subplot(313)
            for i_slice in range(n_slices):
                if i_slice in []:
                    continue
                pressures = self.pmu.interp_resp_trace(acq_times) - 2048
                y = fmap_ma.mean(axis=(0, 1))[i_slice].filled()
                y = (y - y.mean())
                reg = LinearRegression().fit(pressures[:, i_slice].reshape(-1, 1), y)
                # Adjusted r2 score
                r2 = reg.score(pressures[:, i_slice].reshape(-1, 1), y)
                r2_corr = (1 - (1 - r2) * (len(y) - 1) / (len(y) - pressures[:, i_slice].reshape(-1, 1).shape[1] - 1))
                ax3.scatter(pressures[:, i_slice], y, label=f"slice: {i_slice}, score: {r2:.2}")
                ax3.plot(pressures[:, i_slice], reg.predict(pressures[:, i_slice].reshape(-1, 1)))

            ax3.set_xlabel("Pressure [-2048,2048]")
            ax3.set_ylabel("Field [Hz]")
            ax3.legend()
            ax3.set_title(f"B0 offset vs pressure with time offset: {round(best_time_offset)}ms")

            fname_figure = os.path.join(self.path_output, 'fig_rt_pmu_offset_scan.png')
            fig.tight_layout()
            fig.savefig(fname_figure, bbox_inches='tight')
            logger.debug(f"Saved figure: {fname_figure}")

        self.pmu.adjust_start_time(previous_time_offset)

        return round(best_time_offset)

    def get_fieldmap(self, nii_fieldmap):
        """
        Get the fieldmap for the RealTimeSequencer class

        Args:
           nii_fieldmap (nib.Nifti1Image): Nibabel object containing fieldmap data in 4d where the 4th dimension
                                           is the timeseries.

        Returns:
            nib.Nifti1Image: Nibabel object containing fieldmap data in 4d where the 4th dimension
                             is the timeseries.

        """
        # Make sure the fieldmap has the appropriate dimensions
        if nii_fieldmap.get_fdata().ndim != 4:
            raise ValueError("Fieldmap must be 4d (dim1, dim2, dim3, t)")

        nii_fmap_orig = copy.deepcopy(nii_fieldmap)
        # Extend the fieldmap if there are axes that have less voxels than the kernel size. This is done since we are
        # fitting a fieldmap to coil profiles and having a small number of voxels can lead to errors in fitting (2
        # voxels in one dimension can differentiate order 1 at most), the parameter allows to have at least the size
        # of the kernel for each dimension This is usually useful in the through plane direction where we could have
        # less slices. To mitigate this, we create a 3d volume by replicating the slices on the edges.
        extended_fmap = False
        for i_axis in range(3):
            if nii_fmap_orig.shape[i_axis] < self.mask_dilation_kernel_size:
                nii_fieldmap, location = extend_fmap_to_kernel_size(nii_fmap_orig, self.mask_dilation_kernel_size,
                                                                    self.path_output, ret_location=True)
                extended_fmap = True
                self.fmap_orig_location = location
                break

        return nii_fieldmap, nii_fmap_orig, extended_fmap

    def load_masks(self, nii_static_mask, nii_riro_mask):
        """
            Get both masks for the RealTimeSequencer Class

            Args:
                nii_static_mask (nib.Nifti1Image): 3D anat mask used for the optimizer to shim the region
                                                   for the static component.
                nii_riro_mask (nib.Nifti1Image): 3D anat mask used for the optimizer to shim the region for the riro
                                                 component.

            Returns:
                (tuple) : tuple containing:
                    * nib.Nifti1Image: 3D anat mask used for the optimizer to shim the region for the static component.
                    * nib.Nifti1Image: 3D anat mask used for the optimizer to shim the region for the riro component.

            """
        # Note: We technically don't need the anat if we use the nii_mask. However, this is a nice safety check to
        # make sure the mask is indeed in the dimension of the anat and not the fieldmap.

        anat = self.nii_anat.get_fdata()
        # Make sure masks have the appropriate dimensions
        if nii_static_mask.get_fdata().ndim != 3:
            raise ValueError("static_mask image must be in 3d")
        if nii_riro_mask.get_fdata().ndim != 3:
            raise ValueError("riro_mask image must be in 3d")

        # Resample the input masks on the target anatomical image if they are different
        if not np.all(nii_static_mask.shape == anat.shape) or not np.all(
                nii_static_mask.affine == self.nii_anat.affine):
            logger.debug("Resampling static mask on the target anat")
            nii_static_mask_soft = resample_from_to(nii_static_mask, self.nii_anat, order=1, mode='grid-constant')
            tmp_mask = nii_static_mask_soft.get_fdata()
            # Change soft mask into binary mask
            tmp_mask = threshold(tmp_mask, thr=0.001)
            nii_static_mask = nib.Nifti1Image(tmp_mask, nii_static_mask_soft.affine,
                                              header=nii_static_mask_soft.header)

            if logger.level <= getattr(logging, 'DEBUG') and self.path_output is not None:
                nib.save(nii_static_mask, os.path.join(self.path_output, "mask_static_resampled_on_anat.nii.gz"))

        if not np.all(nii_riro_mask.shape == anat.shape) or not np.all(
                nii_riro_mask.affine == self.nii_anat.affine):
            logger.debug("Resampling riro mask on the target anat")
            nii_riro_mask_soft = resample_from_to(nii_riro_mask, self.nii_anat, order=1, mode='grid-constant')
            tmp_mask = nii_riro_mask_soft.get_fdata()
            # Change soft mask into binary mask
            tmp_mask = threshold(tmp_mask, thr=0.001)
            nii_riro_mask = nib.Nifti1Image(tmp_mask, nii_riro_mask_soft.affine, header=nii_riro_mask_soft.header)

            if logger.level <= getattr(logging, 'DEBUG') and self.path_output is not None:
                nib.save(nii_riro_mask, os.path.join(self.path_output, "mask_riro_resampled_on_anat.nii.gz"))

        return nii_static_mask, nii_riro_mask

    def get_acq_pressures(self):
        """
        Get the acquisition pressures at the times when the field map volumes and slices were acquired.

        Returns:
            numpy.ndarray: Acquisition timestamps in ms (n_volumes x n_slices).
        """
        # Fetch PMU timing
        self.acq_timestamps_orig = get_acquisition_times(self.nii_fieldmap_orig, self.json_fmap)
        if self.extended_fmap:
            # If the field map was extended, we need to add extra slices to the acq_timestamps
            n_slices_to_extend = int((self.nii_fieldmap.shape[2] - self.acq_timestamps_orig.shape[1]) / 2)
            self.acq_timestamps = np.zeros((self.acq_timestamps_orig.shape[0], self.nii_fieldmap.shape[2]))
            for i_slice_to_extend in range(n_slices_to_extend):
                self.acq_timestamps[:, i_slice_to_extend] = self.acq_timestamps_orig[:, 0]
                self.acq_timestamps[:, -i_slice_to_extend - 1] = self.acq_timestamps_orig[:, -1]
            self.acq_timestamps[:, n_slices_to_extend:-n_slices_to_extend] = self.acq_timestamps_orig
        else:
            self.acq_timestamps = self.acq_timestamps_orig

        # TODO: deal with saturation
        # fit PMU and fieldmap values
        self.acq_pressures_orig = self.pmu.interp_resp_trace(self.acq_timestamps_orig)
        self.acq_pressures = self.pmu.interp_resp_trace(self.acq_timestamps)

    def get_real_time_parameters(self):
        """
        Get real time parameters used for shimming

        Returns:
            (tuple) : tuple containing:
                * np.ndarray: 3D array containing the static data for the optimization
                * np.ndarray: 3D array containing the real time data for the optimization
                * float: Mean pressure of the respiratory trace.
                * float: Root mean squared of the pressure trace. This is provided to compare results between scans,
                         multiply the riro coefficients by rms of the pressure to do so.

        """
        fieldmap = self.nii_fieldmap.get_fdata()

        n_slices = fieldmap.shape[2]
        n_volumes = fieldmap.shape[-1]

        # regularization --> static, riro
        # field(i_vox) = riro(i_vox) * (acq_pressures - mean_p) + static(i_vox)
        mean_p = self.pmu.mean(self.acq_timestamps[0].min(), self.acq_timestamps[-1].max())
        pressure_rms = self.pmu.get_pressure_rms(self.acq_timestamps[0].min(), self.acq_timestamps[-1].max())

        # Mask the voxels not being shimmed for riro
        mask_fmap = np.logical_or(self.mask_static_fmcs_dil, self.mask_riro_fmcs_dil)
        masked_fieldmap = np.repeat(mask_fmap[..., np.newaxis], fieldmap.shape[-1], 3) * fieldmap

        static = np.zeros(fieldmap.shape[:-1])
        riro = np.zeros(fieldmap.shape[:-1])

        for i_slice in range(n_slices):
            x = self.acq_pressures[:, i_slice].reshape(-1, 1) - mean_p

            # Safety check for linear regression if the pressure and field map fit well
            y = masked_fieldmap[..., i_slice, :].reshape(-1, n_volumes).T

            reg_riro = LinearRegression().fit(x, y)
            # TODO: There are a lot of 0s in there (it is masked) so the score is biased
            # Calculate adjusted r2 score (Takes into account the number of observations and predictor variables)
            score_riro = 1 - (1 - reg_riro.score(x, y)) * (len(y) - 1) / (len(y) - x.shape[1] - 1)
            logger.debug(
                f"Linear fit of the RIRO masked for slice: {i_slice} fieldmap and pressure"
                f"got a R2 score of: {score_riro}")

            # Warn if lower than a threshold
            # Threshold was set by looking at a small sample of data (This value could be updated based on user
            # feedback)
            threshold_score = 0.7
            if score_riro < threshold_score:
                logger.warning(
                    f"Linear fit of the RIRO masked fieldmap for slice {i_slice} and pressure got a low R2"
                    f"score: {score_riro} (less than {threshold_score}). This indicates a bad fit between the pressure"
                    f"data and the fieldmap values")

            # Fit to the linear model (no mask)
            y = fieldmap[..., i_slice, :].reshape(-1, n_volumes).T
            reg = LinearRegression().fit(x, y)

            # static/riro contains a 3d matrix of static/riro map in the fieldmap space considering the previous equation
            static[..., i_slice] = reg.intercept_.reshape(fieldmap.shape[:-2])
            riro[..., i_slice] = reg.coef_.reshape(
                fieldmap.shape[:-2])  # [unit_shim/unit_pressure], ex: [Hz/unit_pressure]

        # Log the static and riro maps to fit
        if logger.level <= getattr(logging, 'DEBUG') and self.path_output is not None:
            # Save static
            nii_static = nib.Nifti1Image(static, self.nii_fieldmap.affine, header=self.nii_fieldmap.header)
            nib.save(nii_static, os.path.join(self.path_output, 'fig_static_fmap_component.nii.gz'))

            # Save riro
            nii_riro = nib.Nifti1Image(riro, self.nii_fieldmap.affine, header=self.nii_fieldmap.header)
            nib.save(nii_riro, os.path.join(self.path_output, 'fig_riro_fmap_component.nii.gz'))

        return static, riro, mean_p, pressure_rms

    def shim(self):
        """
        Performs realtime shimming using one of the supported optimizers and an external respiratory trace.

        Returns:
            (tuple): tuple containing:
                * np.ndarray: Static coefficients of the coil profiles to shim (len(slices) x channels) e.g. [Hz]
                * np.ndarray: Riro coefficients of the coil profiles to shim (len(slices) x channels)
                              e.g. [Hz/unit_pressure]
                * float: Mean pressure of the respiratory trace.
                * float: Root mean squared of the pressure.
                         This is provided to compare results between scans, multiply the riro coefficients
                         by rms of the pressure to do so.
        """

        affine_fieldmap = self.nii_fieldmap.affine
        static, riro, mean_p, pressure_rms = self.get_real_time_parameters()

        # Create both optimizer object
        self.select_optimizer(static, affine_fieldmap)
        if self.method == 'least_squares':
            self.method = 'least_squares_rt'
        if self.method == 'quad_prog':
            self.method = 'quad_prog_rt'
        if self.method == 'bfgs':
            self.method = 'bfgs_rt'
        self.select_optimizer(riro, affine_fieldmap, self.pmu)

        # Static shim
        logger.info("Static optimization")
        coef_static = self.optimize(self.mask_static_fmcs_per_shim_dil)

        # RIRO optimization
        # Use the currents to define a list of new coil bounds for the riro optimization
        self.bounds = new_bounds_from_currents_static_to_riro(
            coef_static, self.optimizer.merged_bounds,
                                                              self.coils_static, self.coils_riro)

        logger.info("Realtime optimization")
        coef_riro = self.optimize_riro(self.mask_riro_fmcs_per_shim_dil)

        # Multiplying by the RMS of the pressure allows to make abstraction of the tightness of the bellow
        # between scans. This allows to compare results between scans.
        # coef_riro_rms = coef_riro * pressure_rms
        # [unit_shim/unit_pressure] * rms_pressure, ex: [Hz/unit_pressure] * rms_pressure

        return coef_static, coef_riro, mean_p, pressure_rms

    def select_optimizer(self, unshimmed, affine, pmu: PmuResp = None):
        """
        Select and initialize the optimizer

        Args:
            unshimmed (np.ndarray): 3D B0 map
            affine (np.ndarray): 4x4 array containing the affine transformation for the unshimmed array
            pmu (PmuResp): PmuResp object containing the respiratory trace information. Required for method
                           'least_squares_rt'.

        """

        # global supported_optimizers
        if self.method in supported_optimizers:
            if self.method in ['least_squares', 'bfgs']:
                self.optimizer = supported_optimizers[self.method](
                    self.coils_static, unshimmed, affine,
                                                                   self.opt_criteria, reg_factor=self.reg_factor)
            elif self.method == 'quad_prog':
                self.optimizer = supported_optimizers[self.method](self.coils_static, unshimmed, affine,
                                                                   reg_factor=self.reg_factor)

            elif self.method in ['least_squares_rt', 'bfgs_rt']:
                # Make sure pmu is defined
                if pmu is None:
                    raise ValueError(f"pmu parameter is required if using the optimization method: {self.method}")

                # Add pmu to the realtime optimizer(s)
                self.optimizer_riro = supported_optimizers[self.method](self.coils_riro, unshimmed, affine,
                                                                        self.opt_criteria, pmu,
                                                                        reg_factor=self.reg_factor)
            elif self.method == 'quad_prog_rt':
                # Make sure pmu is defined
                if pmu is None:
                    raise ValueError(f"pmu parameter is required if using the optimization method: {self.method}")

                # Add pmu to the realtime optimizer(s)
                self.optimizer_riro = supported_optimizers[self.method](self.coils_riro, unshimmed, affine, pmu,
                                                                        reg_factor=self.reg_factor)

            else:
                if pmu is None:
                    self.optimizer = supported_optimizers[self.method](self.coils_static, unshimmed, affine)
                else:
                    self.optimizer_riro = supported_optimizers[self.method](self.coils_riro, unshimmed, affine)

        else:
            raise KeyError(f"Method: {self.method} is not part of the supported optimizers")

    def resample_masks_to_target_per_shim(self, nii_fmap):
        """
        Resample the static and riro masks to the target coordinate system for each shim group

        nii_target (nib.Nifti1Image): 4d fieldmap

        Returns:
            (tuple) : tuple containing:
                * np.ndarray: Static mask resampled on the fieldmap
                * np.ndarray: Riro mask resampled on the original fieldmap
                * np.ndarray: Static mask resampled and dilated on the fieldmap
                * np.ndarray: Riro mask resampled and dilated on the original fieldmap
        """
        n_shims = len(self.slices)

        nii_fmap_cs = nib.Nifti1Image(nii_fmap.get_fdata()[..., 0], nii_fmap.affine)

        r = Parallel(-1, backend='loky')(
            delayed(resample_mask)(self.nii_static_mask, nii_fmap_cs, self.slices[i],
                                   self.mask_dilation_kernel, self.mask_dilation_kernel_size,
                                   self.path_output, return_non_dil_mask=True)
            for i in range(n_shims))
        static_mask, static_mask_dil = zip(*r)
        r = Parallel(-1, backend='loky')(
            delayed(resample_mask)(self.nii_riro_mask, nii_fmap_cs, self.slices[i],
                                   self.mask_dilation_kernel,
                                   self.mask_dilation_kernel_size, self.path_output, return_non_dil_mask=True)
            for i in range(n_shims))
        riro_mask, riro_mask_dil = zip(*r)

        static_mask_fmap_cs_per_shim = np.array(
            [static_mask[it].get_fdata() for it in range(n_shims)]).transpose(1, 2, 3, 0)
        static_mask_fmap_cs_per_shim_dil = np.array(
            [static_mask_dil[it].get_fdata() for it in range(n_shims)]).transpose(1, 2, 3, 0)
        riro_mask_fmap_cs_per_shim = np.array(
            [riro_mask[it].get_fdata() for it in range(n_shims)]).transpose(1, 2, 3, 0)
        riro_mask_fmap_cs_per_shim_dil = np.array(
            [riro_mask_dil[it].get_fdata() for it in range(n_shims)]).transpose(1, 2, 3, 0)

        return (static_mask_fmap_cs_per_shim,
                riro_mask_fmap_cs_per_shim,
                static_mask_fmap_cs_per_shim_dil,
                riro_mask_fmap_cs_per_shim_dil)

    def resample_mask_to_target(self, nii_target):
        """
        Resample the static and riro masks to the target coordinate system

        Args:
            nii_target (nib.Nifti1Image): 4d fieldmap

        Returns:
            (tuple) : tuple containing:
                * np.ndarray: Static mask resampled on the fieldmap
                * np.ndarray: Riro mask resampled on the original fieldmap
                * np.ndarray: Static mask resampled and dilated on the fieldmap
                * np.ndarray: Riro mask resampled and dilated on the original fieldmap
        """
        nii_3dfmap = nib.Nifti1Image(nii_target.get_fdata()[..., 0], nii_target.affine,
                                     header=nii_target.header)
        fmap_mask_static, fmap_mask_static_dil = resample_mask(self.nii_static_mask, nii_3dfmap,
                                                               tuple(range(self.nii_anat.shape[2])),
                                                               dilation_kernel=self.mask_dilation_kernel,
                                                               dilation_size=self.mask_dilation_kernel_size,
                                                               return_non_dil_mask=True)
        fmap_mask_riro, fmap_mask_riro_dil = resample_mask(self.nii_riro_mask, nii_3dfmap,
                                                           tuple(range(self.nii_anat.shape[2])),
                                                           dilation_kernel=self.mask_dilation_kernel,
                                                           dilation_size=self.mask_dilation_kernel_size,
                                                           return_non_dil_mask=True)

        return (fmap_mask_static.get_fdata(),
                fmap_mask_riro.get_fdata(),
                fmap_mask_static_dil.get_fdata(),
                fmap_mask_riro_dil.get_fdata())

    def optimize_riro(self, mask_anat):
        """
        Args:
            mask_anat (np.ndarray): anat mask on which the optimization will be made
        Returns:
            Riro coefficients of the coil profiles to shim (len(slices) x channels) [Hz/unit_pressure]
        """
        # It's faster to use local arguments for the optimization
        n_shims = len(self.slices)
        optimizer = self.optimizer_riro
        shimwise_bounds = self.bounds
        coefs_riro = []
        for i in range(n_shims):
            # Change bounds
            if shimwise_bounds is not None:
                optimizer.set_merged_bounds(shimwise_bounds[i])
            # Return 0s if there is no optimization to perform
            if np.all(mask_anat[..., i] == 0):
                coefs_riro.append(np.zeros(optimizer.merged_coils.shape[-1]))
            # Optimize
            else:
                coefs_riro.append(optimizer.optimize(mask_anat[..., i]))

        return np.array(coefs_riro)

    def eval(self, coef_static, coef_riro, mean_p, pressure_rms):
        """
        Evaluate the real time shimming by plotting and saving results

        Args:
            coef_static (np.ndarray): coefficients got during the static optimization
            coef_riro (np.ndarray): coefficients got during the real time optimization
            mean_p (float): mean of the acquisitions pressures
            pressure_rms (float): rms of the acquisitions pressures
        """
        logger.debug("Calculating the sum of the shimmed vs unshimmed in the static ROI.")
        # Calculate theoretical shimmed map
        # shim
        unshimmed = self.nii_fieldmap_orig.get_fdata()
        shape = unshimmed.shape + (len(self.slices),)
        shimmed_static_riro = np.zeros(shape)
        shimmed_static = np.zeros(shape)
        shimmed_riro = np.zeros(shape)
        masked_shim_static_riro = np.zeros(shape)
        masked_shim_static = np.zeros(shape)
        masked_shim_riro = np.zeros(shape)
        masked_unshimmed = np.zeros(shape)
        shim_trace_static_riro = []
        shim_trace_static = []
        shim_trace_riro = []
        unshimmed_trace = []

        mask_fmcs_per_shim = np.logical_or(self.mask_static_orig_fmcs_per_shim, self.mask_riro_orig_fmcs_per_shim)
        mask_fmcs = np.logical_or(self.mask_static_orig_fmcs, self.mask_riro_orig_fmcs)

        if self.extended_fmap:
            # Remove extended slices if the field map was smaller than the kernel size
            n_channels = self.optimizer.merged_coils.shape[-1]
            # static coil
            merged_coils = self.optimizer.merged_coils[self.fmap_orig_location[..., 0], :]
            merged_coils = merged_coils.reshape(unshimmed.shape[:-1] + (n_channels,))
            # riro coil
            merged_coils_riro = self.optimizer_riro.merged_coils[self.fmap_orig_location[..., 0], :]
            merged_coils_riro = merged_coils_riro.reshape(unshimmed.shape[:-1] + (n_channels,))
        else:
            merged_coils = self.optimizer.merged_coils
            merged_coils_riro = self.optimizer_riro.merged_coils

        for i_shim in range(len(self.slices)):
            # Calculate static correction
            correction_static = merged_coils @ coef_static[i_shim]

            # Calculate the riro coil profiles
            riro_profile = merged_coils_riro @ coef_riro[i_shim]

            for i_t in range(self.nii_fieldmap.shape[3]):
                # Apply the static and riro correction
                correction_riro = riro_profile * (self.acq_pressures_orig[i_t] - mean_p)
                shimmed_static[..., i_t, i_shim] = unshimmed[..., i_t] + correction_static
                shimmed_static_riro[..., i_t, i_shim] = shimmed_static[..., i_t, i_shim] + correction_riro
                shimmed_riro[..., i_t, i_shim] = unshimmed[..., i_t] + correction_riro

                # Calculate masked shim
<<<<<<< HEAD
                masked_shim_static[..., i_t, i_shim] = (mask_fmcs_per_shim[..., i_shim] *
                                                        shimmed_static[..., i_t, i_shim])
                masked_shim_static_riro[..., i_t, i_shim] = (mask_fmcs_per_shim[..., i_shim] *
                                                             shimmed_static_riro[..., i_t, i_shim])
                masked_shim_riro[..., i_t, i_shim] = mask_fmcs_per_shim[..., i_shim] * shimmed_riro[..., i_t, i_shim]
                masked_unshimmed[..., i_t, i_shim] = mask_fmcs_per_shim[..., i_shim] * unshimmed[..., i_t]
=======
                masked_shim_static[..., i_t, i_shim] = mask_fmap_cs[..., i_shim] * shimmed_static[..., i_t, i_shim]
                masked_shim_static_riro[..., i_t, i_shim] = mask_fmap_cs[..., i_shim] * shimmed_static_riro[..., i_t,
                                                                                                            i_shim]
                masked_shim_riro[..., i_t, i_shim] = mask_fmap_cs[..., i_shim] * shimmed_riro[..., i_t, i_shim]
                masked_unshimmed[..., i_t, i_shim] = mask_fmap_cs[..., i_shim] * unshimmed[..., i_t]
>>>>>>> 868c72de

                # Calculate the sum over the ROI
                # TODO: Calculate the sum of mask_fmap_cs[..., i_shim] and divide by that (If the roi is bigger due to
                #  interpolation, it should not count more). Possibly use soft mask?
                rmse_shimmed_static = calculate_metric_within_mask(masked_shim_static[..., i_t, i_shim],
                                                                   mask_fmcs_per_shim[..., i_shim].astype(bool),
                                                                   metric='rmse')
                rmse_shimmed_static_riro = calculate_metric_within_mask(masked_shim_static_riro[..., i_t, i_shim],
                                                                        mask_fmcs_per_shim[..., i_shim].astype(bool),
                                                                        metric='rmse')
                rmse_shimmed_riro = calculate_metric_within_mask(masked_shim_riro[..., i_t, i_shim],
                                                                 mask_fmcs_per_shim[..., i_shim].astype(bool),
                                                                 metric='rmse')
                rmse_unshimmed = calculate_metric_within_mask(masked_unshimmed[..., i_t, i_shim],
                                                              mask_fmcs_per_shim[..., i_shim].astype(bool),
                                                              metric='rmse')

                if rmse_shimmed_static_riro > rmse_unshimmed:
                    logger.warning("Verify the shim parameters. Some give worse results than no shim.\n"
                                   f"i_shim: {i_shim}, i_t: {i_t}")

                riro_current_txt = ""
                for i_fmap_slice in range(unshimmed.shape[2]):
                    riro_current_txt += f"Fmap slice {i_fmap_slice}: {coef_riro[i_shim] * (self.acq_pressures_orig[i_t][i_fmap_slice] - mean_p)}\n"
                logger.debug(f"\nRMSE: i_shim: {i_shim}, t: {i_t}"
                             f"\nunshimmed: {rmse_unshimmed}, shimmed static: {rmse_shimmed_static}, "
                             f"shimmed static+riro: {rmse_shimmed_static_riro}\n"
                             f"Static currents:\n{coef_static[i_shim]}\n"
                             f"Riro currents:\n" + riro_current_txt)

                # Create a 1D list of the sum of the shimmed and unshimmed maps
                shim_trace_static.append(rmse_shimmed_static)
                shim_trace_static_riro.append(rmse_shimmed_static_riro)
                shim_trace_riro.append(rmse_shimmed_riro)
                unshimmed_trace.append(rmse_unshimmed)

        # reshape to slice x timepoint
        nt = unshimmed.shape[3]
        n_shim = len(self.slices)
        shim_trace_static = np.array(shim_trace_static).reshape(n_shim, nt)
        shim_trace_static_riro = np.array(shim_trace_static_riro).reshape(n_shim, nt)
        shim_trace_riro = np.array(shim_trace_riro).reshape(n_shim, nt)
        unshimmed_trace = np.array(unshimmed_trace).reshape(n_shim, nt)

        if self.path_output is not None:
            # Plot before vs after shimming averaged on time
            shimmed_mask_avg = np.zeros(mask_fmcs.shape)
            np.divide(np.sum(np.mean(masked_shim_static_riro, axis=3), axis=3), np.sum(mask_fmcs_per_shim, axis=3),
                      where=mask_fmcs.astype(bool), out=shimmed_mask_avg)
            plot_full_mask(np.mean(unshimmed, axis=3), shimmed_mask_avg, mask_fmcs, self.path_output)

            # Plot STD over time before and after shimming
            self.plot_full_time_std(unshimmed, masked_shim_static_riro, mask_fmcs_per_shim, mask_fmcs)

        if logger.level <= getattr(logging, 'DEBUG') and self.path_output is not None:
            # plot results
            self.plot_currents(coef_static, riro=coef_riro * pressure_rms)
            self.plot_shimmed_trace(unshimmed_trace, shim_trace_static, shim_trace_riro, shim_trace_static_riro)
            self.plot_pressure_and_unshimmed_field(unshimmed_trace)
            self.plot_pressure_vs_field(masked_unshimmed, mask_fmcs_per_shim)
            self.print_rt_metrics(unshimmed, shimmed_static, shimmed_static_riro, shimmed_riro, mask_fmcs_per_shim)
            # Save shimmed result
            nii_shimmed_static_riro = nib.Nifti1Image(shimmed_static_riro, self.nii_fieldmap.affine,
                                                      header=self.nii_fieldmap.header)
            nib.save(nii_shimmed_static_riro, os.path.join(self.path_output,
                                                           'shimmed_static_riro_4thdim_it_5thdim_ishim.nii.gz'))

            # Save coils
            nii_merged_coils = nib.Nifti1Image(self.optimizer_riro.merged_coils, self.nii_fieldmap.affine,
                                               header=self.nii_fieldmap.header)
            nib.save(nii_merged_coils, os.path.join(self.path_output, "merged_coils.nii.gz"))

    def plot_currents(self, static, riro=None):
        """
        Plot evolution of currents through shim groups

        Args:
            static (np.ndarray): Array with the static currents
            riro (np.ndarray): Array with the riro currents
        """

        # Cannot see the evolution of the currents through shims if there is only one
        if len(self.slices) == 1:
            return

        fig = Figure(figsize=(10, 10))
        ax = fig.add_subplot(111)

        n_channels = static.shape[1]
        for i_channel in range(n_channels):
            ax.plot(static[:, i_channel], label=f"Static channel {i_channel} currents through shim groups")

        if riro is not None:
            n_channels = riro.shape[1]
            for i_channel in range(n_channels):
                ax.plot(riro[:, i_channel], label=f"Riro channel {i_channel} currents through shim groups")

        ax.set_xlabel('Shim group')
        ax.set_ylabel('Coefficients')
        ax.legend()
        ax.set_title("Currents through shims")
        fname_figure = os.path.join(self.path_output, 'fig_currents.png')
        fig.savefig(fname_figure)
        logger.debug(f"Saved figure: {fname_figure}")

    def plot_pressure_vs_field(self, unshimmed, mask_fm):
        """ One graph per i_shim
        In each graph, one scatter and one line for each fmap slice in the ROI
        Each line should have pearson correlation coefficient
        """
        # x, y, z, t, i_shim

        n_t = unshimmed.shape[3]
        n_shims = len(self.slices)
        n_slices_fm = unshimmed.shape[2]

        # Remove
        plots = []
        for i_shim in range(n_shims):
            if np.any(mask_fm[..., i_shim] != 0):
                plots.append(i_shim)

        path_pressure_and_unshimmed_field = os.path.join(self.path_output, 'fig_noshim_vs_pressure_regression')
        create_output_dir(path_pressure_and_unshimmed_field)

        for i_plot, i_shim in enumerate(plots):

            fm_slices = []
            for i_slice_fm in range(n_slices_fm):
                if np.any(mask_fm[..., i_slice_fm, i_shim] != 0):
                    fm_slices.append(i_slice_fm)

            fig = Figure(figsize=(8, 4))
            ax = fig.add_subplot(111)
            y = np.zeros((n_t, len(fm_slices)))
            # pressure
            for i, i_slice_fm in enumerate(fm_slices):
                x = self.acq_pressures[:, i_slice_fm]

                for i_t in range(n_t):
                    y[i_t, i] = calculate_metric_within_mask(unshimmed[..., i_slice_fm, i_t, i_shim],
                                                             mask_fm[..., i_slice_fm, i_shim],
                                                             metric='rmse')

                reg = LinearRegression().fit(x.reshape(-1, 1), y[:, i])
                # Adjusted r2 score
                score = (1 - (1 - reg.score(x.reshape(-1, 1), y[:, i])) *
                         (len(y[:, i]) - 1) / (len(y[:, i]) - x.reshape(-1, 1).shape[1] - 1))

                ax.scatter(x, y[:, i], label=f"Fm slice: {i_slice_fm}, r2: {score:.2f}")
                ax.plot(x, reg.predict(x.reshape(-1, 1)))

            # If there is only 1 fm slice, it's the same as all the slices
            if len(fm_slices) != 1:
                x = self.acq_pressures[:, fm_slices]
                reg = LinearRegression().fit(x.reshape(-1, 1), y.reshape(-1))
                # Adjusted r2 score
                score = (1 - (1 - reg.score(x.reshape(-1, 1), y.reshape(-1))) *
                         (len(y.reshape(-1)) - 1) / (len(y.reshape(-1)) - x.reshape(-1, 1).shape[1] - 1))
                ax.plot(x.reshape(-1), reg.predict(x.reshape(-1, 1)),
                        label=f"All slices: {i_slice_fm}, r2: {score:.2f}")

            ax.legend()
            ax.set_xlabel('Pressure (A.U.)')
            ax.set_ylabel('RMSE (Hz)')
            ax.set_title(f"Pressure vs Field for target slice(s): {self.slices[i_shim]}")
            fname_figure = os.path.join(path_pressure_and_unshimmed_field,
                                        f'fig_noshim_vs_pressure_regression_shimgroup_{i_shim:03}.png')
            fig.savefig(fname_figure, bbox_inches='tight')

    def plot_pressure_and_unshimmed_field(self, unshimmed_trace):
        """
        Plot respiratory trace, acquisition time pressure points and the B0 field RMSE

        Args:
            unshimmed_trace (np.ndarray): field in the ROI for each shim volume
        """
        # Get the pmu data values in the range of the acquisition
        pmu_timestamps = self.pmu.get_times(self.acq_timestamps[0].min() - 1000, self.acq_timestamps[-1].max() + 1000)
        pmu_pressures = self.pmu.get_resp_trace(self.acq_timestamps[0].min() - 1000,
                                                self.acq_timestamps[-1].max() + 1000)

        # Select slices shimmed
        curated_unshimmed_trace = unshimmed_trace[self.index_shimmed]

        # Get the b0 field in the same units as the pressure reading
        n_plots = len(self.index_shimmed)

        max_diff_field_list = max(curated_unshimmed_trace, key=lambda x: abs(x.max() - x.min()))
        min_field = max_diff_field_list.min()
        max_field = max_diff_field_list.max()
        max_diff_field = max_field - min_field

        diff_pressure = pmu_pressures.max() - pmu_pressures.min()
        scaling = max_diff_field / diff_pressure
        avg_pressure = np.mean(pmu_pressures)

        # Scale
        curated_unshimmed_trace_scaled = np.array([(x - np.mean(x)) / scaling + avg_pressure
                                                   for x in curated_unshimmed_trace])

        # Find y limits
        perc = (self.pmu.max - self.pmu.min) / 20
        ylim = (min(curated_unshimmed_trace_scaled.min(), self.pmu.min - perc),
                max(curated_unshimmed_trace_scaled.max(), self.pmu.max + perc))

        # Plot
        path_pressure_and_unshimmed_field = os.path.join(self.path_output, 'fig_noshim_vs_pressure')
        create_output_dir(path_pressure_and_unshimmed_field)

        for i_plot in range(n_plots):
            fig = Figure(figsize=(8, 4))
            ax = fig.add_subplot(111)
            ax.plot((pmu_timestamps - pmu_timestamps[0]) / 1000, pmu_pressures,
                    label='Pressure Trace')
            ax.plot((self.acq_timestamps_orig - pmu_timestamps[0]).mean(axis=1) / 1000,
                    curated_unshimmed_trace_scaled[i_plot],
                    label='Unshimmed RMSE over the ROI')
            ax.scatter((np.mean(self.acq_timestamps_orig, axis=1) - pmu_timestamps[0]) / 1000,
                       np.mean(self.acq_pressures_orig, axis=1),
                       color='red',
                       label='Field map timepoints')
            ax.legend()
            ax.set_ylim(ylim)
            ax.set_yticks([pmu_pressures.min(), pmu_pressures.max()],
                          [min_field.astype(int), max_field.astype(int)])
            ax.set_xlabel('Time (s)')
            ax.set_ylabel('RMSE (Hz)')
            ax.set_title(f"Slices: {self.slices[self.index_shimmed[i_plot]]}")

            # Save figure
            fname_figure = os.path.join(path_pressure_and_unshimmed_field,
                                        f'fig_noshim_vs_pressure_shimgroup_{self.index_shimmed[i_plot]:03}.png')
            fig.savefig(fname_figure, bbox_inches='tight')

        logger.debug(f"Saved figures: {path_pressure_and_unshimmed_field}")

    def plot_shimmed_trace(self, unshimmed_trace, shim_trace_static, shim_trace_riro, shim_trace_static_riro):
        """
        Plot shimmed and unshimmed rmse over the roi for each shim

        Args:
            unshimmed_trace (np.ndarray): array with the trace of the nii_fieldmap data
            shim_trace_static (np.ndarray): array with the trace of the nii_fieldmap data after the static shimming
            shim_trace_riro (np.ndarray): array with the trace of the nii_fieldmap data after the riro shimming
            shim_trace_static_riro (np.ndarray): array with the trace of the nii_fieldmap data after both shimming
        """

        min_value = min(
            shim_trace_static_riro[self.index_shimmed, :].min(),
            shim_trace_static[self.index_shimmed, :].min(),
            shim_trace_riro[self.index_shimmed, :].min(),
            unshimmed_trace[self.index_shimmed, :].min()
        )
        max_value = max(
            shim_trace_static_riro[self.index_shimmed, :].max(),
            shim_trace_static[self.index_shimmed, :].max(),
            shim_trace_riro[self.index_shimmed, :].max(),
            unshimmed_trace[self.index_shimmed, :].max()
        )

        path_shimmed_trace = os.path.join(self.path_output, 'fig_trace_shimmed_vs_unshimmed')
        create_output_dir(path_shimmed_trace)

        # Calc ysize
        for i, i_shim in enumerate(self.index_shimmed):
            fig = Figure(figsize=(8, 4))
            ax = fig.add_subplot(1, 1, 1)
            ax.plot(shim_trace_static_riro[i_shim, :], label='shimmed static + riro')
            ax.plot(shim_trace_static[i_shim, :], label='shimmed static')
            ax.plot(shim_trace_riro[i_shim, :], label='shimmed_riro')
            ax.plot(unshimmed_trace[i_shim, :], label='unshimmed')
            ax.set_xlabel('Timepoints')
            ax.set_ylabel('RMSE over the ROI (Hz)')
            ax.legend()
            ax.set_ylim([min_value, max_value])
            ax.set_title(f"Unshimmed vs shimmed values: shim {self.slices[i_shim]}")
            fname_figure = os.path.join(path_shimmed_trace, f'fig_trace_shimmed_vs_unshimmed_shimgroup_{i_shim:03}.png')
            fig.savefig(fname_figure, bbox_inches='tight')
        logger.debug(f"Saved figures: {path_shimmed_trace}")

    def print_rt_metrics(self, unshimmed, shimmed_static, shimmed_static_riro, shimmed_riro, mask):
        """
        Print to the console metrics about the realtime and static shim. These metrics isolate temporal and static
        components

        Temporal: Compute the STD across time pixelwise, and then compute the mean across pixels.
        Static: Compute the MEAN across time pixelwise, and then compute the STD across pixels.

        Args:
            unshimmed (np.ndarray): Fieldmap not shimmed
            shimmed_static (np.ndarray): Data of the nii_fieldmap after the static shimming
            shimmed_static_riro (np.ndarray): Data of the nii_fieldmap after static and riro shimming
            shimmed_riro (np.ndarray): Data of the nii_fieldmap after the riro shimming
            mask (np.ndarray): Mask where the shimming was done
        """

        unshimmed_repeat = np.repeat(unshimmed[..., np.newaxis], mask.shape[-1], axis=-1)
        mask_repeats = np.repeat(mask[:, :, :, np.newaxis, :], unshimmed.shape[3], axis=3)
        ma_unshimmed = np.ma.array(unshimmed_repeat, mask=mask_repeats == False)
        ma_shim_static = np.ma.array(shimmed_static, mask=mask_repeats == False)
        ma_shim_static_riro = np.ma.array(shimmed_static_riro, mask=mask_repeats == False)
        ma_shim_riro = np.ma.array(shimmed_riro, mask=mask_repeats == False)

        # Temporal
        temp_shim_static = np.ma.mean(np.ma.std(ma_shim_static, 3))
        temp_shim_static_riro = np.ma.mean(np.ma.std(ma_shim_static_riro, 3))
        temp_shim_riro = np.ma.mean(np.ma.std(ma_shim_riro, 3))
        temp_unshimmed = np.ma.mean(np.ma.std(ma_unshimmed, 3))

        # Static
        static_shim_static = np.ma.std(np.ma.mean(ma_shim_static, 3))
        static_shim_static_riro = np.ma.std(np.ma.mean(ma_shim_static_riro, 3))
        static_shim_riro = np.ma.std(np.ma.mean(ma_shim_riro, 3))
        static_unshimmed = np.ma.std(np.ma.mean(ma_unshimmed, 3))
        logger.debug(f"\nTemporal: Compute the STD across time pixelwise, and then compute the mean across pixels."
                     f"\ntemp_shim_static: {temp_shim_static}"
                     f"\ntemp_shim_static_riro: {temp_shim_static_riro}"
                     f"\ntemp_shim_riro: {temp_shim_riro}"
                     f"\ntemp_unshimmed: {temp_unshimmed}"
                     f"\nStatic: Compute the MEAN across time pixelwise, and then compute the STD across pixels."
                     f"\nstatic_shim_static: {static_shim_static}"
                     f"\nstatic_shim_static_riro: {static_shim_static_riro}"
                     f"\nstatic_shim_riro: {static_shim_riro}"
                     f"\nstatic_unshimmed: {static_unshimmed}")

    def plot_full_time_std(self, unshimmed, masked_shim_static_riro, mask_fmap_cs, mask):
        """
        Plot and save the std heatmap over time

        Args:
            unshimmed (np.ndarray): Original fieldmap not shimmed shaped (x, y, z, time)
            masked_shim_static_riro(np.ndarray): Masked shimmed fieldmap shaped (x, y, z, time, slices)
            mask_fmap_cs (np.ndarray): Field map mask indicating where delta B0 is not 0 in each slice -- shaped (x, y, z, slices)
            mask (np.ndarray): Binary mask in the fieldmap space shaped (x, y, z)
        """
        # Transform shimmed field map to shape (x, y, z, time)
        sum_mask_fmap_cs = np.sum(mask_fmap_cs, axis=3)
        mask_extended = np.repeat(mask[..., np.newaxis], masked_shim_static_riro.shape[-2], axis=-1)

        # Transpose is used to cater to numpy division order
        # (3, 2, 4) / (3, 2) Does not work
        # (4, 2, 3) / (2, 3) Does work
        # * Using out parameter in np.divide() prevents inconsistent results
        shimmed_masked = np.zeros(mask_extended.shape)
        np.divide(np.sum(masked_shim_static_riro, axis=-1).T, sum_mask_fmap_cs.T, where=mask.T.astype(bool),
                  out=shimmed_masked.T)

        std_shimmed_masked = np.std(shimmed_masked, axis=-1, dtype=np.float64)
        std_unshimmed = np.std(unshimmed, axis=-1, dtype=np.float64)

        # Plot
        nan_unshimmed_masked = np.ma.array(std_unshimmed, mask=mask == False, fill_value=np.nan)
        nan_shimmed_masked = np.ma.array(std_shimmed_masked, mask=mask == False, fill_value=np.nan)

        mt_unshimmed = montage(np.mean(unshimmed, axis=-1))
        mt_unshimmed_masked = montage(nan_unshimmed_masked.filled())
        mt_shimmed_masked = montage(nan_shimmed_masked.filled())

        metric_unshimmed_mean = calculate_metric_within_mask(std_unshimmed, mask, metric='mean')
        metric_shimmed_mean = calculate_metric_within_mask(std_shimmed_masked, mask, metric='mean')

        # Remove the outliers to calculate the colorbar limits
        # Necessary because some STD are much higher and are not visible on the heatmap, they are still considered in
        # the metric
        shim_limit = np.nanpercentile(mt_shimmed_masked[mt_shimmed_masked != 0], 90)
        unshim_limit = np.nanpercentile(mt_unshimmed_masked[mt_unshimmed_masked != 0], 90)

        min_value = min(np.nanmin(mt_unshimmed_masked), np.nanmin(mt_shimmed_masked))
        max_value = max(np.nanmax(mt_unshimmed_masked[mt_unshimmed_masked < unshim_limit]),
                        np.nanmax(mt_shimmed_masked[mt_shimmed_masked < shim_limit]))

        fig = Figure(figsize=(9, 6))
        fig.suptitle(f"Fieldmaps\nFieldmap Coordinate System\n\u0394B\u2080 STD over time ")

        ax = fig.add_subplot(1, 2, 1)
        ax.imshow(mt_unshimmed, cmap='gray')
        mt_unshimmed_masked[mt_unshimmed_masked == 0] = np.nan
        im = ax.imshow(mt_unshimmed_masked, vmin=min_value, vmax=max_value, cmap='viridis')
        ax.set_title(f"Before shimming\nmean: {metric_unshimmed_mean:.3}")
        ax.get_xaxis().set_visible(False)
        ax.get_yaxis().set_visible(False)
        divider = make_axes_locatable(ax)
        cax = divider.append_axes('right', size='5%', pad=0.05)
        fig.colorbar(im, cax=cax)

        ax = fig.add_subplot(1, 2, 2)
        ax.imshow(mt_unshimmed, cmap='gray')
        mt_shimmed_masked[mt_shimmed_masked == 0] = np.nan
        im = ax.imshow(mt_shimmed_masked, vmin=min_value, vmax=max_value, cmap='jet')
        ax.set_title(f"After shimming\nmean: {metric_shimmed_mean:.3}")
        ax.get_xaxis().set_visible(False)
        ax.get_yaxis().set_visible(False)
        divider = make_axes_locatable(ax)
        cax = divider.append_axes('right', size='5%', pad=0.05)
        fig.colorbar(im, cax=cax)

        # Lower suptitle
        fig.subplots_adjust(top=0.85)

        # Save
        fname_figure = os.path.join(self.path_output, 'fig_shimmed_vs_unshimmed_real-time_variation.png')
        fig.savefig(fname_figure, bbox_inches='tight')


def plot_full_mask(unshimmed, shimmed_masked, mask, path_output):
    """
    Plot and save the static full mask

    Args:
        unshimmed (np.ndarray): Original fieldmap not shimmed
        shimmed_masked(np.ndarray): Masked shimmed fieldmap
        mask (np.ndarray): Binary mask in the fieldmap space
        path_output (str): Path to the output folder
    """

    # Plot
    nan_unshimmed_masked = np.ma.array(unshimmed, mask=mask == False, fill_value=np.nan)
    nan_shimmed_masked = np.ma.array(shimmed_masked, mask=mask == False, fill_value=np.nan)

    mt_unshimmed = montage(unshimmed)
    mt_unshimmed_masked = montage(nan_unshimmed_masked.filled())
    mt_shimmed_masked = montage(nan_shimmed_masked.filled())

    metric_unshimmed_std = calculate_metric_within_mask(unshimmed, mask, metric='std')
    metric_shimmed_std = calculate_metric_within_mask(shimmed_masked, mask, metric='std')
    metric_unshimmed_mean = calculate_metric_within_mask(unshimmed, mask, metric='mean')
    metric_shimmed_mean = calculate_metric_within_mask(shimmed_masked, mask, metric='mean')
    metric_unshimmed_mae = calculate_metric_within_mask(unshimmed, mask, metric='mae')
    metric_shimmed_mae = calculate_metric_within_mask(shimmed_masked, mask, metric='mae')
    metric_unshimmed_rmse = calculate_metric_within_mask(unshimmed, mask, metric='rmse')
    metric_shimmed_rmse = calculate_metric_within_mask(shimmed_masked, mask, metric='rmse')

    min_value = -100
    max_value = 100

    fig = Figure(figsize=(15, 9))
    fig.suptitle(f"Fieldmaps\nFieldmap Coordinate System")

    ax = fig.add_subplot(1, 2, 1)
    ax.imshow(mt_unshimmed, cmap='gray')
    im = ax.imshow(mt_unshimmed_masked, vmin=min_value, vmax=max_value, cmap='bwr')
    ax.set_title(f"Before shimming\nstd: {metric_unshimmed_std:.1f}, mean: {metric_unshimmed_mean:.1f}\n"
                 f"mae: {metric_unshimmed_mae:.1f}, rmse: {metric_unshimmed_rmse:.1f}")
    ax.get_xaxis().set_visible(False)
    ax.get_yaxis().set_visible(False)
    divider = make_axes_locatable(ax)
    cax = divider.append_axes('right', size='5%', pad=0.05)
    fig.colorbar(im, cax=cax)

    ax = fig.add_subplot(1, 2, 2)
    ax.imshow(mt_unshimmed, cmap='gray')
    im = ax.imshow(mt_shimmed_masked, vmin=min_value, vmax=max_value, cmap='bwr')
    ax.set_title(f"After shimming\nstd: {metric_shimmed_std:.1f}, mean: {metric_shimmed_mean:.1f}\n"
                 f"mae: {metric_shimmed_mae:.1f}, rmse: {metric_shimmed_rmse:.1f}")
    ax.get_xaxis().set_visible(False)
    ax.get_yaxis().set_visible(False)
    divider = make_axes_locatable(ax)
    cax = divider.append_axes('right', size='5%', pad=0.05)
    fig.colorbar(im, cax=cax)

    # Save
    fname_figure = os.path.join(path_output, 'fig_shimmed_vs_unshimmed.png')
    fig.savefig(fname_figure, bbox_inches='tight')


def new_bounds_from_currents(currents: dict, old_bounds: dict):
    """
    Uses the currents to determine the appropriate bounds for the next optimization. It assumes that
    "old_coef + next_bound < old_bound".

    Args:
        currents (dict): Dictionary with n_shims as keys each with a list of n_channels values.
        old_bounds (dict): Dictionary with orders as keys containing (min, max) containing the merged bounds of the previous
                           optimization.
    Returns:
        dict: Modified bounds (same shape as old_bounds)
    """
    new_bounds = {}
    for key in old_bounds:
        new_bounds[key] = []
        for i, bound in enumerate(old_bounds[key]):
            if bound == [None, None]:
                new_bounds[key].append(bound)
            elif bound[0] is None:
                new_bounds[key].append([None, bound[1] - currents[key][i]])
            elif bound[1] is None:
                new_bounds[key].append([bound[0] - currents[key][i], None])
            else:
                new_bounds[key].append([bound[0] - currents[key][i], bound[1] - currents[key][i]])
    return new_bounds


def new_bounds_from_currents_static_to_riro(currents, old_bounds, coils_static=[], coils_riro=[]):
    """
    Uses the currents to determine the appropriate bounds for the next optimization. It assumes that
    "old_coef + next_bound < old_bound".

    Args:
        currents (np.ndarray): 2D array (n_shims x n_channels). Direct output from :func:`_optimize`.
        old_bounds (list): 1d list (n_channels) of tuples (min, max) containing the merged bounds of the previous
                           optimization.
    Returns:
        list: 2d list (n_shim_groups x n_channels) of bounds (min, max) corresponding to each shim group and channel.
    """

    currents_riro = np.empty((currents.shape[0], 0))
    old_bounds_riro = []
    static_coil_names = [c.name for c in coils_static]

    index = 0
    coil_indexes = {}
    for coil in coils_static:
        if type(coil) == Coil:
            coil_indexes[coil.name] = [index, index + len(coil.coef_channel_minmax['coil'])]
            index += len(coil.coef_channel_minmax['coil'])
        else:
            coil_indexes[coil.name] = {}
            for key in coil.coef_channel_minmax:
                coil_indexes[coil.name][key] = [index, index + len(coil.coef_channel_minmax[key])]
                index += len(coil.coef_channel_minmax[key])

    for i, coil in enumerate(coils_riro):
        if coil.name in static_coil_names:
            if type(coil) == Coil:
                currents_riro = np.append(currents_riro,
                                          currents[:, coil_indexes[coil.name][0]:coil_indexes[coil.name][1]],
                                          axis=1)
                old_bounds_riro.extend(old_bounds[coil_indexes[coil.name][0]:coil_indexes[coil.name][1]])
            else:
                for order in coil.coef_channel_minmax:
                    if order in coils_static[static_coil_names.index(coil.name)].coef_channel_minmax.keys():
                        currents_riro = np.append(
                            currents_riro,
                            currents[:,
                                                  coil_indexes[coil.name][order][0]: coil_indexes[coil.name][order][1]],
                            axis=1)
                        old_bounds_riro.extend(
                            old_bounds[coil_indexes[coil.name][order]
                                               [0]:coil_indexes[coil.name][order][1]])
                    else:
                        currents_riro = np.append(currents_riro,
                                                  np.zeros((currents.shape[0], len(coil.coef_channel_minmax[order]))),
                                                  axis=1)
                        old_bounds_riro.extend(coil.coef_channel_minmax[order])

        else:
            if type(coil) == Coil:
                currents_riro = np.append(currents_riro,
                                          np.zeros((currents.shape[0], len(coil.coef_channel_minmax['coil']))),
                                          axis=1)
                old_bounds_riro.extend(coil.coef_channel_minmax['coil'])

            else:
                for order in coil.coef_channel_minmax:
                    currents_riro = np.append(currents_riro,
                                              np.zeros((currents.shape[0], len(coil.coef_channel_minmax[order]))),
                                              axis=1)
                    old_bounds_riro.extend(coil.coef_channel_minmax[order])

    new_bounds = []
    for i_shim in range(currents_riro.shape[0]):
        shim_bound = []
        for i_channel in range(len(old_bounds_riro)):
            a_bound = old_bounds_riro[i_channel] - currents_riro[i_shim, i_channel]
            shim_bound.append(tuple(a_bound))
        new_bounds.append(shim_bound)

    return new_bounds


def parse_slices(fname_nifti):
    """
    Parse the BIDS sidecar associated with the input nifti file.

    Args:
        fname_nifti (str): Full path to a NIfTI file
    Returns:
        list: 1D list containing tuples of dim3 slices to shim. (dim1, dim2, dim3)
    """

    # Open json
    fname_json = fname_nifti.split('.nii')[0] + '.json'
    # Read from json file
    with open(fname_json) as json_file:
        json_data = json.load(json_file)

    # The BIDS specification mentions that the 'SliceTiming' is stored on disk depending on the
    # 'SliceEncodingDirection'. If this tag is 'i', 'j', 'k' or non existent, index 0 of 'SliceTiming' corresponds to
    # index 0 of the slice dimension of the NIfTI file. If 'SliceEncodingDirection' is 'i-', 'j-' or 'k-',
    # the last value of 'SliceTiming' corresponds to index 0 of the slice dimension of the NIfTI file.
    # https://bids-specification.readthedocs.io/en/stable/04-modality-specific-files/01-magnetic-resonance-imaging-data.html#timing-parameters

    # Note: Dcm2niix does not seem to include the tag 'SliceEncodingDirection' and always makes sure index 0 of
    # 'SliceTiming' corresponds to index 0 of the NIfTI file.
    # https://www.nitrc.org/forum/forum.php?thread_id=10307&forum_id=4703
    # https://github.com/rordenlab/dcm2niix/issues/530

    # Make sure tag SliceTiming exists
    if 'SliceTiming' in json_data:
        slice_timing = json_data['SliceTiming']
    else:
        raise RuntimeError("No tag SliceTiming to automatically parse slice data")

    # If SliceEncodingDirection exists and is negative, SliceTiming is reversed
    if 'SliceEncodingDirection' in json_data:
        if json_data['SliceEncodingDirection'][-1] == '-':
            logger.debug("SliceEncodeDirection is negative, SliceTiming parsed backwards")
            slice_timing.reverse()

    # Return the indexes of the sorted slice_timing
    slice_timing = np.array(slice_timing)
    list_slices = np.argsort(slice_timing)
    slices = []
    # Construct the list of tuples
    while len(list_slices) > 0:
        # Find if the first index has the same timing as other indexes
        # shim_group = tuple(list_slices[list_slices == list_slices[0]])
        shim_group = tuple(np.where(slice_timing == slice_timing[list_slices[0]])[0].astype(np.int32).tolist())
        # Add this as a tuple
        slices.append(shim_group)

        # Since the list_slices is sorted by slice_timing, the only similar values will be at the beginning
        n_to_remove = len(shim_group)
        list_slices = list_slices[n_to_remove:]

    return slices


def define_slices(n_slices: int, factor=1, method='ascending', software_version=None):
    """
    Define the slices to shim according to the output convention. (list of tuples)

    Args:
        n_slices (int): Number of total slices.
        factor (int): Number of slices per shim.
        method (str): Defines how the slices should be sorted, supported methods include: 'interleaved', 'ascending',
                      'descending', 'volume'. See Examples for more details.

    Returns:
        list: 1D list containing tuples of dim3 slices to shim. (dim1, dim2, dim3)

    Examples:
        ::
            slices = define_slices(10, 2, 'interleaved')
            print(slices)  # [(0, 5), (1, 6), (2, 7), (3, 8), (4, 9)]
            slices = define_slices(20, 5, 'ascending')
            print(slices)  # [(0, 1, 2, 3, 4), (5, 6, 7, 8, 9), (10, 11, 12, 13, 14), (15, 16, 17, 18, 19)]
            slices = define_slices(20, method='volume')
            # 'volume' ignores the 'factor' option
            print(slices)  # [(0, 1, 2, 3, 4, 5, 6, 7, 8, 9, 10, 11, 12, 13, 14, 15, 16, 17, 18, 19)]
    """
    if n_slices <= 0:
        raise ValueError("Number of slices should be greater than 0")

    slices = []
    n_shims = n_slices // factor
    leftover = 0

    if n_slices % factor != 0:
        raise ValueError("SMS method does not support leftover slices")

    if method == 'interleaved':
        if factor == 1:
            if n_slices % 2 == 0:
                range_1 = range(1, n_slices, 2)
                range_2 = range(0, n_slices, 2)
            else:
                range_1 = range(0, n_slices, 2)
                range_2 = range(1, n_slices, 2)

            for i_shim in range_1:
                slices.append((i_shim,))

            for i_shim in range_2:
                slices.append((i_shim,))

            leftover = n_slices % factor

        else:
            if software_version != 'syngo MR E11':
                logger.warning("SMS has only been tested with syngo MR E11. If you are using a different software "
                               "version, the slices might not be interleaved or grouped correctly.")

            if n_slices % 2 == 0:
                range_1 = range(1, n_shims, 2)
                range_2 = range(0, n_shims, 2)

            else:
                range_1 = range(0, n_shims, 2)
                range_2 = range(1, n_shims, 2)

            if n_slices // factor % 2 != 0:
                special_indexes = [i * n_shims for i in range(0, factor)]
                for i_shim in range_1:
                    slices.append(tuple([i_shim + special_index for special_index in special_indexes]))

                for i_shim in range_2:
                    slices.append(tuple([i_shim + special_index for special_index in special_indexes]))

            if n_slices // factor % 2 == 0:
                replace_index = n_shims // 2 // 2
                special_indexes = [i * n_shims for i in range(0, factor)]

                for i, i_shim in enumerate(range_1[:-1]):
                    if i == replace_index:
                        slices.append(tuple([range_1[-1] + special_index for special_index in special_indexes]))
                    slices.append(tuple([i_shim + special_index for special_index in special_indexes]))

                for i, i_shim in enumerate(range_2[1:]):
                    if i == replace_index:
                        slices.append(tuple([range_2[0] + special_index for special_index in special_indexes]))
                    slices.append(tuple([i_shim + special_index for special_index in special_indexes]))

    elif method == 'ascending':
        for i_shim in range(n_shims):
            slices.append(tuple(range(i_shim, n_shims * factor, n_shims)))

    elif method == 'descending':
        for i_shim in range(n_shims):
            slices.append(tuple(range(n_shims - i_shim - 1, n_slices, n_shims)))


    elif method == 'volume':
        slices.append(tuple(range(n_shims)))

    else:
        raise ValueError("Not a supported method to define slices")

    if leftover != 0:
        slices.append(tuple(range(n_shims * factor, n_slices)))
        logger.warning(f"When defining the slices to shim, there are leftover slices since the factor used and number "
                       f"of slices is not perfectly dividable. Make sure the last tuple of slices is "
                       f"appropriate: {slices}")

    return slices


def shim_max_intensity(nii_input, nii_mask=None):
    """
    Find indexes of the 4th dimension of the input volume that has the highest signal intensity for each slice.
        Based on: https://onlinelibrary.wiley.com/doi/10.1002/hbm.26018

    Args:
        nii_input (nib.Nifti1Image): 4d volume where 4th dimension was acquired with different shim values
        nii_mask (nib.Nifti1Image): Mask defining the spatial region to shim. If None: consider all voxels of nii_input.
    Returns:
        np.ndarray: 1d array containing the index of the volume that maximizes signal intensity for each slice
    """

    if len(nii_input.shape) != 4:
        raise ValueError("Input volume must be 4d")

    # Load the mask
    if nii_mask is None:
        mask = np.ones(nii_input.shape[:3])
    else:
        # Masks must be 3d
        if len(nii_mask.shape) != 3:
            raise ValueError("Input mask must be 3d")
        # If the mask is of a different shape, resample it.
        elif not np.all(nii_mask.shape == nii_input.shape[:3]) or not np.all(nii_mask.affine == nii_input.affine):
            nii_input_3d = nib.Nifti1Image(nii_input.get_fdata()[..., 0], nii_input.affine, header=nii_input.header)
            mask = resample_mask(nii_mask, nii_input_3d).get_fdata()
        else:
            mask = nii_mask.get_fdata()

    n_slices = nii_input.shape[2]
    n_volumes = nii_input.shape[3]

    mean_values = np.zeros([n_slices, n_volumes])
    for i_volume in range(n_volumes):
        masked_epi_3d = nii_input.get_fdata()[..., i_volume] * mask
        mean_per_slice = np.mean(masked_epi_3d, axis=(0, 1), where=mask.astype(bool))
        mean_values[:, i_volume] = mean_per_slice

    if np.any(np.isnan(mean_values)):
        logger.warning("NaN values when calculating the mean. This is usually because the mask is not defined in all "
                       "slices. The output will disregard slices with NaN values.")

    index_per_slice = np.nanargmax(mean_values, axis=1)

    return index_per_slice


def extend_fmap_to_kernel_size(nii_fmap_orig, dilation_kernel_size, path_output=None, ret_location=False):
    """
    Load the fmap and expand its dimensions to the kernel size

    Args:
        nii_fmap_orig (nib.Nifti1Image): 3d (dim1, dim2, dim3) or 4d (dim1, dim2, dim3, t) nii to be extended
        dilation_kernel_size: Size of the kernel
        path_output (str): Path to save the debug output
        ret_location (bool): If True, return the location of the original data in the new data
    Returns:
        nib.Nifti1Image: Nibabel object of the loaded and extended fieldmap
    """

    fieldmap_shape = nii_fmap_orig.shape[:3]

    # Extend the dimensions where the kernel is bigger than the number of voxels
    tmp_nii = copy.deepcopy(nii_fmap_orig)
    location = np.ones(nii_fmap_orig.shape)
    for i_axis in range(len(fieldmap_shape)):
        # If there are less voxels than the kernel size, extend in that axis
        if fieldmap_shape[i_axis] < dilation_kernel_size:
            diff = float(dilation_kernel_size - fieldmap_shape[i_axis])
            n_slices_to_extend = math.ceil(diff / 2)
            tmp_nii, location = extend_slice(tmp_nii, n_slices=n_slices_to_extend, axis=i_axis, location=location)

    nii_fmap = tmp_nii

    # If DEBUG, save the extended fieldmap
    if logger.level <= getattr(logging, 'DEBUG') and path_output is not None:
        fname_new_fmap = os.path.join(path_output, 'tmp_extended_fmap.nii.gz')
        nib.save(nii_fmap, fname_new_fmap)
        logger.debug(f"Extended fmap, saved the new fieldmap here: {fname_new_fmap}")

    if ret_location:
        return nii_fmap, location.astype(bool)

    return nii_fmap


def extend_slice(nii_array, n_slices=1, axis=2, location=None):
    """
    Adds n_slices on each side of the selected axis. It uses the nearest slice and copies it to fill the values.
    Updates the affine of the matrix to keep the input array in the same location.

    Args:
        nii_array (nib.Nifti1Image): 3d or 4d array to extend the dimensions along an axis.
        n_slices (int): Number of slices to add on each side of the selected axis.
        axis (int): Axis along which to insert the slice(s), Allowed axis: 0, 1, 2.
        location (np.array): Location where the original data is located in the new data.
    Returns:
        nib.Nifti1Image: Array extended with the appropriate affine to conserve where the original pixels were located.

    Examples:
        ::
            print(nii_array.get_fdata().shape)  # (50, 50, 1, 10)
            nii_out = extend_slice(nii_array, n_slices=1, axis=2)
            print(nii_out.get_fdata().shape)  # (50, 50, 3, 10)
    """
    # Locate original data in new data
    orig_data_in_new_data = location

    if nii_array.get_fdata().ndim == 3:
        extended = nii_array.get_fdata()
        extended = extended[..., np.newaxis]
        if location is not None:
            orig_data_in_new_data = orig_data_in_new_data[..., np.newaxis]
    elif nii_array.get_fdata().ndim == 4:
        extended = nii_array.get_fdata()
    else:
        raise ValueError("Unsupported number of dimensions for input array")

    for i_slice in range(n_slices):
        if axis == 0:
            if location is not None:
                orig_data_in_new_data = np.insert(orig_data_in_new_data, -1,
                                                  np.zeros(orig_data_in_new_data.shape[1:]),
                                                  axis=axis)
                orig_data_in_new_data = np.insert(orig_data_in_new_data, 0,
                                                  np.zeros(orig_data_in_new_data.shape[1:]),
                                                  axis=axis)
            extended = np.insert(extended, -1, extended[-1, :, :, :], axis=axis)
            extended = np.insert(extended, 0, extended[0, :, :, :], axis=axis)
        elif axis == 1:
            if location is not None:
                orig_data_in_new_data = np.insert(orig_data_in_new_data, -1,
                                                  np.zeros_like(orig_data_in_new_data[:, 0, :, :]),
                                                  axis=axis)
                orig_data_in_new_data = np.insert(orig_data_in_new_data, 0,
                                                  np.zeros_like(orig_data_in_new_data[:, 0, :, :]),
                                                  axis=axis)
            extended = np.insert(extended, -1, extended[:, -1, :, :], axis=axis)
            extended = np.insert(extended, 0, extended[:, 0, :, :], axis=axis)
        elif axis == 2:
            if location is not None:
                orig_data_in_new_data = np.insert(orig_data_in_new_data, -1,
                                                  np.zeros_like(orig_data_in_new_data[:, :, 0, :]),
                                                  axis=axis)
                orig_data_in_new_data = np.insert(orig_data_in_new_data, 0,
                                                  np.zeros_like(orig_data_in_new_data[:, :, 0, :]),
                                                  axis=axis)
            extended = np.insert(extended, -1, extended[:, :, -1, :], axis=axis)
            extended = np.insert(extended, 0, extended[:, :, 0, :], axis=axis)
        else:
            raise ValueError("Unsupported value for axis")

    new_affine = update_affine_for_ap_slices(nii_array.affine, n_slices, axis)

    if nii_array.get_fdata().ndim == 3:
        extended = extended[..., 0]

    nii_extended = nib.Nifti1Image(extended, new_affine, header=nii_array.header)

    if location is not None:
        return nii_extended, orig_data_in_new_data

    return nii_extended


def update_affine_for_ap_slices(affine, n_slices=1, axis=2):
    """
    Updates the input affine to reflect an insertion of n_slices on each side of the selected axis

    Args:
        affine (np.ndarray): 4x4 qform affine matrix representing the coordinates
        n_slices (int): Number of pixels to add on each side of the selected axis
        axis (int): Axis along which to insert the slice(s)
    Returns:
        np.ndarray: 4x4 updated affine matrix
    """
    # Define indexes
    index_shifted = [0, 0, 0]
    index_shifted[axis] = n_slices

    # Difference of voxel in world coordinates
    spacing = apply_affine(affine, index_shifted) - apply_affine(affine, [0, 0, 0])

    # Calculate new affine
    new_affine = affine
    new_affine[:3, 3] = affine[:3, 3] - spacing

    return new_affine<|MERGE_RESOLUTION|>--- conflicted
+++ resolved
@@ -1097,14 +1097,8 @@
     """
 
     def __init__(self, nii_fieldmap, json_fmap, nii_anat, nii_static_mask, nii_riro_mask, slices, pmu: PmuResp,
-<<<<<<< HEAD
-                 coils_static,
-                 coils_riro, method='least_squares', opt_criteria='mse', mask_dilation_kernel='sphere',
+                 coils_static, coils_riro, method='least_squares', opt_criteria='mse', mask_dilation_kernel='sphere',
                  mask_dilation_kernel_size=3, reg_factor=0, path_output=None, is_pmu_time_offset_auto=False):
-=======
-                 coils_static, coils_riro, method='least_squares', opt_criteria='mse', mask_dilation_kernel='sphere',
-                 mask_dilation_kernel_size=3, reg_factor=0, path_output=None):
->>>>>>> 868c72de
         """
         Initialization of the RealTimeSequencer class
 
@@ -1756,20 +1750,12 @@
                 shimmed_riro[..., i_t, i_shim] = unshimmed[..., i_t] + correction_riro
 
                 # Calculate masked shim
-<<<<<<< HEAD
                 masked_shim_static[..., i_t, i_shim] = (mask_fmcs_per_shim[..., i_shim] *
                                                         shimmed_static[..., i_t, i_shim])
                 masked_shim_static_riro[..., i_t, i_shim] = (mask_fmcs_per_shim[..., i_shim] *
                                                              shimmed_static_riro[..., i_t, i_shim])
                 masked_shim_riro[..., i_t, i_shim] = mask_fmcs_per_shim[..., i_shim] * shimmed_riro[..., i_t, i_shim]
                 masked_unshimmed[..., i_t, i_shim] = mask_fmcs_per_shim[..., i_shim] * unshimmed[..., i_t]
-=======
-                masked_shim_static[..., i_t, i_shim] = mask_fmap_cs[..., i_shim] * shimmed_static[..., i_t, i_shim]
-                masked_shim_static_riro[..., i_t, i_shim] = mask_fmap_cs[..., i_shim] * shimmed_static_riro[..., i_t,
-                                                                                                            i_shim]
-                masked_shim_riro[..., i_t, i_shim] = mask_fmap_cs[..., i_shim] * shimmed_riro[..., i_t, i_shim]
-                masked_unshimmed[..., i_t, i_shim] = mask_fmap_cs[..., i_shim] * unshimmed[..., i_t]
->>>>>>> 868c72de
 
                 # Calculate the sum over the ROI
                 # TODO: Calculate the sum of mask_fmap_cs[..., i_shim] and divide by that (If the roi is bigger due to
