#!/usr/bin/python3
# -*- coding: utf-8 -*-

import copy
import math
import numpy as np
from joblib import delayed, Parallel
from typing import List
from sklearn.linear_model import LinearRegression
import nibabel as nib
import logging
import os
from matplotlib.figure import Figure
from mpl_toolkits.axes_grid1 import make_axes_locatable
import json
from scipy.signal import find_peaks, savgol_filter

from shimmingtoolbox.masking.mask_utils import modify_binary_mask
from shimmingtoolbox.optimizer.lsq_optimizer import LsqOptimizer, PmuLsqOptimizer, allowed_opt_criteria
from shimmingtoolbox.optimizer.basic_optimizer import Optimizer
from shimmingtoolbox.optimizer.quadprog_optimizer import QuadProgOpt, PmuQuadProgOpt
from shimmingtoolbox.coils.coil import Coil, ScannerCoil, SCANNER_CONSTRAINTS, SCANNER_CONSTRAINTS_DAC
from shimmingtoolbox.coils.spher_harm_basis import channels_per_order
from shimmingtoolbox.optimizer.bfgs_optimizer import BFGSOpt, PmuBFGSOpt
from shimmingtoolbox.load_nifti import get_acquisition_times
from shimmingtoolbox.pmu import PmuResp
from shimmingtoolbox.masking.mask_utils import resample_mask
from shimmingtoolbox.coils.coordinates import resample_from_to
from shimmingtoolbox.utils import create_output_dir, montage
from shimmingtoolbox.shim.shim_utils import calculate_metric_within_mask, extend_slice

ListCoil = List[Coil]

logger = logging.getLogger(__name__)

supported_optimizers = {
    'least_squares_rt': PmuLsqOptimizer,
    'least_squares': LsqOptimizer,
    'quad_prog': QuadProgOpt,
    'quad_prog_rt': PmuQuadProgOpt,
    'bfgs': BFGSOpt,
    'bfgs_rt': PmuBFGSOpt,
    'pseudo_inverse': Optimizer,
}

GAMMA = 42.576E6  # in Hz/Tesla


class Sequencer(object):
    """
    General class for the sequencer

    Attributes:
        slices (list): 1D array containing tuples of dim3 slices to shim according to the target, where the shape
                       of target is: (dim1, dim2, dim3). Refer to :func:`shimmingtoolbox.shim.sequencer.define_slices`.
        mask_dilation_kernel (str): Kernel used to dilate the mask. Allowed shapes are: 'sphere', 'cross', 'line'
                                    'cube'. See :func:`shimmingtoolbox.masking.mask_utils.modify_binary_mask` for more
                                    details.
        mask_dilation_kernel_size (int): Length of a side of the 3d kernel to dilate the mask. Must be odd.
                                         For example, a kernel of size 3 will dilate the mask by 1 pixel.
        reg_factor (float): Regularization factor for the current when optimizing. A higher coefficient will
                            penalize higher current values while a lower factor will lower the effect of the
                            regularization. A negative value will favour high currents (not preferred). Only relevant
                            for 'least_squares' opt_method.
        path_output (str): Path to the directory to output figures. Set logging level to debug to output debug
        index_shimmed: Indexes of ``slices`` that have been shimmed
        index_not_shimmed: Indexes of ``slices`` that have not been shimmed
    """

    def __init__(self, slices, mask_dilation_kernel, mask_dilation_kernel_size, reg_factor,
                 w_signal_loss=0, w_signal_loss_xy=0, epi_te=0, path_output=None):
        """
        Constructor of the sequencer class

        Args:
            slices (list): 1D array containing tuples of dim3 slices to shim according to the target, where the shape
                           of target is: (dim1, dim2, dim3). Refer to
                           :func:`shimmingtoolbox.shim.sequencer.define_slices`.
            mask_dilation_kernel (str): Kernel used to dilate the mask. Allowed shapes are: 'sphere', 'cross', 'line'
                                        'cube'. See :func:`shimmingtoolbox.masking.mask_utils.modify_binary_mask` for
                                        more details.
            mask_dilation_kernel_size (int): Length of a side of the 3d kernel to dilate the mask. Must be odd.
                                             For example, a kernel of size 3 will dilate the mask by 1 pixel.
            reg_factor (float): Regularization factor for the current when optimizing. A higher coefficient will
                                penalize higher current values while a lower factor will lower the effect of the
                                regularization. A negative value will favour high currents (not preferred).
                                Only relevant for 'least_squares' opt_method.
            path_output (str): Path to the directory to output figures. Set logging level to debug to output debug
        """
        self.slices = slices
        self.mask_dilation_kernel = mask_dilation_kernel
        self.mask_dilation_kernel_size = mask_dilation_kernel_size
        self.reg_factor = reg_factor
        self.path_output = path_output
        self.w_signal_loss = w_signal_loss
        self.w_signal_loss_xy = w_signal_loss_xy
        self.epi_te = epi_te
        self.optimizer = None
        self.index_shimmed = []
        self.index_not_shimmed = []

    def optimize(self, masks_fmap):
        """
        Optimization of the currents for each shim group. Wraps :meth:`shimmingtoolbox.shim.sequencer.Sequencer.opt`.

        Args:
            masks_fmap (np.ndarray): 3D fieldmap mask used for the optimizer to shim in the region
                                     of interest (only consider voxels with non-zero values)
        Returns:
                np.ndarray: Coefficients of the coil profiles to shim (len(slices) x n_channels)
        """

        n_shims = len(self.slices)
        coefs = []

        for i in range(n_shims):
            # If there is nothing to shim in this shim group
            if np.all(masks_fmap[..., i] == 0):
                coefs.append(np.zeros(self.optimizer.merged_coils.shape[-1]))
                self.index_not_shimmed.append(i)

            # Otherwise optimize
            else:
                coefs.append(self.optimizer.optimize(masks_fmap[..., i]))
                self.index_shimmed.append(i)

        return np.array(coefs)


class ShimSequencer(Sequencer):
    """
    ShimSequencer object to perform optimization of shim parameters for static and dynamic shimming. This object can
    also evaluate the shimming performance.

    Attributes:
        nif_fieldmap (NiftiFieldMap): NiftiFieldMap object containing fieldmap data.
        nif_target (NiftiTarget): NiftiFile object containing target image data.
        nif_mask_target (NiftiMask): 3D target mask used for the optimizer to shim in the region of interest.
                                             (only consider voxels with non-zero values)
        coils (ListCoil): List of Coils containing the coil profiles. The coil profiles and the fieldmaps must have
                          matching units (if fmap is in Hz, the coil profiles must be in hz/unit_shim).
                          Refer to :class:`shimmingtoolbox.coils.coil.Coil`. Make sure the extent of the coil profiles
                          are larger than the extent of the fieldmap. This is especially true for dimensions with only
                          1 voxel(e.g. (50x50x1). Refer to :func:`shimmingtoolbox.shim.sequencer.extend_slice`/
                          :func:`shimmingtoolbox.shim.shim_utils.update_affine_for_ap_slices`
        method (str): Supported optimizer: 'least_squares', 'pseudo_inverse', 'quad_prog', 'bfgs'.
                      Note: refer to their specific implementation to know limits of the methods
                      in: :mod:`shimmingtoolbox.optimizer`
        opt_criteria (str): Criteria for the optimizer 'least_squares'. Supported: 'mse': mean squared error,
                            'mae': mean absolute error, 'std': standard deviation, 'ps_huber': pseudo huber cost function.
        optimizer (Optimizer) : Object that contains everything needed for the optimization.
        masks_fmap (np.ndarray) : Resampled mask on the original fieldmap
    """

    def __init__(self, nif_fieldmap, nif_target, nif_mask_target, slices, coils,
                 method='least_squares', opt_criteria='mse',
                 mask_dilation_kernel='sphere', mask_dilation_kernel_size=3, reg_factor=0, w_signal_loss=None,
                 w_signal_loss_xy=None, epi_te=None, path_output=None):
        """
        Initialization for the ShimSequencer class

        Args:
            nif_fieldmap (NiftiFieldMap): NiftiFieldMap object containing fieldmap data.
            nif_target (NiftiTarget): NiftiFile object containing target image data.
            nif_mask_target (NiftiMask): 3D target mask used for the optimizer to shim in the region of interest.
            slices (list): 1D array containing tuples of dim3 slices to shim according to the target, where the shape of
                            target is: (dim1, dim2, dim3). Refer to :func:`shimmingtoolbox.shim.sequencer.define_slices`.
            coils (ListCoil): List of Coils containing the coil profiles. The coil profiles and the fieldmaps must have
                              matching units (if fmap is in Hz, the coil profiles must be in hz/unit_shim).
                              Refer to :class:`shimmingtoolbox.coils.coil.Coil`. Make sure the extent of the coil
                              profiles are larger than the extent of the fieldmap. This is especially true for
                              dimensions with only 1 voxel(e.g. (50x50x1).
                              Refer to :func:`shimmingtoolbox.shim.sequencer.extend_slice`/
                              :func:`shimmingtoolbox.shim.shim_utils.update_affine_for_ap_slices`
            method (str): Supported optimizer: 'least_squares', 'pseudo_inverse', 'quad_prog', 'bfgs'.
                          Note: refer to their specific implementation to know limits of the methods
                          in: :mod:`shimmingtoolbox.optimizer`
            opt_criteria (str): Criteria for the optimizer 'least_squares'. Supported: 'mse': mean squared error,
                                'mae': mean absolute error, 'std': standard deviation, 'rmse': root mean squared error,
                                'ps_huber': pseudo huber cost function.
            mask_dilation_kernel (str): Kernel used to dilate the mask. Allowed shapes are: 'sphere', 'cross', 'line'
                                        'cube'. See :func:`shimmingtoolbox.masking.mask_utils.modify_binary_mask` for
                                        more details.
            mask_dilation_kernel_size (int): Length of a side of the 3d kernel to dilate the mask. Must be odd.
                                              For example, a kernel of size 3 will dilate the mask by 1 pixel.
            reg_factor (float): Regularization factor for the current when optimizing. A higher coefficient will
                                penalize higher current values while a lower factor will lower the effect of the
                                regularization. A negative value will favour high currents (not preferred).
                                Only relevant for 'least_squares' opt_method.
            path_output (str): Path to the directory to output figures. Set logging level to debug to output debug
                                artefacts.
        """
        super().__init__(slices, mask_dilation_kernel, mask_dilation_kernel_size, reg_factor, path_output=path_output)
        self.nif_fieldmap = nif_fieldmap
        self.nif_target = nif_target
        self.nif_mask_target = nif_mask_target
        self.nif_mask_target.load_mask(self.nif_target)
        self.coils = coils
        if opt_criteria not in allowed_opt_criteria:
            raise ValueError("Criteria for optimization not supported")
        self.opt_criteria = opt_criteria
        self.method = method
        self.masks_fmap = None
        self.w_signal_loss = w_signal_loss
        self.w_signal_loss_xy = w_signal_loss_xy
        self.epi_te = epi_te

<<<<<<< HEAD
    def get_fieldmap(self, nii_fieldmap):
        """
        Get the fieldmap and perform error checking.

        Args:
              nii_fieldmap (nib.Nifti1Image): Nibabel object containing fieldmap data in 3d.

        Returns:
            (tuple): tuple containing:

                * nib.Nifti1Image: Nibabel object containing fieldmap data in 3d.
                * nib.Nifti1Image: Nibabel object containing the copy of the initial fieldmap data in 3d.
                * bool: Boolean indicating if the initial fieldmap has been changed.
        """
        nii_fmap_orig = copy.deepcopy(nii_fieldmap)
        if nii_fmap_orig.get_fdata().ndim != 3:
            if nii_fmap_orig.get_fdata().ndim == 2:
                nii_fmap_orig = nib.Nifti1Image(nii_fmap_orig.get_fdata()[..., np.newaxis], nii_fmap_orig.affine,
                                                header=nii_fmap_orig.header)
                nii_fieldmap = extend_fmap_to_kernel_size(nii_fmap_orig, self.mask_dilation_kernel_size,
                                                          self.path_output)
                extending = True
            else:
                raise ValueError("Fieldmap must be 2d or 3d")
        else:
            extending = False
            for i_axis in range(3):
                if nii_fieldmap.get_fdata().shape[i_axis] < self.mask_dilation_kernel_size:
                    extending = True
            if extending:
                nii_fieldmap = extend_fmap_to_kernel_size(nii_fmap_orig, self.mask_dilation_kernel_size,
                                                          self.path_output)

        return nii_fieldmap, nii_fmap_orig, extending

    def get_anat(self, nii_anat):
        """
        Get the target image and perform error checking.

        Args:
            nii_anat (nib.Nifti1Image): Nibabel object containing anatomical data in 3d.

        Returns:
            nib.Nifti1Image: Nibabel object containing anatomical data in 3d.

        """
        anat = nii_anat.get_fdata()
        if anat.ndim == 3:
            pass
        elif anat.ndim == 4:
            logger.info("Target anatomical is 4d, taking the average and converting to 3d")
            anat = np.mean(anat, axis=3)
            nii_anat = nib.Nifti1Image(anat, nii_anat.affine, header=nii_anat.header)
        else:
            raise ValueError("Target anatomical image must be in 3d or 4d")

        return nii_anat

    def load_masks(self, nii_mask_anat):
        """
        Get the mask and perform error checking.

        Args:
            nii_mask_anat (nib.Nifti1Image): 3D anat mask used for the optimizer to shim in the region
                                              of interest.(only consider voxels with non-zero values)

        Returns:
            nib.Nifti1Image: 3D anat mask used for the optimizer to shim in the region of interest.
                              (Only consider voxels with non-zero values)

        """
        anat = self.nii_anat.get_fdata()
        mask = nii_mask_anat.get_fdata()

        if mask.ndim == 3:
            pass
        elif mask.ndim == 4:
            logger.debug("Mask is 4d, converting to 3d")
            tmp_3d = np.zeros(mask.shape[:3])
            n_vol = mask.shape[-1]
            # Summing over 4th dimension making sure that the max value is 1
            for i_vol in range(mask.shape[-1]):
                tmp_3d += (mask[..., i_vol] / mask[..., i_vol].max())
            # 80% of the volumes must contain the desired pixel to be included, this avoids having dead voxels in the
            # output mask
            tmp_3d = threshold(tmp_3d, thr=int(n_vol * 0.8))
            nii_mask_anat = nib.Nifti1Image(tmp_3d.astype(int), nii_mask_anat.affine, header=nii_mask_anat.header)
            if logger.level <= getattr(logging, 'DEBUG') and self.path_output is not None:
                nib.save(nii_mask_anat, os.path.join(self.path_output, "fig_3d_mask.nii.gz"))
        else:
            raise ValueError("Mask must be in 3d or 4d")

        # Check if the mask needs to be resampled
        if not np.all(nii_mask_anat.shape == anat.shape) or not np.all(nii_mask_anat.affine == self.nii_anat.affine):
            # Resample the mask on the target anatomical image
            logger.debug("Resampling mask on the target anat")
            nii_mask_anat = resample_from_to(nii_mask_anat, self.nii_anat, order=1, mode='grid-constant')
            # Save the resampled mask
            if logger.level <= getattr(logging, 'DEBUG') and self.path_output is not None:
                nib.save(nii_mask_anat, os.path.join(self.path_output, "mask_static_resampled_on_anat.nii.gz"))

        return nii_mask_anat

=======
>>>>>>> fb2a915e
    def get_resampled_masks(self):
        """
        This function resamples the mask on the fieldmap and on the dilated fieldmap

        Returns:
            (tuple) : tuple containing:
                * nib.Nifti1Image: Mask resampled and dilated on the fieldmap for the optimization
                * nib.Nifti1Image: Mask resampled on the original fieldmap.
        """

        nii_mask_target = self.nif_mask_target.nii
        optimizer = self.optimizer
        slices = self.slices
        dilation_kernel = self.mask_dilation_kernel
        dilation_kernel_size = self.mask_dilation_kernel_size
        path_output = self.path_output
        n_shims = len(slices)
        nii_unshimmed = nib.Nifti1Image(optimizer.unshimmed, optimizer.unshimmed_affine)
        if self.nif_fieldmap.extended:
            # Joblib multiprocessing to resampled the mask
            dilated_mask = Parallel(-1, backend='loky')(
                delayed(resample_mask)(nii_mask_target, nii_unshimmed, slices[i], dilation_kernel,
                                       dilation_kernel_size, path_output)
                for i in range(n_shims))

            nii_unshimmed = self.nif_fieldmap.nii
            mask = Parallel(-1, backend='loky')(
                delayed(resample_mask)(nii_mask_target, nii_unshimmed, slices[i])
                for i in range(n_shims))

            # We need to transpose the mask to have the good dimensions
            masks_fmap_dilated = np.array([dilated_mask[it].get_fdata() for it in range(n_shims)]).transpose(1, 2, 3, 0)
            masks_fmap = np.array([mask[it].get_fdata() for it in range(n_shims)]).transpose(1, 2, 3, 0)

        else:
            # Joblib multiprocessing to resampled the mask
            results_mask = Parallel(-1, backend='loky')(
                delayed(resample_mask)(nii_mask_target, nii_unshimmed, slices[i], dilation_kernel,
                                       dilation_kernel_size, path_output, return_non_dil_mask=True)
                for i in range(n_shims))

            # We need to transpose the mask to have the good dimensions
            masks_fmap_dilated = np.array([results_mask[it][1].get_fdata() for it in range(n_shims)]).transpose(1, 2, 3,
                                                                                                                0)
            masks_fmap = np.array([results_mask[it][0].get_fdata() for it in range(n_shims)]).transpose(1, 2, 3, 0)

        return masks_fmap_dilated, masks_fmap

    def shim(self):
        """
        Performs shimming according to slices using one of the supported optimizers and coil profiles.

        Returns:
            np.ndarray: Coefficients of the coil profiles to shim (len(slices) x n_channels)
        """
        # Select and initialize the optimizer
        self.select_optimizer()

        # Get both resampled masks that will be used in the optimization and in the evaluation of the shim
        masks_fmap_dilated, self.masks_fmap = self.get_resampled_masks()

        # Optimize and get the coefficients
        coefs = self.optimize(masks_fmap_dilated)
        return coefs

    def select_optimizer(self):
        """
        Select and initialize the optimizer

        Returns:
            Optimizer: Initialized Optimizer object
        """

        # global supported_optimizers
        if self.method in supported_optimizers:
            if self.method in ['least_squares', 'bfgs']:
                optimizer = supported_optimizers[self.method](self.coils, self.nif_fieldmap.extended_data,
                                                              self.nif_fieldmap.extended_affine, self.opt_criteria,
                                                              reg_factor=self.reg_factor,
                                                              w_signal_loss=self.w_signal_loss,
                                                              w_signal_loss_xy=self.w_signal_loss_xy,
                                                              epi_te=self.epi_te)
            elif self.method == 'quad_prog':
                optimizer = supported_optimizers[self.method](self.coils, self.nif_fieldmap.extended_data,
                                                              self.nif_fieldmap.extended_affine, reg_factor=self.reg_factor)
            else:
                optimizer = supported_optimizers[self.method](self.coils, self.nif_fieldmap.extended_data,
                                                              self.nif_fieldmap.extended_affine)
        else:
            raise KeyError(f"Method: {self.method} is not part of the supported optimizers")

        self.optimizer = optimizer

    def eval(self, coefs):
        """
        Calculate theoretical shimmed map and output figures.

        Args :
            coefs (np.ndarray): Coefficients of the coil profiles to shim (len(slices) x n_channels)
        """

        # Save the merged coil profiles if in debug

        unshimmed = self.nif_fieldmap.data

        # If the fieldmap was changed (i.e. only 1 slice) we want to evaluate the output on the original fieldmap
        if self.nif_fieldmap.extended:
            merged_coils, _ = self.optimizer.merge_coils(unshimmed, self.nif_fieldmap.affine)
        else:
            merged_coils = self.optimizer.merged_coils

        if logger.level <= getattr(logging, 'DEBUG') and self.path_output is not None:
            if self.nif_fieldmap.extended:
                # Save coils with extended slices
                nii_merged_coils = nib.Nifti1Image(self.optimizer.merged_coils, self.nif_fieldmap.extended_affine,
                                                   header=self.nif_fieldmap.header)
                nib.save(nii_merged_coils, os.path.join(self.path_output, "merged_coils_opt.nii.gz"))

            # Save coil with original dimensions
            nii_merged_coils = nib.Nifti1Image(merged_coils, self.nif_fieldmap.affine,
                                               header=self.nif_fieldmap.header)
            nib.save(nii_merged_coils, os.path.join(self.path_output, "merged_coils.nii.gz"))

        shimmed, corrections, list_shim_slice = self.evaluate_shimming(unshimmed, coefs, merged_coils)
        shimmed_masked, mask_full = self.calc_shimmed_full_mask(unshimmed, corrections)
        if self.path_output is not None:
            # fmap space
            if len(self.slices) == 1:
                # Output the resulting fieldmap since it can be calculated over the entire fieldmap
                nii_shimmed_fmap = nib.Nifti1Image(shimmed[..., 0], self.nif_fieldmap.affine,
                                                   header=self.nif_fieldmap.header)
                fname_shimmed_fmap = os.path.join(self.path_output, 'fieldmap_calculated_shim.nii.gz')
                nib.save(nii_shimmed_fmap, fname_shimmed_fmap)

            else:
                # Output the resulting masked fieldmap since it cannot be calculated over the entire fieldmap
                nii_shimmed_fmap = nib.Nifti1Image(shimmed_masked, self.nif_fieldmap.affine,
                                                   header=self.nif_fieldmap.header)
                fname_shimmed_fmap = os.path.join(self.path_output, 'fieldmap_calculated_shim.nii.gz')
                nib.save(nii_shimmed_fmap, fname_shimmed_fmap)

            # Output JSON file
            self.save_calc_fmap_json(coefs)

            # TODO: Add units if possible
            # TODO: Add in target space?
            if 'signal_recovery' in self.opt_criteria:

                full_Gz = np.zeros(corrections.shape)
                full_Gx = np.zeros(corrections.shape)
                full_Gy = np.zeros(corrections.shape)
                shimmed_temp = corrections + unshimmed[..., np.newaxis]

                # Can't calculate signal recovery in the through slice direction if there is only one slice
                if corrections.shape[2] != 1:
                    full_Gz = np.gradient(shimmed_temp, axis=2)
                    full_Gz, _ = self.calc_shimmed_gradient_full_mask(full_Gz)
                    # Plot gradient results
                    self._plot_static_signal_recovery_mask(unshimmed, full_Gz, mask_full)

                full_Gx = np.gradient(shimmed_temp, axis=0)
                full_Gy = np.gradient(shimmed_temp, axis=1)
                full_Gx, _ = self.calc_shimmed_gradient_full_mask(full_Gx)
                full_Gy, _ = self.calc_shimmed_gradient_full_mask(full_Gy)

                if logger.level <= getattr(logging, 'DEBUG'):
                    # x, y, z are in the patient's coordinate system
                    if corrections.shape[2] != 1:
                        self._plot_G_mask(np.gradient(unshimmed, axis=2), full_Gz, mask_full, name='Gz')
                    self._plot_G_mask(np.gradient(unshimmed, axis=0), full_Gx, mask_full, name='Gx')
                    self._plot_G_mask(np.gradient(unshimmed, axis=1), full_Gy, mask_full, name='Gy')

                    # Resample the shimmed fieldmap and the corrections (useful for the evaluation of the shim)
                    shimmed_temp_nii = nib.Nifti1Image(shimmed_temp, affine=self.nif_fieldmap.affine,
                                                        header=self.nif_fieldmap.header)
                    corrections_nii = nib.Nifti1Image(corrections, affine=self.nif_fieldmap.affine,
                                                    header=self.nif_fieldmap.header)
                    shimmed_temp_resample_nii = resample_from_to(shimmed_temp_nii, self.nif_target.nii, order=1, mode='grid-constant')
                    corrections_resample_nii = resample_from_to(corrections_nii, self.nif_target.nii, order=1, mode='grid-constant')
                    nib.save(shimmed_temp_resample_nii, os.path.join(self.path_output, 'fieldmap_calculated_shim_resampled.nii.gz'))
                    nib.save(corrections_resample_nii, os.path.join(self.path_output, 'corrections_resampled.nii.gz'))
                    # TODO: Output JSON file, since it is resampled, the JSON from the fmap might not be appropriate

            # Figure that shows unshimmed vs shimmed for each slice
            plot_full_mask(unshimmed, shimmed_masked, mask_full, self.path_output)

            # Figure that shows shim correction for each shim group
            if logger.level <= getattr(logging, 'DEBUG') and self.path_output is not None:
                # The 0th slice is selected here, but can be changed for debugging purposes
                self.plot_partial_mask(unshimmed, shimmed, slice=0)

            self.plot_currents(coefs)

            self.calc_shimmed_target_orient(coefs, list_shim_slice)
            if logger.level <= getattr(logging, 'DEBUG'):
                # Save to a NIfTI
                fname_correction = os.path.join(self.path_output, 'fig_correction_i_shim.nii.gz')
                nii_correction_3d = nib.Nifti1Image(corrections, self.optimizer.unshimmed_affine)
                nib.save(nii_correction_3d, fname_correction)

                fname_correction = os.path.join(self.path_output, 'fig_correction.nii.gz')
                nii_correction_3d = nib.Nifti1Image(np.sum(corrections, axis=3), self.optimizer.unshimmed_affine)
                nib.save(nii_correction_3d, fname_correction)

                # 4th dimension is i_shim
                fname_correction = os.path.join(self.path_output, 'fig_shimmed_4thdim_ishim.nii.gz')
                nii_correction = nib.Nifti1Image(self.masks_fmap * shimmed, self.optimizer.unshimmed_affine)
                nib.save(nii_correction, fname_correction)

    def evaluate_shimming(self, unshimmed, coef, merged_coils):
        """
        Evaluate the shimming and print the efficiency of the corrections.

        Args:
            unshimmed (np.ndarray): Original fieldmap not shimmed
            coef (np.ndarray): Coefficients of the coil profiles to shim (len(slices) x n_channels)
            merged_coils (np.ndarray): Coils resampled on the original fieldmap

        Returns:
            (tuple) : tuple containing:
                * np.ndarray: Shimmed fieldmap
                * np.ndarray: Corrections to apply to the fieldmap
                * list: List containing the indexes of the shimmed slices
        """
        # Initialize
        list_shim_slice = []
        for i_shim in range(len(self.slices)):
            if np.any(coef[i_shim]):
                list_shim_slice.append(i_shim)
        # Calculate shimmed values
        # This is doing this, but in a faster way by avoiding the for loop :
        # for i_shim in range(len(slices)):
        # corrections[..., i_shim] = merged_coils @ coef[i_shim]
        # shimmed[..., i_shim] = corrections[..., i_shim] + unshimmed
        corrections = np.einsum('ijkl,lm->ijkm', merged_coils, coef.T, optimize='optimizer')
        shimmed = np.add(corrections, np.expand_dims(unshimmed, axis=3))
        self.display_shimmed_results(shimmed, unshimmed, coef)

        return shimmed, corrections, list_shim_slice

    def display_shimmed_results(self, shimmed, unshimmed, coef):
        """
        Print the efficiency of the corrections according to the opt_criteria

        Args:
            shimmed (np.ndarray): Shimmed fieldmap
            unshimmed (np.ndarray): Original fieldmap not shimmed
            coef (np.ndarray): Coefficients of the coil profiles to shim (len(slices) x n_channels)
        """

        for i_shim in range(len(self.slices)):

            mask = self.masks_fmap[..., i_shim]
            if np.sum(mask) == 0:
                continue
            i_shimmed = shimmed[..., i_shim]

            if logger.level <= getattr(logging, 'DEBUG'):
                # Log shimmed results
                mse_shimmed = calculate_metric_within_mask(i_shimmed, mask, 'mse')
                mse_unshimmed = calculate_metric_within_mask(unshimmed, mask, 'mse')
                mae_shimmed = calculate_metric_within_mask(i_shimmed, mask, 'mae')
                mae_unshimmed = calculate_metric_within_mask(unshimmed, mask, 'mae')
                std_shimmed = calculate_metric_within_mask(i_shimmed, mask, 'std')
                std_unshimmed = calculate_metric_within_mask(unshimmed, mask, 'std')

                if mae_unshimmed < mae_shimmed and self.opt_criteria == 'mae':
                    logger.warning("Evaluating the mae, verify the shim parameters."
                                   " Some give worse results than no shim.\n " f"i_shim: {i_shim}")
                elif std_unshimmed < std_shimmed and self.opt_criteria == 'std':
                    logger.warning("Evaluating the std, verify the shim parameters."
                                   " Some give worse results than no shim.\n " f"i_shim: {i_shim}")
                elif mse_unshimmed < mse_shimmed:
                    logger.warning("Evaluating the mse, verify the shim parameters."
                                   " Some give worse results than no shim.\n " f"i_shim: {i_shim}")

                logger.debug(f"Slice(s): {self.slices[i_shim]}\n"
                             f"MAE:\n"
                             f"unshimmed: {mae_unshimmed}, shimmed: {mae_shimmed}\n"
                             f"MSE:\n"
                             f"unshimmed: {mse_unshimmed}, shimmed: {mse_shimmed}\n"
                             f"RMSE:\n"
                             f"unshimmed: {np.sqrt(mse_unshimmed)}, shimmed: {np.sqrt(mse_shimmed)}\n"
                             f"STD:\n"
                             f"unshimmed: {std_unshimmed}, shimmed: {std_shimmed}\n"
                             f"current: \n{coef[i_shim, :]}")

            else:
                # Log shimmied results only if they are worse than no shimming
                if self.opt_criteria == 'mae':
                    mae_shimmed = calculate_metric_within_mask(i_shimmed, mask, 'mae')
                    mae_unshimmed = calculate_metric_within_mask(unshimmed, mask, 'mae')
                    if mae_unshimmed < mae_shimmed:
                        logger.warning("Evaluating the mae, verify the shim parameters."
                                       " Some give worse results than no shim.\n " f"i_shim: {i_shim}")
                elif self.opt_criteria == 'std':
                    std_shimmed = calculate_metric_within_mask(i_shimmed, mask, 'std')
                    std_unshimmed = calculate_metric_within_mask(unshimmed, mask, 'std')
                    if std_unshimmed < std_shimmed:
                        logger.warning("Evaluating the std, verify the shim parameters."
                                       " Some give worse results than no shim.\n " f"i_shim: {i_shim}")
                else :
                    mse_shimmed = calculate_metric_within_mask(i_shimmed, mask, 'mse')
                    mse_unshimmed = calculate_metric_within_mask(unshimmed, mask, 'mse')
                    if mse_unshimmed < mse_shimmed:
                        logger.warning("Evaluating the mse, verify the shim parameters."
                                       " Some give worse results than no shim.\n " f"i_shim: {i_shim}")

    def calc_shimmed_full_mask(self, unshimmed, correction):
        """
        Calculate the shimmed full mask

        Args:
            unshimmed (np.ndarray): Original fieldmap not shimmed
            correction (np.ndarray): Corrections to apply to the fieldmap
        Returns:
            (tuple) : tuple containing:
                * np.ndarray: Masked shimmed fieldmap
                * np.ndarray: Mask in the fieldmap space
        """
<<<<<<< HEAD
        mask_full = np.clip(resample_from_to(self.nii_mask_anat,
                                        self.nii_fieldmap_orig,
                                        order=0,
                                        mode='grid-constant',
                                        cval=0).get_fdata(), 0, 1)
        mask_full_binary = (mask_full != 0).astype(int)
=======
        mask_full_binary = np.clip(np.ceil(resample_from_to(self.nif_mask_target.nii,
                                                            self.nif_fieldmap.nii,
                                                            order=0,
                                                            mode='grid-constant',
                                                            cval=0).get_fdata()), 0, 1)
>>>>>>> fb2a915e

        full_correction = np.einsum('ijkl,ijkl->ijk', self.masks_fmap, correction, optimize='optimizer')

        # Calculate the weighted whole mask
        mask_weight = np.sum(self.masks_fmap, axis=3)

        # Divide by the weighted mask. This is done so that the edges of the soft mask can be shimmed appropriately
        full_correction_scaled = np.divide(full_correction, mask_weight, where=mask_full_binary.astype(bool))

        # Apply the correction to the unshimmed image
        shimmed_masked = (full_correction_scaled + unshimmed) * mask_full_binary

        return shimmed_masked, mask_full

    def calc_shimmed_gradient_full_mask(self, gradient):
        """
        Calculate the shimmed gradient full mask

        Args:
            gradient (np.ndarray): Gradient of each shimmed fieldmap slice
        Returns:
            (tuple) : tuple containing:
                * np.ndarray: Masked shimmed fieldmap
                * np.ndarray: Mask in the fieldmap space
        """
<<<<<<< HEAD
        mask_full = np.clip(resample_from_to(self.nii_mask_anat,
                                                    self.nii_fieldmap_orig,
                                                    order=0,
                                                    mode='grid-constant',
                                                    cval=0).get_fdata(), 0, 1)
        mask_full_binary = (mask_full != 0).astype(int)
=======
        mask_full_binary = np.clip(np.ceil(resample_from_to(self.nif_mask_target.nii,
                                                            self.nif_fieldmap.nii,
                                                            order=0,
                                                            mode='grid-constant',
                                                            cval=0).get_fdata()), 0, 1)
>>>>>>> fb2a915e

        full_correction = np.einsum('ijkl,ijkl->ijk', self.masks_fmap, gradient, optimize='optimizer')

        # Calculate the weighted whole mask
        mask_weight = np.sum(self.masks_fmap, axis=3)

        # Divide by the weighted mask. This is done so that the edges of the soft mask can be shimmed appropriately
        full_correction_scaled = np.divide(full_correction, mask_weight, where=mask_full_binary.astype(bool))

        # Apply the correction to the unshimmed image
        shimmed_masked = full_correction_scaled * mask_full_binary

        return shimmed_masked, mask_full

    def plot_partial_mask(self, unshimmed, shimmed, slice):
        """
        This figure shows a single fieldmap slice for all shim groups. The shimmed and unshimmed fieldmaps are in
        the background and the correction is overlaid in color.

        Args:
            unshimmed (np.ndarray): Original fieldmap not shimmed
            shimmed (np.ndarray): Shimmed fieldmap
            slice (int): Slice to plot
        """
        # Binarize the mask
        bin_mask = (self.masks_fmap != 0).astype(int)

        unshimmed_repeated = unshimmed[..., np.newaxis] * np.ones(self.masks_fmap.shape[-1])
        nan_unshimmed_masked = np.ma.array(unshimmed_repeated, mask=(bin_mask == 0), fill_value=np.nan)
        nan_shimmed_masked = np.ma.array(shimmed, mask=(bin_mask == 0), fill_value=np.nan)

        mt_unshimmed = montage(unshimmed_repeated[:, :, slice, :])
        mt_shimmed = montage(shimmed[:, :, slice, :])
        mt_unshimmed_masked = montage(nan_unshimmed_masked[:, :, slice, :].filled())
        mt_shimmed_masked = montage(nan_shimmed_masked[:, :, slice, :].filled() * np.ceil(self.masks_fmap[:, :, slice, :]))

        min_masked_value = np.nanmin([mt_unshimmed_masked, mt_shimmed_masked])
        max_masked_value = np.nanmax([mt_unshimmed_masked, mt_shimmed_masked])
        min_fmap_value = np.nanmin([mt_unshimmed, mt_shimmed])
        max_fmap_value = np.nanmax([mt_unshimmed, mt_shimmed])

        fig = Figure(figsize=(15, 9))
        fig.suptitle(f"Slice {slice} fieldmap for all shim groups\nFieldmap Coordinate System")

        ax = fig.add_subplot(1, 2, 1)
        ax.imshow(mt_unshimmed, vmin=min_fmap_value, vmax=max_fmap_value, cmap='gray')
        im = ax.imshow(mt_unshimmed_masked, vmin=min_masked_value, vmax=max_masked_value, cmap='viridis')
        ax.set_title("Before shimming")
        ax.get_xaxis().set_visible(False)
        ax.get_yaxis().set_visible(False)
        divider = make_axes_locatable(ax)
        cax = divider.append_axes('right', size='5%', pad=0.05)
        fig.colorbar(im, cax=cax)

        ax = fig.add_subplot(1, 2, 2)
        ax.imshow(mt_shimmed, vmin=min_fmap_value, vmax=max_fmap_value, cmap='gray')
        im = ax.imshow(mt_shimmed_masked, vmin=min_masked_value, vmax=max_masked_value, cmap='viridis')
        ax.set_title("After shimming")
        ax.get_xaxis().set_visible(False)
        ax.get_yaxis().set_visible(False)
        divider = make_axes_locatable(ax)
        cax = divider.append_axes('right', size='5%', pad=0.05)
        fig.colorbar(im, cax=cax)

        # Save
        fname_figure = os.path.join(self.path_output, 'fig_shimmed_vs_unshimmed_shim_groups.png')
        fig.savefig(fname_figure, bbox_inches='tight')

    def plot_currents(self, static):
        """
        Plot evolution of currents through shim groups

        Args:
            static (np.ndarray): Array with the static coefficients
        """
        fig = Figure(figsize=(10, 10))
        ax = fig.add_subplot(111)
        n_channels = static.shape[1]
        for i_channel in range(n_channels):
            ax.plot(static[:, i_channel], label=f"Static channel{i_channel} currents through shim groups")
        ax.set_xlabel('Shim group')
        ax.set_ylabel('Coefficients (Physical CS [RAS])')
        ax.legend()
        ax.set_title("Currents through shims")
        fname_figure = os.path.join(self.path_output, 'fig_currents.png')
        fig.savefig(fname_figure)
        logger.debug(f"Saved figure: {fname_figure}")

    def calc_shimmed_target_orient(self, coefs, list_shim_slice):
        """
        Calculate and save the shimmed target orient

        Args:
            coefs (np.ndarray): Coefficients of the coil profiles to shim (len(slices) x n_channels)
            list_shim_slice (list): list of the index where there was a correction
        """
        # TODO: resample shimmed fieldmap using order 1 to the target coord system
        nii_coils = nib.Nifti1Image(self.optimizer.merged_coils, self.nif_fieldmap.affine,
                                    header=self.nif_fieldmap.header)
        coils_target = resample_from_to(nii_coils,
                                      self.nif_mask_target.nii,
                                      order=1,
                                      mode='grid-constant',
                                      cval=0).get_fdata()
        fieldmap_target = resample_from_to(self.nif_fieldmap.nii,
                                         self.nif_mask_target.nii,
                                         order=1,
                                         mode='grid-constant',
                                         cval=0).get_fdata()

        shimmed_target_orient = copy.deepcopy(fieldmap_target)
        for i_shim in list_shim_slice:
            corr = np.sum(coefs[i_shim] * coils_target[:, :, self.slices[i_shim], :], axis=3, keepdims=False)
            shimmed_target_orient[..., self.slices[i_shim]] += corr

        fname_shimmed_target_orient = os.path.join(self.path_output, 'fig_shimmed_target_orient.nii.gz')
        nii_shimmed_target_orient = nib.Nifti1Image(shimmed_target_orient * self.nif_mask_target.data,
                                                  self.nif_mask_target.affine,
                                                  header=self.nif_mask_target.header)
        nib.save(nii_shimmed_target_orient, fname_shimmed_target_orient)

    def save_calc_fmap_json(self, coefs):
        json_shimmed = copy.deepcopy(self.nif_fieldmap.json)
        if len(self.slices) == 1:
            # i keeps track of the index of the concatenated shim coefficients
            i = 0
            for coil in self.coils:
                # j keeps track of the index of the order
                j = 0
                if isinstance(coil, ScannerCoil):
                    # If its volume shim (len(slices == 1)) and a scanner coil
                    # Dump the shim coefficients as ShimSettingsCurrent + calculated shimmed coefs
                    if 0 in coil.orders:
                        json_shimmed['ImagingFrequency'] = int(coil.coefs_used['0'] + coefs[0, i]) / 1e6
                        j += 1
                    shim_settings_output = []
                    for order in (1, 2, 3):
                        if order in coil.orders:
                            manufacturer = self.nif_fieldmap.get_json_info('Manufacturer')
                            n_channels = channels_per_order(order, manufacturer)
                            for i_channel in range(n_channels):
                                if coil.coefs_used[str(order)] is not None and coil.coefs_used[str(order)][i_channel] is not None:
                                    shim_settings_tmp = (coil.coefs_used[str(order)][i_channel] +
                                                         coefs[0, i + j + i_channel])
                                    manufacturers_model_name = self.nif_fieldmap.get_manufacturers_model_name()
                                    if manufacturer in SCANNER_CONSTRAINTS_DAC.keys() \
                                            and manufacturers_model_name in SCANNER_CONSTRAINTS_DAC[manufacturer].keys() \
                                            and str(order) in SCANNER_CONSTRAINTS_DAC[manufacturer][
                                        manufacturers_model_name].keys() \
                                            and manufacturer in SCANNER_CONSTRAINTS.keys() \
                                            and manufacturers_model_name in SCANNER_CONSTRAINTS[manufacturer].keys() \
                                            and str(order) in SCANNER_CONSTRAINTS[manufacturer][
                                        manufacturers_model_name].keys():
                                        scanner_constraints_dac = SCANNER_CONSTRAINTS_DAC[manufacturer][
                                            manufacturers_model_name][str(order)][i_channel]
                                        scanner_constraints_ui = SCANNER_CONSTRAINTS[manufacturer][
                                            manufacturers_model_name][str(order)][i_channel]

                                        # This is where Siemens shim units are converted back to DAC units
                                        shim_settings_tmp = (np.array(shim_settings_tmp) * 2 * np.array(scanner_constraints_dac) /
                                                             (scanner_constraints_ui[1] - scanner_constraints_ui[0]))
                                        tolerance = 0.001 * scanner_constraints_dac
                                        if (shim_settings_tmp > (scanner_constraints_dac + tolerance)) or \
                                                (shim_settings_tmp < (-scanner_constraints_dac - tolerance)):
                                            logger.warning(
                                                f"Future shim settings: order {order}, channel {i_channel} exceeds "
                                                f"known system limits.")

                                    elif manufacturer == 'Siemens':
                                        logger.warning("Scanner constraints not implemented. "
                                                       "Output fieldmap Shim Settings will not be populated.")
                                        shim_settings_tmp = None

                                    shim_settings_output.append(shim_settings_tmp)
                                else:
                                    shim_settings_output.append(None)
                            j += n_channels

                    formatted_shim_settings = []
                    for st in shim_settings_output:
                        if st is not None:
                            formatted_shim_settings.append(float(f"{st:.6g}"))
                        else:
                            formatted_shim_settings.append(None)
                    json_shimmed['ShimSetting'] = formatted_shim_settings

                i += coil.dim[3]

        with open(os.path.join(self.path_output, "fieldmap_calculated_shim.json"), "w") as outfile:
            json.dump(json_shimmed, outfile, indent=4)

    def _plot_static_signal_recovery_mask(self, unshimmed, shimmed_Gz, mask):
        # Plot signal loss maps
        def calculate_signal_loss(gradient):
            slice_thickness = self.nif_target.get_json_info('SliceThickness')
            B0_map_thickness = self.nif_fieldmap.header['pixdim'][3]
            phi = 2 * math.pi * gradient / B0_map_thickness * self.epi_te * slice_thickness
            # The /pi is because the sinc function in numpy is sinc(x) = sin(pi*x)/(pi*x)
            signal_map = abs(np.sinc(phi / (2 * math.pi)))
            signal_loss_map = 1 - signal_map
            return signal_loss_map

        unshimmed_signal_loss = calculate_signal_loss(np.gradient(unshimmed, axis=2))
        shimmed_signal_loss = calculate_signal_loss(shimmed_Gz)

        # Convert soft mask into binary mask
        bin_mask = (mask != 0).astype(int)

        bin_mask_erode = modify_binary_mask(bin_mask, shape='sphere', size=3, operation='erode')
        mask_erode = mask * bin_mask_erode

        # choose selected slices to plot
        nonzero_indices = np.nonzero(np.sum(bin_mask_erode, axis=(0, 1)))[0]
        mt_unshimmed_masked = montage(unshimmed_signal_loss[:, :, nonzero_indices] * bin_mask_erode[:, :, nonzero_indices])
        mt_shimmed_masked = montage(shimmed_signal_loss[:, :, nonzero_indices] * bin_mask_erode[:, :, nonzero_indices])

<<<<<<< HEAD
        nib.save(nib.Nifti1Image(unshimmed_signal_loss, affine=self.nii_fieldmap.affine, header=self.nii_fieldmap.header),
                 os.path.join(self.path_output, 'signal_loss_unshimmed.nii.gz'))
        nib.save(nib.Nifti1Image(shimmed_signal_loss, affine=self.nii_fieldmap.affine, header=self.nii_fieldmap.header),
=======
        nib.save(
            nib.Nifti1Image(unshimmed_signal_loss, affine=self.nif_fieldmap.extended_affine, header=self.nif_fieldmap.header),
            os.path.join(self.path_output, 'signal_loss_unshimmed.nii.gz'))
        nib.save(nib.Nifti1Image(shimmed_signal_loss, affine=self.nif_fieldmap.extended_affine, header=self.nif_fieldmap.header),
>>>>>>> fb2a915e
                 os.path.join(self.path_output, 'signal_loss_shimmed.nii.gz'))
        nib.save(nib.Nifti1Image(mask_erode, affine=self.nif_fieldmap.extended_affine, header=self.nif_fieldmap.header),
                 os.path.join(self.path_output, 'mask_erode.nii.gz'))

        temp_unshimmed_signal_loss = unshimmed_signal_loss.copy()
        temp_unshimmed_signal_loss[unshimmed_signal_loss < 0.1] = np.nan
        temp_shimmed_signal_loss = shimmed_signal_loss.copy()
        temp_shimmed_signal_loss[unshimmed_signal_loss < 0.1] = np.nan

        metric_unshimmed_std = calculate_metric_within_mask(temp_unshimmed_signal_loss, mask_erode, metric='std')
        metric_shimmed_std = calculate_metric_within_mask(temp_shimmed_signal_loss, mask_erode, metric='std')
        metric_unshimmed_mean = calculate_metric_within_mask(temp_unshimmed_signal_loss, mask_erode, metric='mean')
        metric_shimmed_mean = calculate_metric_within_mask(temp_shimmed_signal_loss, mask_erode, metric='mean')
        metric_unshimmed_absmean = calculate_metric_within_mask(np.abs(temp_unshimmed_signal_loss), mask_erode, metric='mean')
        metric_shimmed_absmean = calculate_metric_within_mask(np.abs(temp_shimmed_signal_loss), mask_erode, metric='mean')

        fig = Figure(figsize=(15, 9))
        fig.suptitle("Signal Percentage Loss Map\nFieldmap Coordinate System")

        ax = fig.add_subplot(1, 2, 1)
        mt_unshimmed_masked[mt_shimmed_masked == 0] = np.nan

        im = ax.imshow(mt_unshimmed_masked, vmin=0, vmax=1, cmap='hot')
        ax.set_title(f"Before shimming signal loss \nSTD: {metric_unshimmed_std:.3}, mean: {metric_unshimmed_mean:.3}, "
                     f"abs mean: {metric_unshimmed_absmean:.3}")

        # Change title font size
        ax.get_xaxis().set_visible(False)
        ax.get_yaxis().set_visible(False)
        divider = make_axes_locatable(ax)
        cax = divider.append_axes('right', size='5%', pad=0.05)
        fig.colorbar(im, cax=cax)  # signal loss map should be from [0, 1]

        ax = fig.add_subplot(1, 2, 2)
        mt_shimmed_masked[mt_shimmed_masked == 0] = np.nan
        im = ax.imshow(mt_shimmed_masked, vmin=0, vmax=1, cmap='hot')
        ax.set_title(f"After shimming signal loss \nSTD: {metric_shimmed_std:.3}, mean: {metric_shimmed_mean:.3}, "
                     f"abs mean: {metric_shimmed_absmean:.3}")
        ax.get_xaxis().set_visible(False)
        ax.get_yaxis().set_visible(False)
        divider = make_axes_locatable(ax)
        cax = divider.append_axes('right', size='5%', pad=0.05)
        fig.colorbar(im, cax=cax)  # signal loss map should be from [0, 1]

        # Save
        fname_figure = os.path.join(self.path_output, 'fig_signal_loss_metric_shimmed_vs_unshimmed.png')
        fig.savefig(fname_figure, bbox_inches='tight')

    def _plot_G_mask(self, unshimmed_G, shimmed_G, mask, name='G'):
        # Plot Gradient maps

        # Convert soft mask into binary mask
        bin_mask = (mask != 0).astype(int)

        bin_mask_erode = modify_binary_mask(bin_mask, shape='sphere', size=3, operation='erode')
        mask_erode = mask * bin_mask_erode

        # choose selected slices to plot
        nonzero_indices = np.nonzero(np.sum(bin_mask_erode, axis=(0, 1)))[0]
        mt_unshimmed_masked = montage(unshimmed_G[:, :, nonzero_indices] * bin_mask_erode[:, :, nonzero_indices])
        mt_shimmed_masked = montage(shimmed_G[:, :, nonzero_indices] * bin_mask_erode[:, :, nonzero_indices])

        metric_unshimmed_std = calculate_metric_within_mask(unshimmed_G, mask_erode, metric='std')
        metric_shimmed_std = calculate_metric_within_mask(shimmed_G, mask_erode, metric='std')
        metric_unshimmed_mean = calculate_metric_within_mask(unshimmed_G, mask_erode, metric='mean')
        metric_shimmed_mean = calculate_metric_within_mask(shimmed_G, mask_erode, metric='mean')
        metric_unshimmed_absmean = calculate_metric_within_mask(np.abs(unshimmed_G), mask_erode, metric='mean')
        metric_shimmed_absmean = calculate_metric_within_mask(np.abs(shimmed_G), mask_erode, metric='mean')

        fig = Figure(figsize=(15, 9))  # make the figure larger and higher resolution
        fig.suptitle(f"{name}\nFieldmap Coordinate System")

        ax = fig.add_subplot(1, 2, 1)
        mt_unshimmed_masked[mt_shimmed_masked == 0] = np.nan

        im = ax.imshow(mt_unshimmed_masked, vmin=-30, vmax=30, cmap='jet')
        ax.set_title(f"Before shimming {name} \nSTD: {metric_unshimmed_std:.3}, mean: {metric_unshimmed_mean:.3}, "
                     f"abs mean: {metric_unshimmed_absmean:.3}")
        ax.get_xaxis().set_visible(False)
        ax.get_yaxis().set_visible(False)
        divider = make_axes_locatable(ax)
        cax = divider.append_axes('right', size='5%', pad=0.05)
        fig.colorbar(im, cax=cax)

        ax = fig.add_subplot(1, 2, 2)
        mt_shimmed_masked[mt_shimmed_masked == 0] = np.nan
        im = ax.imshow(mt_shimmed_masked, vmin=-30, vmax=30, cmap='jet')
        ax.set_title(f"After shimming {name} \nSTD: {metric_shimmed_std:.3}, mean: {metric_shimmed_mean:.3}, "
                     f"abs mean: {metric_shimmed_absmean:.3}")
        ax.get_xaxis().set_visible(False)
        ax.get_yaxis().set_visible(False)
        divider = make_axes_locatable(ax)
        cax = divider.append_axes('right', size='5%', pad=0.05)
        fig.colorbar(im, cax=cax)

        # Save
        fname_figure = os.path.join(self.path_output, f'fig_{name}_shimmed_vs_unshimmed.png')
        fig.savefig(fname_figure, bbox_inches='tight')


class RealTimeSequencer(Sequencer):
    """
    Sequencer object that stores different nibabel object, and parameters. It's also doing real time optimization
    of the currents, and the evaluation of the shimming

    Attributes:
            nii_fieldmap (nib.Nifti1Image): Nibabel object containing fieldmap data in 4d where the 4th dimension
                                            is the timeseries. Also contains an affine transformation.
            json_fmap (dict): Dict of the json sidecar corresponding to the fieldmap data (Used to find the acquisition
                              timestamps).
            nii_target (nib.Nifti1Image): Nibabel object containing target image data in 3d.
            nii_static_mask (nib.Nifti1Image): 3D target mask used for the optimizer to shim the region for the static
                                              component.
            nii_riro_mask (nib.Nifti1Image): 3D target mask used for the optimizer to shim the region for the riro
                                              component.
            slices (list): 1D array containing tuples of dim3 slices to shim according to the target where the shape of
                            target: (dim1, dim2, dim3). Refer to :func:`shimmingtoolbox.shim.sequencer.define_slices`.
            pmu (PmuResp): PmuResp object containing the respiratory trace information.
            coils (ListCoil): List of `Coils` containing the coil profiles. The coil profiles and the fieldmaps must
                              have matching units (if fmap is in Hz, the coil profiles must be in hz/unit_shim).
                              Refer to :class:`shimmingtoolbox.coils.coil.Coil`. Make sure the extent of the coil
                              profiles are larger than the extent of the fieldmap. This is especially true for
                              dimensions with only 1 voxel(e.g. (50x50x1x10).
                              Refer to :func:`shimmingtoolbox.shim.sequencer.extend_slice`/
                              :func:`shimmingtoolbox.shim.shim_utils.update_affine_for_ap_slices`
            method (str): Supported optimizer: 'least_squares', 'pseudo_inverse', 'quad_prog.
                          Note: refer to their specific implementation to know limits of the methods
                          in: :mod:`shimmingtoolbox.optimizer`
            opt_criteria (str): Criteria for the optimizer 'least_squares'. Supported: 'mse': mean squared error,
                                'mae': mean absolute error, 'std': standard deviation, 'rmse': root mean squared error.
            reg_factor (float): Regularization factor for the current when optimizing. A higher coefficient will
                                penalize higher current values while a lower factor will lower the effect of the
                                regularization. A negative value will favour high currents (not preferred).
                                Only relevant for 'least_squares' opt_method.
            mask_dilation_kernel (str): Kernel used to dilate the mask. Allowed shapes are: 'sphere', 'cross', 'line'
                                        'cube'. See :func:`shimmingtoolbox.masking.mask_utils.modify_binary_mask` for
                                        more details.
            mask_dilation_kernel_size (int): Length of a side of the 3d kernel to dilate the mask. Must be odd.
                                             For example, a kernel of size 3 will dilate the mask by 1 pixel.
            path_output (str): Path to the directory to output figures. Set logging level to debug to output debug
                               artefacts.
            optimizer (object) : Object that contains everything needed for the optimization created from
                                `shimmingtoolbox.optimizer` init method
            optimizer_riro (object) : Object that contains everything needed for the riro optimization created from
                                `shimmingtoolbox.optimizer` init method
            bounds (list) : List of the bounds for the currents for the real time optimization
            acq_pressures (np.ndarray) : 1D array that contains the acquisitions pressures
            acq_timestamps (np.ndarray) : 1D array that contains the acquisitions timestamps
            extended_fmap (bool): True if the fieldmap was extended to be able to shim only 1 slice
    """

    def __init__(self, nif_fieldmap, nif_target, nif_static_mask, nif_riro_mask, slices, pmu: PmuResp,
                 coils_static, coils_riro, method='least_squares', opt_criteria='mse', mask_dilation_kernel='sphere',
                 mask_dilation_kernel_size=3, reg_factor=0, path_output=None, is_pmu_time_offset_auto=False):
        """
        Initialization of the RealTimeSequencer class

        Args:
            nii_fieldmap (nib.Nifti1Image): Nibabel object containing fieldmap data in 4d where the 4th dimension
                                            is the timeseries. Also contains an affine transformation.
            json_fmap (dict): Dict of the json sidecar corresponding to the fieldmap data (Used to find the acquisition
                              timestamps).
            nii_target (nib.Nifti1Image): Nibabel object containing target image data in 3d.
            nii_static_mask (nib.Nifti1Image): 3D target mask used for the optimizer to shim the region for the static
                                               component.
            nii_riro_mask (nib.Nifti1Image): 3D target mask used for the optimizer to shim the region for the riro
                                             component.
            slices (list): 1D array containing tuples of dim3 slices to shim according to the target where the shape of
                            target: (dim1, dim2, dim3). Refer to :func:`shimmingtoolbox.shim.sequencer.define_slices`.
            pmu (PmuResp): PmuResp object containing the respiratory trace information.
            coils (ListCoil): List of `Coils` containing the coil profiles. The coil profiles and the fieldmaps must
                              have matching units (if fmap is in Hz, the coil profiles must be in hz/unit_shim).
                              Refer to :class:`shimmingtoolbox.coils.coil.Coil`. Make sure the extent of the coil
                              profiles are larger than the extent of the fieldmap. This is especially true for
                              dimensions with only 1 voxel(e.g. (50x50x1x10).
                              Refer to :func:`shimmingtoolbox.shim.sequencer.extend_slice`/
                              :func:`shimmingtoolbox.shim.shim_utils.update_affine_for_ap_slices`
            method (str): Supported optimizer: 'least_squares', 'pseudo_inverse', 'quad_prog', 'bfgs'.
                          Note: refer to their specific implementation to know limits of the methods
                          in: :mod:`shimmingtoolbox.optimizer`
            opt_criteria (str): Criteria for the optimizer 'least_squares'. Supported: 'mse': mean squared error,
                                'mae': mean absolute error, 'std': standard deviation.
            reg_factor (float): Regularization factor for the current when optimizing. A higher coefficient will
                                penalize higher current values while a lower factor will lower the effect of the
                                regularization. A negative value will favour high currents (not preferred).
                                Only relevant for 'least_squares' opt_method.
            mask_dilation_kernel (str): Kernel used to dilate the mask. Allowed shapes are: 'sphere', 'cross', 'line'
                                        'cube'. See :func:`shimmingtoolbox.masking.mask_utils.modify_binary_mask` for
                                        more details.
            mask_dilation_kernel_size (int): Length of a side of the 3d kernel to dilate the mask. Must be odd.
                                             For example, a kernel of size 3 will dilate the mask by 1 pixel.
            is_pmu_time_offset_auto (bool): If True, the PMU time offset will be automatically calculated.

        """
        super().__init__(slices, mask_dilation_kernel, mask_dilation_kernel_size, reg_factor, path_output=path_output)
        self.pmu = pmu
        self.coils_static = coils_static
        self.coils_riro = coils_riro
        self.method = method
        self.bounds = None

        if opt_criteria not in allowed_opt_criteria:
            raise ValueError("Criteria for optimization not supported")

        self.opt_criteria = opt_criteria
        self.nif_fieldmap = nif_fieldmap
        self.nif_target = nif_target
        self.nif_static_mask = nif_static_mask
        self.nif_static_mask.load_mask(nif_target)
        self.nif_riro_mask = nif_riro_mask
        self.nif_riro_mask.load_mask(nif_target)

        # Resample the masks to the fmap coordinate system for each shim group
        (_,
         _,
         self.mask_static_fmcs_per_shim_dil,
         self.mask_riro_fmcs_per_shim_dil) = self.resample_masks_to_target_per_shim(self.nif_fieldmap.extended_nii)
        (self.mask_static_orig_fmcs_per_shim,
         self.mask_riro_orig_fmcs_per_shim,
         _,
         _) = self.resample_masks_to_target_per_shim(self.nif_fieldmap.nii)

        # Resample the whole masks to the fmap coordinate system
        (self.mask_static_fmcs,
         self.mask_riro_fmcs,
         self.mask_static_fmcs_dil,
         self.mask_riro_fmcs_dil) = self.resample_mask_to_target(self.nif_fieldmap.extended_nii)
        (self.mask_static_orig_fmcs,
         self.mask_riro_orig_fmcs,
         self.mask_static_orig_fmcs_dil,
         self.mask_riro_orig_fmcs_dil) = self.resample_mask_to_target(self.nif_fieldmap.nii)

        self.acq_timestamps = None
        self.acq_timestamps_orig = None
        self.acq_pressures_orig = None
        self.acq_pressures = None
        if is_pmu_time_offset_auto:
            time_offset = self.calculate_best_pmu_time_offset()
            self.pmu.adjust_start_time(time_offset)
        self.get_acq_pressures()
        self.optimizer_riro = None

    def calculate_best_pmu_time_offset(self):
        logger.info(f"Calculating best time offset")
        # Probably sweep at all times but centered on the frequency added
        n_slices = self.nif_fieldmap.shape[2]

        previous_time_offset = self.pmu.time_offset
        self.pmu.adjust_start_time(0)
        mean_respiratory_cycle_time = self.pmu.get_mean_trigger_span() / 2
        acq_times = get_acquisition_times(self.nif_fieldmap, when='slice-middle')
        n_samples = 1000
        start_time_mdh, stop_time_mdh = self.pmu.get_start_and_stop_times()
        min_bound_offset = max(-mean_respiratory_cycle_time / 2, start_time_mdh - acq_times.min())
        max_bound_offset = min(mean_respiratory_cycle_time / 2, stop_time_mdh - acq_times.max())
        time_offsets = np.linspace(min_bound_offset, max_bound_offset, n_samples)

<<<<<<< HEAD
        mask_fmap = np.maximum(self.mask_static_orig_fmcs, self.mask_riro_orig_fmcs)
        mask_4d = np.repeat(np.expand_dims(mask_fmap, axis=-1), self.nii_fieldmap_orig.shape[-1], axis=-1)
        fmap_ma = np.ma.array(self.nii_fieldmap_orig.get_fdata(), mask=mask_4d == False)
=======
        mask_fmap = np.logical_or(self.mask_static_orig_fmcs, self.mask_riro_orig_fmcs)
        mask_4d = np.repeat(np.expand_dims(mask_fmap, axis=-1), self.nif_fieldmap.shape[-1], axis=-1)
        fmap_ma = np.ma.array(self.nif_fieldmap.data, mask=mask_4d == False)
>>>>>>> fb2a915e

        # Find best time offset
        best_r2_total = 0
        best_time_offset = 0
        r2_total_list = []
        for time_offset in time_offsets:
            self.pmu.adjust_start_time(round(time_offset))
            r2_total = 0
            for i_slice in range(n_slices):
                if i_slice in []:
                    continue
                pressures = self.pmu.interp_resp_trace(acq_times) - self.pmu.mean(acq_times.min(), acq_times.max())
                y = fmap_ma.mean(axis=(0, 1))[i_slice].filled()
                y = (y - y.mean())
                reg = LinearRegression().fit(pressures[:, i_slice].reshape(-1, 1), y)
                # Adjusted r2 score
                r2 = reg.score(pressures[:, i_slice].reshape(-1, 1), y)
                # r2_corr = (1 - (1 - r2) * (len(y) - 1) / (len(y) - pressures[:, i_slice].reshape(-1, 1).shape[1] - 1))
                r2_total += r2
            r2_total /= n_slices
            r2_total_list.append(r2_total)
            if best_r2_total < r2_total:
                best_r2_total = r2_total
                best_time_offset = time_offset

        logger.info(f"Best time offset: {round(best_time_offset)}ms")
        logger.info(f"Average r2 score: {best_r2_total} at this time offset")

        if self.path_output is not None:
            fig = Figure(figsize=(8, 10))
            ax1 = fig.add_subplot(311)
            ax1.plot(time_offsets, r2_total_list)
            ax1.set_xlabel("Time offset [ms]")
            ax1.set_ylabel("Average r2")
            ax1.set_title("R2 score for different time offsets")
            ax1.set_ylim([-0.1, 1.1])

            # 750 ms is chosen as the smoothing length
            window_length = round(750 / ((max_bound_offset - min_bound_offset) / n_samples))
            r2_list_smooth = savgol_filter(r2_total_list, window_length, 4, mode='mirror')
            # The distance parameter is the minimum number of samples between adjacent peaks
            # 1000 ms is chosen as the minimum time between peaks
            min_distance = round(500 / ((max_bound_offset - min_bound_offset) / n_samples))
            peak_indices = find_peaks(r2_list_smooth, distance=min_distance, height=0.4)[0]
            for index in peak_indices:
                ax1.vlines(time_offsets[index], -1, 2, colors='k', linestyles='dashed')
                ax1.annotate(f"{round(time_offsets[index])}ms",
                             (time_offsets[index] + 50, r2_total_list[index] - 0.2))

            self.pmu.adjust_start_time(best_time_offset)

            acq_times = get_acquisition_times(self.nif_fieldmap)
            pmu_plot_times = self.pmu.get_times(acq_times.min() - 1000, acq_times.max() + 1000)
            pmu_plot_pressures = (self.pmu.get_resp_trace(acq_times.min() - 1000, acq_times.max() + 1000) - 2048) / 100

            ax2 = fig.add_subplot(312)
            ax2.plot((pmu_plot_times - pmu_plot_times.min()) / 1000, pmu_plot_pressures, label='pmu')
            for i_slice in range(n_slices):
                y = fmap_ma.mean(axis=(0, 1))[i_slice].filled()
                y = (y - y.mean())
                ax2.scatter((acq_times[:, i_slice] - pmu_plot_times.min()) / 1000, y, label=f"slice: {i_slice}")

            ax2.legend()
            ax2.set_xlabel("Time [s]")
            ax2.set_ylabel("Field [Hz]")
            ax2.set_title(f"B0 offset and acquired pressure through time with time offset: {round(best_time_offset)}ms")

            ax3 = fig.add_subplot(313)
            for i_slice in range(n_slices):
                if i_slice in []:
                    continue
                pressures = self.pmu.interp_resp_trace(acq_times) - 2048
                y = fmap_ma.mean(axis=(0, 1))[i_slice].filled()
                y = (y - y.mean())
                reg = LinearRegression().fit(pressures[:, i_slice].reshape(-1, 1), y)
                # Adjusted r2 score
                r2 = reg.score(pressures[:, i_slice].reshape(-1, 1), y)
                r2_corr = (1 - (1 - r2) * (len(y) - 1) / (len(y) - pressures[:, i_slice].reshape(-1, 1).shape[1] - 1))
                ax3.scatter(pressures[:, i_slice], y, label=f"slice: {i_slice}, score: {r2:.2}")
                ax3.plot(pressures[:, i_slice], reg.predict(pressures[:, i_slice].reshape(-1, 1)))

            ax3.set_xlabel("Pressure [-2048,2048]")
            ax3.set_ylabel("Field [Hz]")
            ax3.legend()
            ax3.set_title(f"B0 offset vs pressure with time offset: {round(best_time_offset)}ms")

            fname_figure = os.path.join(self.path_output, 'fig_rt_pmu_offset_scan.png')
            fig.tight_layout()
            fig.savefig(fname_figure, bbox_inches='tight')
            logger.debug(f"Saved figure: {fname_figure}")

        self.pmu.adjust_start_time(previous_time_offset)

        return round(best_time_offset)

<<<<<<< HEAD
    def get_fieldmap(self, nii_fieldmap):
        """
        Get the fieldmap for the RealTimeSequencer class

        Args:
           nii_fieldmap (nib.Nifti1Image): Nibabel object containing fieldmap data in 4d where the 4th dimension
                                           is the timeseries.

        Returns:
            nib.Nifti1Image: Nibabel object containing fieldmap data in 4d where the 4th dimension
                             is the timeseries.

        """
        # Make sure the fieldmap has the appropriate dimensions
        if nii_fieldmap.get_fdata().ndim != 4:
            raise ValueError("Fieldmap must be 4d (dim1, dim2, dim3, t)")

        nii_fmap_orig = copy.deepcopy(nii_fieldmap)
        # Extend the fieldmap if there are axes that have less voxels than the kernel size. This is done since we are
        # fitting a fieldmap to coil profiles and having a small number of voxels can lead to errors in fitting (2
        # voxels in one dimension can differentiate order 1 at most), the parameter allows to have at least the size
        # of the kernel for each dimension This is usually useful in the through plane direction where we could have
        # less slices. To mitigate this, we create a 3d volume by replicating the slices on the edges.
        extended_fmap = False
        for i_axis in range(3):
            if nii_fmap_orig.shape[i_axis] < self.mask_dilation_kernel_size:
                nii_fieldmap, location = extend_fmap_to_kernel_size(nii_fmap_orig, self.mask_dilation_kernel_size,
                                                                    self.path_output, ret_location=True)
                extended_fmap = True
                self.fmap_orig_location = location
                break

        return nii_fieldmap, nii_fmap_orig, extended_fmap

    def load_masks(self, nii_static_mask, nii_riro_mask):
        """
            Get both masks for the RealTimeSequencer Class

            Args:
                nii_static_mask (nib.Nifti1Image): 3D anat mask used for the optimizer to shim the region
                                                   for the static component.
                nii_riro_mask (nib.Nifti1Image): 3D anat mask used for the optimizer to shim the region for the riro
                                                 component.

            Returns:
                (tuple) : tuple containing:
                    * nib.Nifti1Image: 3D anat mask used for the optimizer to shim the region for the static component.
                    * nib.Nifti1Image: 3D anat mask used for the optimizer to shim the region for the riro component.

            """
        # Note: We technically don't need the anat if we use the nii_mask. However, this is a nice safety check to
        # make sure the mask is indeed in the dimension of the anat and not the fieldmap.

        anat = self.nii_anat.get_fdata()
        # Make sure masks have the appropriate dimensions
        if nii_static_mask.get_fdata().ndim != 3:
            raise ValueError("static_mask image must be in 3d")
        if nii_riro_mask.get_fdata().ndim != 3:
            raise ValueError("riro_mask image must be in 3d")

        # Resample the input masks on the target anatomical image if they are different
        if not np.all(nii_static_mask.shape == anat.shape) or not np.all(nii_static_mask.affine == self.nii_anat.affine):
            # Resample the static mask on the target anatomical image
            logger.debug("Resampling static mask on the target anat")
            nii_static_mask = resample_from_to(nii_static_mask, self.nii_anat, order=1, mode='grid-constant')
            # Save the resampled mask
            if logger.level <= getattr(logging, 'DEBUG') and self.path_output is not None:
                nib.save(nii_static_mask, os.path.join(self.path_output, "mask_static_resampled_on_anat.nii.gz"))

        if not np.all(nii_riro_mask.shape == anat.shape) or not np.all(nii_riro_mask.affine == self.nii_anat.affine):
            # Resample the riro mask on the target anatomical image
            logger.debug("Resampling riro mask on the target anat")
            nii_riro_mask = resample_from_to(nii_riro_mask, self.nii_anat, order=1, mode='grid-constant')
            # Save the resampled mask
            if logger.level <= getattr(logging, 'DEBUG') and self.path_output is not None:
                nib.save(nii_riro_mask, os.path.join(self.path_output, "mask_riro_resampled_on_anat.nii.gz"))

        return nii_static_mask, nii_riro_mask

=======
>>>>>>> fb2a915e
    def get_acq_pressures(self):
        """
        Get the acquisition pressures at the times when the field map volumes and slices were acquired.

        Returns:
            numpy.ndarray: Acquisition timestamps in ms (n_volumes x n_slices).
        """
        # Fetch PMU timing
        self.acq_timestamps_orig = get_acquisition_times(self.nif_fieldmap)
        if self.nif_fieldmap.extended:
            # If the field map was extended, we need to add extra slices to the acq_timestamps
            n_slices_to_extend = int((self.nif_fieldmap.extended_shape[2] - self.acq_timestamps_orig.shape[1]) / 2)
            self.acq_timestamps = np.zeros((self.acq_timestamps_orig.shape[0], self.nif_fieldmap.extended_shape[2]))
            for i_slice_to_extend in range(n_slices_to_extend):
                self.acq_timestamps[:, i_slice_to_extend] = self.acq_timestamps_orig[:, 0]
                self.acq_timestamps[:, -i_slice_to_extend - 1] = self.acq_timestamps_orig[:, -1]
            self.acq_timestamps[:, n_slices_to_extend:-n_slices_to_extend] = self.acq_timestamps_orig
        else:
            self.acq_timestamps = self.acq_timestamps_orig

        # TODO: deal with saturation
        # fit PMU and fieldmap values
        self.acq_pressures_orig = self.pmu.interp_resp_trace(self.acq_timestamps_orig)
        self.acq_pressures = self.pmu.interp_resp_trace(self.acq_timestamps)

    def get_real_time_parameters(self):
        """
        Get real time parameters used for shimming

        Returns:
            (tuple) : tuple containing:
                * np.ndarray: 3D array containing the static data for the optimization
                * np.ndarray: 3D array containing the real time data for the optimization
                * float: Mean pressure of the respiratory trace.
                * float: Root mean squared of the pressure trace. This is provided to compare results between scans,
                         multiply the riro coefficients by rms of the pressure to do so.

        """
        fieldmap = self.nif_fieldmap.extended_data

        n_slices = fieldmap.shape[2]
        n_volumes = fieldmap.shape[-1]

        # regularization --> static, riro
        # field(i_vox) = riro(i_vox) * (acq_pressures - mean_p) + static(i_vox)
        mean_p = self.pmu.mean(self.acq_timestamps[0].min(), self.acq_timestamps[-1].max())
        pressure_rms = self.pmu.get_pressure_rms(self.acq_timestamps[0].min(), self.acq_timestamps[-1].max())

        # Mask the voxels not being shimmed for riro
        mask_fmap = np.maximum(self.mask_static_fmcs_dil, self.mask_riro_fmcs_dil)
        masked_fieldmap = np.repeat(mask_fmap[..., np.newaxis], fieldmap.shape[-1], 3) * fieldmap

        static = np.zeros(fieldmap.shape[:-1])
        riro = np.zeros(fieldmap.shape[:-1])

        for i_slice in range(n_slices):
            x = self.acq_pressures[:, i_slice].reshape(-1, 1) - mean_p

            # Safety check for linear regression if the pressure and field map fit well
            y = masked_fieldmap[..., i_slice, :].reshape(-1, n_volumes).T

            reg_riro = LinearRegression().fit(x, y)
            # TODO: There are a lot of 0s in there (it is masked) so the score is biased
            # Calculate adjusted r2 score (Takes into account the number of observations and predictor variables)
            score_riro = 1 - (1 - reg_riro.score(x, y)) * (len(y) - 1) / (len(y) - x.shape[1] - 1)
            logger.debug(
                f"Linear fit of the RIRO masked for slice: {i_slice} fieldmap and pressure"
                f"got a R2 score of: {score_riro}")

            # Warn if lower than a threshold
            # Threshold was set by looking at a small sample of data (This value could be updated based on user
            # feedback)
            threshold_score = 0.7
            if score_riro < threshold_score:
                logger.warning(
                    f"Linear fit of the RIRO masked fieldmap for slice {i_slice} and pressure got a low R2"
                    f"score: {score_riro} (less than {threshold_score}). This indicates a bad fit between the pressure"
                    f"data and the fieldmap values")

            # Fit to the linear model (no mask)
            y = fieldmap[..., i_slice, :].reshape(-1, n_volumes).T
            reg = LinearRegression().fit(x, y)

            # static/riro contains a 3d matrix of static/riro map in the fieldmap space considering the previous equation
            static[..., i_slice] = reg.intercept_.reshape(fieldmap.shape[:-2])
            riro[..., i_slice] = reg.coef_.reshape(
                fieldmap.shape[:-2])  # [unit_shim/unit_pressure], ex: [Hz/unit_pressure]

        # Log the static and riro maps to fit
        if logger.level <= getattr(logging, 'DEBUG') and self.path_output is not None:
            # Save static
            nii_static = nib.Nifti1Image(static, self.nif_fieldmap.extended_affine, header=self.nif_fieldmap.header)
            nib.save(nii_static, os.path.join(self.path_output, 'fig_static_fmap_component.nii.gz'))

            # Save riro
            nii_riro = nib.Nifti1Image(riro, self.nif_fieldmap.extended_affine, header=self.nif_fieldmap.header)
            nib.save(nii_riro, os.path.join(self.path_output, 'fig_riro_fmap_component.nii.gz'))

        return static, riro, mean_p, pressure_rms

    def shim(self):
        """
        Performs realtime shimming using one of the supported optimizers and an external respiratory trace.

        Returns:
            (tuple): tuple containing:
                * np.ndarray: Static coefficients of the coil profiles to shim (len(slices) x channels) e.g. [Hz]
                * np.ndarray: Riro coefficients of the coil profiles to shim (len(slices) x channels)
                              e.g. [Hz/unit_pressure]
                * float: Mean pressure of the respiratory trace.
                * float: Root mean squared of the pressure.
                         This is provided to compare results between scans, multiply the riro coefficients
                         by rms of the pressure to do so.
        """

        affine_fieldmap = self.nif_fieldmap.extended_affine
        static, riro, mean_p, pressure_rms = self.get_real_time_parameters()

        # Create both optimizer object
        self.select_optimizer(static, affine_fieldmap)
        if self.method == 'least_squares':
            self.method = 'least_squares_rt'
        if self.method == 'quad_prog':
            self.method = 'quad_prog_rt'
        if self.method == 'bfgs':
            self.method = 'bfgs_rt'
        self.select_optimizer(riro, affine_fieldmap, self.pmu, mean_p=mean_p)

        # Static shim
        logger.info("Static optimization")
        coef_static = self.optimize(self.mask_static_fmcs_per_shim_dil)

        # RIRO optimization
        # Use the currents to define a list of new coil bounds for the riro optimization
        self.bounds = new_bounds_from_currents_static_to_riro(
            coef_static, self.optimizer.merged_bounds, self.coils_static, self.coils_riro)

        logger.info("Realtime optimization")
        coef_riro = self.optimize_riro(self.mask_riro_fmcs_per_shim_dil)

        # Multiplying by the RMS of the pressure allows to make abstraction of the tightness of the bellow
        # between scans. This allows to compare results between scans.
        # coef_riro_rms = coef_riro * pressure_rms
        # [unit_shim/unit_pressure] * rms_pressure, ex: [Hz/unit_pressure] * rms_pressure

        return coef_static, coef_riro, mean_p, pressure_rms

    def select_optimizer(self, unshimmed, affine, pmu: PmuResp = None, mean_p=None):
        """
        Select and initialize the optimizer

        Args:
            unshimmed (np.ndarray): 3D B0 map
            affine (np.ndarray): 4x4 array containing the affine transformation for the unshimmed array
            pmu (PmuResp): PmuResp object containing the respiratory trace information. Required for method
                           'least_squares_rt'.
            mean_p (float): Mean pressure of the respiratory trace. Required for methods 'XXX_rt'.

        """

        # global supported_optimizers
        if self.method in supported_optimizers:
            if self.method in ['least_squares', 'bfgs']:
                self.optimizer = supported_optimizers[self.method](
                    self.coils_static, unshimmed, affine,
                                                                   self.opt_criteria, reg_factor=self.reg_factor)
            elif self.method == 'quad_prog':
                self.optimizer = supported_optimizers[self.method](self.coils_static, unshimmed, affine,
                                                                   reg_factor=self.reg_factor)

            elif self.method in ['least_squares_rt', 'bfgs_rt']:
                # Make sure pmu is defined
                if pmu is None:
                    raise ValueError(f"pmu parameter is required if using the optimization method: {self.method}")
                if mean_p is None:
                    raise ValueError(f"mean_p parameter is required if using the optimization method: {self.method}")

                # Add pmu to the realtime optimizer(s)
                self.optimizer_riro = supported_optimizers[self.method](self.coils_riro, unshimmed, affine,
                                                                        self.opt_criteria, pmu,
                                                                        mean_p=mean_p,
                                                                        reg_factor=self.reg_factor)
            elif self.method == 'quad_prog_rt':
                # Make sure pmu is defined
                if pmu is None:
                    raise ValueError(f"pmu parameter is required if using the optimization method: {self.method}")

                # Add pmu to the realtime optimizer(s)
                self.optimizer_riro = supported_optimizers[self.method](self.coils_riro, unshimmed, affine, pmu,
                                                                        reg_factor=self.reg_factor)

            else:
                if pmu is None:
                    self.optimizer = supported_optimizers[self.method](self.coils_static, unshimmed, affine)
                else:
                    self.optimizer_riro = supported_optimizers[self.method](self.coils_riro, unshimmed, affine)

        else:
            raise KeyError(f"Method: {self.method} is not part of the supported optimizers")

    def resample_masks_to_target_per_shim(self, nii_fmap):
        """
        Resample the static and riro masks to the target coordinate system for each shim group

        nii_target (nib.Nifti1Image): 4d fieldmap

        Returns:
            (tuple) : tuple containing:
                * np.ndarray: Static mask resampled on the fieldmap
                * np.ndarray: Riro mask resampled on the original fieldmap
                * np.ndarray: Static mask resampled and dilated on the fieldmap
                * np.ndarray: Riro mask resampled and dilated on the original fieldmap
        """
        n_shims = len(self.slices)

        nii_fmap_cs = nib.Nifti1Image(nii_fmap.get_fdata()[..., 0], nii_fmap.affine)

        r = Parallel(-1, backend='loky')(
            delayed(resample_mask)(self.nif_static_mask.nii, nii_fmap_cs, self.slices[i],
                                   self.mask_dilation_kernel, self.mask_dilation_kernel_size,
                                   self.path_output, return_non_dil_mask=True)
            for i in range(n_shims))
        static_mask, static_mask_dil = zip(*r)
        r = Parallel(-1, backend='loky')(
            delayed(resample_mask)(self.nif_riro_mask.nii, nii_fmap_cs, self.slices[i],
                                   self.mask_dilation_kernel,
                                   self.mask_dilation_kernel_size, self.path_output, return_non_dil_mask=True)
            for i in range(n_shims))
        riro_mask, riro_mask_dil = zip(*r)

        static_mask_fmap_cs_per_shim = np.array(
            [static_mask[it].get_fdata() for it in range(n_shims)]).transpose(1, 2, 3, 0)
        static_mask_fmap_cs_per_shim_dil = np.array(
            [static_mask_dil[it].get_fdata() for it in range(n_shims)]).transpose(1, 2, 3, 0)
        riro_mask_fmap_cs_per_shim = np.array(
            [riro_mask[it].get_fdata() for it in range(n_shims)]).transpose(1, 2, 3, 0)
        riro_mask_fmap_cs_per_shim_dil = np.array(
            [riro_mask_dil[it].get_fdata() for it in range(n_shims)]).transpose(1, 2, 3, 0)

        return (static_mask_fmap_cs_per_shim,
                riro_mask_fmap_cs_per_shim,
                static_mask_fmap_cs_per_shim_dil,
                riro_mask_fmap_cs_per_shim_dil)

    def resample_mask_to_target(self, nii_target):
        """
        Resample the static and riro masks to the target coordinate system

        Args:
            nii_target (nib.Nifti1Image): 4d fieldmap

        Returns:
            (tuple) : tuple containing:
                * np.ndarray: Static mask resampled on the fieldmap
                * np.ndarray: Riro mask resampled on the original fieldmap
                * np.ndarray: Static mask resampled and dilated on the fieldmap
                * np.ndarray: Riro mask resampled and dilated on the original fieldmap
        """
        nii_3dfmap = nib.Nifti1Image(nii_target.get_fdata()[..., 0], nii_target.affine,
                                     header=nii_target.header)
        fmap_mask_static, fmap_mask_static_dil = resample_mask(self.nif_static_mask.nii, nii_3dfmap,
                                                               tuple(range(self.nif_target.shape[2])),
                                                               dilation_kernel=self.mask_dilation_kernel,
                                                               dilation_size=self.mask_dilation_kernel_size,
                                                               return_non_dil_mask=True)
        fmap_mask_riro, fmap_mask_riro_dil = resample_mask(self.nif_riro_mask.nii, nii_3dfmap,
                                                           tuple(range(self.nif_target.shape[2])),
                                                           dilation_kernel=self.mask_dilation_kernel,
                                                           dilation_size=self.mask_dilation_kernel_size,
                                                           return_non_dil_mask=True)

        return (fmap_mask_static.get_fdata(),
                fmap_mask_riro.get_fdata(),
                fmap_mask_static_dil.get_fdata(),
                fmap_mask_riro_dil.get_fdata())

    def optimize_riro(self, mask_target):
        """
        Args:
            mask_target (np.ndarray): target mask on which the optimization will be made
        Returns:
            Riro coefficients of the coil profiles to shim (len(slices) x channels) [Hz/unit_pressure]
        """
        # It's faster to use local arguments for the optimization
        n_shims = len(self.slices)
        optimizer = self.optimizer_riro
        shimwise_bounds = self.bounds
        coefs_riro = []
        for i in range(n_shims):
            # Change bounds
            if shimwise_bounds is not None:
                optimizer.set_merged_bounds(shimwise_bounds[i])
            # Return 0s if there is no optimization to perform
            if np.all(mask_target[..., i] == 0):
                coefs_riro.append(np.zeros(optimizer.merged_coils.shape[-1]))
            # Optimize
            else:
                coefs_riro.append(optimizer.optimize(mask_target[..., i]))

        return np.array(coefs_riro)

    def eval(self, coef_static, coef_riro, mean_p, pressure_rms):
        """
        Evaluate the real time shimming by plotting and saving results

        Args:
            coef_static (np.ndarray): coefficients got during the static optimization
            coef_riro (np.ndarray): coefficients got during the real time optimization
            mean_p (float): mean of the acquisitions pressures
            pressure_rms (float): rms of the acquisitions pressures
        """
        logger.debug("Calculating the sum of the shimmed vs unshimmed in the static ROI.")
        # Calculate theoretical shimmed map
        # shim
        unshimmed = self.nif_fieldmap.data
        shape = unshimmed.shape + (len(self.slices),)
        shimmed_static_riro = np.zeros(shape)
        shimmed_static = np.zeros(shape)
        shimmed_riro = np.zeros(shape)
        masked_shim_static_riro = np.zeros(shape)
        masked_unshimmed = np.zeros(shape)
        shim_trace_static_riro = []
        shim_trace_static = []
        shim_trace_riro = []
        unshimmed_trace = []

        # Combine static and riro masks
        mask_fmcs_per_shim = np.maximum(self.mask_static_orig_fmcs_per_shim, self.mask_riro_orig_fmcs_per_shim)
        mask_fmcs = np.maximum(self.mask_static_orig_fmcs, self.mask_riro_orig_fmcs)

        if self.nif_fieldmap.extended:
            # Remove extended slices if the field map was smaller than the kernel size
            n_channels = self.optimizer.merged_coils.shape[-1]
            # static coil
            merged_coils = self.optimizer.merged_coils[self.nif_fieldmap.location[..., 0], :]
            merged_coils = merged_coils.reshape(unshimmed.shape[:-1] + (n_channels,))
            # riro coil
            merged_coils_riro = self.optimizer_riro.merged_coils[self.nif_fieldmap.location[..., 0], :]
            merged_coils_riro = merged_coils_riro.reshape(unshimmed.shape[:-1] + (n_channels,))
        else:
            merged_coils = self.optimizer.merged_coils
            merged_coils_riro = self.optimizer_riro.merged_coils

        for i_shim in range(len(self.slices)):
            # Calculate static correction
            correction_static = merged_coils @ coef_static[i_shim]

            # Calculate the riro coil profiles
            riro_profile = merged_coils_riro @ coef_riro[i_shim]

            for i_t in range(self.nif_fieldmap.extended_shape[3]):
                # Apply the static and riro correction
                correction_riro = riro_profile * (self.acq_pressures_orig[i_t] - mean_p)
                shimmed_static[..., i_t, i_shim] = unshimmed[..., i_t] + correction_static
                shimmed_static_riro[..., i_t, i_shim] = shimmed_static[..., i_t, i_shim] + correction_riro
                shimmed_riro[..., i_t, i_shim] = unshimmed[..., i_t] + correction_riro

                # Calculate masked shim
                masked_shim_static_riro[..., i_t, i_shim] = (mask_fmcs_per_shim[..., i_shim] * shimmed_static_riro[..., i_t, i_shim])
                masked_unshimmed[..., i_t, i_shim] = mask_fmcs_per_shim[..., i_shim] * unshimmed[..., i_t]

                # Calculate weighted RMSE
                # TODO: Calculate the sum of mask_fmap_cs[..., i_shim] and divide by that (If the roi is bigger due to
                #  interpolation, it should not count more). Possibly use soft mask?
                rmse_shimmed_static = calculate_metric_within_mask(shimmed_static[..., i_t, i_shim],
                                                                   mask_fmcs_per_shim[..., i_shim],
                                                                   metric='rmse')
                rmse_shimmed_static_riro = calculate_metric_within_mask(shimmed_static_riro[..., i_t, i_shim],
                                                                        mask_fmcs_per_shim[..., i_shim],
                                                                        metric='rmse')
                rmse_shimmed_riro = calculate_metric_within_mask(shimmed_riro[..., i_t, i_shim],
                                                                 mask_fmcs_per_shim[..., i_shim],
                                                                 metric='rmse')
                rmse_unshimmed = calculate_metric_within_mask(unshimmed[..., i_t],
                                                              mask_fmcs_per_shim[..., i_shim],
                                                              metric='rmse')

                if rmse_shimmed_static_riro > rmse_unshimmed:
                    logger.warning("Verify the shim parameters. Some give worse results than no shim.\n"
                                   f"i_shim: {i_shim}, i_t: {i_t}")

                riro_current_txt = ""
                for i_fmap_slice in range(unshimmed.shape[2]):
                    riro_current_txt += f"Fmap slice {i_fmap_slice}: {coef_riro[i_shim] * (self.acq_pressures_orig[i_t][i_fmap_slice] - mean_p)}\n"
                logger.debug(f"\nRMSE: i_shim: {i_shim}, t: {i_t}"
                             f"\nunshimmed: {rmse_unshimmed}, shimmed static: {rmse_shimmed_static}, "
                             f"shimmed static+riro: {rmse_shimmed_static_riro}\n"
                             f"Static currents:\n{coef_static[i_shim]}\n"
                             f"Riro currents:\n" + riro_current_txt)

                # Create a 1D list of the sum of the shimmed and unshimmed maps
                shim_trace_static.append(rmse_shimmed_static)
                shim_trace_static_riro.append(rmse_shimmed_static_riro)
                shim_trace_riro.append(rmse_shimmed_riro)
                unshimmed_trace.append(rmse_unshimmed)

        # reshape to slice x timepoint
        nt = unshimmed.shape[3]
        n_shim = len(self.slices)
        shim_trace_static = np.array(shim_trace_static).reshape(n_shim, nt)
        shim_trace_static_riro = np.array(shim_trace_static_riro).reshape(n_shim, nt)
        shim_trace_riro = np.array(shim_trace_riro).reshape(n_shim, nt)
        unshimmed_trace = np.array(unshimmed_trace).reshape(n_shim, nt)

        if self.path_output is not None:
            # Plot before vs after shimming averaged on time
            shimmed_mask_avg = np.zeros(mask_fmcs.shape)
            np.divide(np.sum(np.mean(masked_shim_static_riro, axis=3), axis=3), np.sum(mask_fmcs_per_shim, axis=3),
                      where=mask_fmcs.astype(bool), out=shimmed_mask_avg)
            plot_full_mask(np.mean(unshimmed, axis=3), shimmed_mask_avg, mask_fmcs, self.path_output)

            # Plot STD over time before and after shimming
            self.plot_full_time_std(unshimmed, masked_shim_static_riro, mask_fmcs_per_shim, mask_fmcs)

        if logger.level <= getattr(logging, 'DEBUG') and self.path_output is not None:
            # plot results
            self.plot_currents(coef_static, riro=coef_riro * pressure_rms)
            self.plot_shimmed_trace(unshimmed_trace, shim_trace_static, shim_trace_riro, shim_trace_static_riro)
            self.plot_pressure_and_unshimmed_field(unshimmed_trace)
            self.plot_pressure_vs_field(masked_unshimmed, mask_fmcs_per_shim)
            self.print_rt_metrics(unshimmed, shimmed_static, shimmed_static_riro, shimmed_riro, mask_fmcs_per_shim)
            # Save shimmed result
            nii_shimmed_static_riro = nib.Nifti1Image(shimmed_static_riro, self.nif_fieldmap.extended_affine,
                                                      header=self.nif_fieldmap.header)
            nib.save(nii_shimmed_static_riro, os.path.join(self.path_output,
                                                           'shimmed_static_riro_4thdim_it_5thdim_ishim.nii.gz'))

            # Save coils
            nii_merged_coils = nib.Nifti1Image(self.optimizer_riro.merged_coils, self.nif_fieldmap.extended_affine,
                                               header=self.nif_fieldmap.header)
            nib.save(nii_merged_coils, os.path.join(self.path_output, "merged_coils.nii.gz"))

    def plot_currents(self, static, riro=None):
        """
        Plot evolution of currents through shim groups

        Args:
            static (np.ndarray): Array with the static currents
            riro (np.ndarray): Array with the riro currents
        """

        # Cannot see the evolution of the currents through shims if there is only one
        if len(self.slices) == 1:
            return

        fig = Figure(figsize=(10, 10))
        ax = fig.add_subplot(111)

        n_channels = static.shape[1]
        for i_channel in range(n_channels):
            ax.plot(static[:, i_channel], label=f"Static channel {i_channel} currents through shim groups")

        if riro is not None:
            n_channels = riro.shape[1]
            for i_channel in range(n_channels):
                ax.plot(riro[:, i_channel], label=f"Riro channel {i_channel} currents through shim groups")

        ax.set_xlabel('Shim group')
        ax.set_ylabel('Coefficients')
        ax.legend()
        ax.set_title("Currents through shims")
        fname_figure = os.path.join(self.path_output, 'fig_currents.png')
        fig.savefig(fname_figure)
        logger.debug(f"Saved figure: {fname_figure}")

    def plot_pressure_vs_field(self, unshimmed, mask_fm):
        """ One graph per i_shim
        In each graph, one scatter and one line for each fmap slice in the ROI
        Each line should have pearson correlation coefficient
        """
        # x, y, z, t, i_shim

        n_t = unshimmed.shape[3]
        n_shims = len(self.slices)
        n_slices_fm = unshimmed.shape[2]

        # Binarize mask
        mask_fm = (mask_fm != 0).astype(int)

        # Remove
        plots = []
        for i_shim in range(n_shims):
            if np.any(mask_fm[..., i_shim] != 0):
                plots.append(i_shim)

        path_pressure_and_unshimmed_field = os.path.join(self.path_output, 'fig_noshim_vs_pressure_regression')
        create_output_dir(path_pressure_and_unshimmed_field)

        for i_plot, i_shim in enumerate(plots):
            fm_slices = []
            for i_slice_fm in range(n_slices_fm):
                if np.any(mask_fm[..., i_slice_fm, i_shim] != 0):
                    fm_slices.append(i_slice_fm)

            fig = Figure(figsize=(8, 4))
            ax = fig.add_subplot(111)
            y = np.zeros((n_t, len(fm_slices)))
            # pressure
            for i, i_slice_fm in enumerate(fm_slices):
                x = self.acq_pressures[:, i_slice_fm]

                for i_t in range(n_t):
                    y[i_t, i] = calculate_metric_within_mask(unshimmed[..., i_slice_fm, i_t, i_shim],
                                                             mask_fm[..., i_slice_fm, i_shim],
                                                             metric='rmse')

                reg = LinearRegression().fit(x.reshape(-1, 1), y[:, i])
                # Adjusted r2 score
                score = (1 - (1 - reg.score(x.reshape(-1, 1), y[:, i])) *
                         (len(y[:, i]) - 1) / (len(y[:, i]) - x.reshape(-1, 1).shape[1] - 1))

                ax.scatter(x, y[:, i], label=f"Fm slice: {i_slice_fm}, r2: {score:.2f}")
                ax.plot(x, reg.predict(x.reshape(-1, 1)))

            # If there is only 1 fm slice, it's the same as all the slices
            if len(fm_slices) != 1:
                x = self.acq_pressures[:, fm_slices]
                reg = LinearRegression().fit(x.reshape(-1, 1), y.reshape(-1))
                # Adjusted r2 score
                score = (1 - (1 - reg.score(x.reshape(-1, 1), y.reshape(-1))) *
                         (len(y.reshape(-1)) - 1) / (len(y.reshape(-1)) - x.reshape(-1, 1).shape[1] - 1))
                ax.plot(x.reshape(-1), reg.predict(x.reshape(-1, 1)),
                        label=f"All slices: {i_slice_fm}, r2: {score:.2f}")

            ax.legend()
            ax.set_xlabel('Pressure (A.U.)')
            ax.set_ylabel('RMSE (Hz)')
            ax.set_title(f"Pressure vs Field for target slice(s): {self.slices[i_shim]}")
            fname_figure = os.path.join(path_pressure_and_unshimmed_field,
                                        f'fig_noshim_vs_pressure_regression_shimgroup_{i_shim:03}.png')
            fig.savefig(fname_figure, bbox_inches='tight')

    def plot_pressure_and_unshimmed_field(self, unshimmed_trace):
        """
        Plot respiratory trace, acquisition time pressure points and the B0 field RMSE

        Args:
            unshimmed_trace (np.ndarray): field in the ROI for each shim volume
        """
        # Get the pmu data values in the range of the acquisition
        pmu_timestamps = self.pmu.get_times(self.acq_timestamps[0].min() - 1000, self.acq_timestamps[-1].max() + 1000)
        pmu_pressures = self.pmu.get_resp_trace(self.acq_timestamps[0].min() - 1000,
                                                self.acq_timestamps[-1].max() + 1000)

        # Select slices shimmed
        curated_unshimmed_trace = unshimmed_trace[self.index_shimmed]

        # Get the b0 field in the same units as the pressure reading
        n_plots = len(self.index_shimmed)

        max_diff_field_list = max(curated_unshimmed_trace, key=lambda x: abs(x.max() - x.min()))
        min_field = max_diff_field_list.min()
        max_field = max_diff_field_list.max()
        max_diff_field = max_field - min_field

        diff_pressure = pmu_pressures.max() - pmu_pressures.min()
        scaling = max_diff_field / diff_pressure
        avg_pressure = np.mean(pmu_pressures)

        # Scale
        curated_unshimmed_trace_scaled = np.array([(x - np.mean(x)) / scaling + avg_pressure
                                                   for x in curated_unshimmed_trace])

        # Find y limits
        perc = (self.pmu.max - self.pmu.min) / 20
        ylim = (min(curated_unshimmed_trace_scaled.min(), self.pmu.min - perc),
                max(curated_unshimmed_trace_scaled.max(), self.pmu.max + perc))

        # Plot
        path_pressure_and_unshimmed_field = os.path.join(self.path_output, 'fig_noshim_vs_pressure')
        create_output_dir(path_pressure_and_unshimmed_field)

        for i_plot in range(n_plots):
            fig = Figure(figsize=(8, 4))
            ax = fig.add_subplot(111)
            ax.plot((pmu_timestamps - pmu_timestamps[0]) / 1000, pmu_pressures,
                    label='Pressure Trace')
            ax.plot((self.acq_timestamps_orig - pmu_timestamps[0]).mean(axis=1) / 1000,
                    curated_unshimmed_trace_scaled[i_plot],
                    label='Unshimmed RMSE over the ROI')
            ax.scatter((np.mean(self.acq_timestamps_orig, axis=1) - pmu_timestamps[0]) / 1000,
                       np.mean(self.acq_pressures_orig, axis=1),
                       color='red',
                       label='Field map timepoints')
            ax.legend()
            ax.set_ylim(ylim)
            ax.set_yticks([pmu_pressures.min(), pmu_pressures.max()],
                          [min_field.astype(int), max_field.astype(int)])
            ax.set_xlabel('Time (s)')
            ax.set_ylabel('RMSE (Hz)')
            ax.set_title(f"Slices: {self.slices[self.index_shimmed[i_plot]]}")

            # Save figure
            fname_figure = os.path.join(path_pressure_and_unshimmed_field,
                                        f'fig_noshim_vs_pressure_shimgroup_{self.index_shimmed[i_plot]:03}.png')
            fig.savefig(fname_figure, bbox_inches='tight')

        logger.debug(f"Saved figures: {path_pressure_and_unshimmed_field}")

    def plot_shimmed_trace(self, unshimmed_trace, shim_trace_static, shim_trace_riro, shim_trace_static_riro):
        """
        Plot shimmed and unshimmed rmse over the roi for each shim

        Args:
            unshimmed_trace (np.ndarray): array with the trace of the nii_fieldmap data
            shim_trace_static (np.ndarray): array with the trace of the nii_fieldmap data after the static shimming
            shim_trace_riro (np.ndarray): array with the trace of the nii_fieldmap data after the riro shimming
            shim_trace_static_riro (np.ndarray): array with the trace of the nii_fieldmap data after both shimming
        """

        min_value = min(
            shim_trace_static_riro[self.index_shimmed, :].min(),
            shim_trace_static[self.index_shimmed, :].min(),
            shim_trace_riro[self.index_shimmed, :].min(),
            unshimmed_trace[self.index_shimmed, :].min()
        )
        max_value = max(
            shim_trace_static_riro[self.index_shimmed, :].max(),
            shim_trace_static[self.index_shimmed, :].max(),
            shim_trace_riro[self.index_shimmed, :].max(),
            unshimmed_trace[self.index_shimmed, :].max()
        )

        path_shimmed_trace = os.path.join(self.path_output, 'fig_trace_shimmed_vs_unshimmed')
        create_output_dir(path_shimmed_trace)

        # Calc ysize
        for i, i_shim in enumerate(self.index_shimmed):
            fig = Figure(figsize=(8, 4))
            ax = fig.add_subplot(1, 1, 1)
            ax.plot(shim_trace_static_riro[i_shim, :], label='shimmed static + riro')
            ax.plot(shim_trace_static[i_shim, :], label='shimmed static')
            ax.plot(shim_trace_riro[i_shim, :], label='shimmed_riro')
            ax.plot(unshimmed_trace[i_shim, :], label='unshimmed')
            ax.set_xlabel('Timepoints')
            ax.set_ylabel('RMSE over the ROI (Hz)')
            ax.legend()
            ax.set_ylim([min_value, max_value])
            ax.set_title(f"Unshimmed vs shimmed values: shim {self.slices[i_shim]}")
            fname_figure = os.path.join(path_shimmed_trace, f'fig_trace_shimmed_vs_unshimmed_shimgroup_{i_shim:03}.png')
            fig.savefig(fname_figure, bbox_inches='tight')
        logger.debug(f"Saved figures: {path_shimmed_trace}")

    def print_rt_metrics(self, unshimmed, shimmed_static, shimmed_static_riro, shimmed_riro, mask):
        """
        Print to the console metrics about the realtime and static shim. These metrics isolate temporal and static
        components

        Temporal: Compute the STD across time pixelwise, and then compute the mean across pixels.
        Static: Compute the MEAN across time pixelwise, and then compute the STD across pixels.

        Args:
            unshimmed (np.ndarray): Fieldmap not shimmed
            shimmed_static (np.ndarray): Data of the nii_fieldmap after the static shimming
            shimmed_static_riro (np.ndarray): Data of the nii_fieldmap after static and riro shimming
            shimmed_riro (np.ndarray): Data of the nii_fieldmap after the riro shimming
            mask (np.ndarray): Mask where the shimming was done
        """

        unshimmed_repeat = np.repeat(unshimmed[..., np.newaxis], mask.shape[-1], axis=-1)
        mask_repeats = np.repeat(mask[:, :, :, np.newaxis, :], unshimmed.shape[3], axis=3)
        ma_unshimmed = np.ma.array(unshimmed_repeat, mask=mask_repeats==0)
        ma_shim_static = np.ma.array(shimmed_static, mask=mask_repeats==0)
        ma_shim_static_riro = np.ma.array(shimmed_static_riro, mask=mask_repeats==0)
        ma_shim_riro = np.ma.array(shimmed_riro, mask=mask_repeats==0)

        # Temporal
        temp_shim_static = np.ma.mean(np.ma.std(ma_shim_static, 3))
        temp_shim_static_riro = np.ma.mean(np.ma.std(ma_shim_static_riro, 3))
        temp_shim_riro = np.ma.mean(np.ma.std(ma_shim_riro, 3))
        temp_unshimmed = np.ma.mean(np.ma.std(ma_unshimmed, 3))

        # Static
        static_shim_static = np.ma.std(np.ma.mean(ma_shim_static, 3))
        static_shim_static_riro = np.ma.std(np.ma.mean(ma_shim_static_riro, 3))
        static_shim_riro = np.ma.std(np.ma.mean(ma_shim_riro, 3))
        static_unshimmed = np.ma.std(np.ma.mean(ma_unshimmed, 3))
        logger.debug(f"\nTemporal: Compute the STD across time pixelwise, and then compute the mean across pixels."
                     f"\ntemp_shim_static: {temp_shim_static}"
                     f"\ntemp_shim_static_riro: {temp_shim_static_riro}"
                     f"\ntemp_shim_riro: {temp_shim_riro}"
                     f"\ntemp_unshimmed: {temp_unshimmed}"
                     f"\nStatic: Compute the MEAN across time pixelwise, and then compute the STD across pixels."
                     f"\nstatic_shim_static: {static_shim_static}"
                     f"\nstatic_shim_static_riro: {static_shim_static_riro}"
                     f"\nstatic_shim_riro: {static_shim_riro}"
                     f"\nstatic_unshimmed: {static_unshimmed}")

    def plot_full_time_std(self, unshimmed, masked_shim_static_riro, mask_fmap_cs, mask):
        """
        Plot and save the std heatmap over time

        Args:
            unshimmed (np.ndarray): Original fieldmap not shimmed shaped (x, y, z, time)
            masked_shim_static_riro(np.ndarray): Masked shimmed fieldmap shaped (x, y, z, time, slices)
            mask_fmap_cs (np.ndarray): Field map mask indicating where delta B0 is not 0 in each slice -- shaped (x, y, z, slices)
            mask (np.ndarray): Mask in the fieldmap space shaped (x, y, z)
        """
        # Transform shimmed field map to shape (x, y, z, time)
        sum_mask_fmap_cs = np.sum(mask_fmap_cs, axis=3)
        mask_extended = np.repeat(mask[..., np.newaxis], masked_shim_static_riro.shape[-2], axis=-1)

        # Transpose is used to cater to numpy division order
        # (3, 2, 4) / (3, 2) Does not work
        # (4, 2, 3) / (2, 3) Does work
        # * Using out parameter in np.divide() prevents inconsistent results
        shimmed_masked = np.zeros(mask_extended.shape)
        np.divide(np.sum(masked_shim_static_riro, axis=-1).T, sum_mask_fmap_cs.T, where=mask.T.astype(bool),
                  out=shimmed_masked.T)

        std_shimmed_masked = np.std(shimmed_masked, axis=-1, dtype=np.float64)
        std_unshimmed = np.std(unshimmed, axis=-1, dtype=np.float64)

        # Plot
        nan_unshimmed_masked = np.ma.array(std_unshimmed, mask=(mask==0), fill_value=np.nan)
        nan_shimmed_masked = np.ma.array(std_shimmed_masked, mask=(mask==0), fill_value=np.nan)

        mt_unshimmed = montage(np.mean(unshimmed, axis=-1))
        mt_unshimmed_masked = montage(nan_unshimmed_masked.filled())
        mt_shimmed_masked = montage(nan_shimmed_masked.filled())

        # Compute weighted mean
        metric_unshimmed_mean = calculate_metric_within_mask(std_unshimmed, mask, metric='mean')
        metric_shimmed_mean = calculate_metric_within_mask(std_shimmed_masked, mask, metric='mean')

        # Remove the outliers to calculate the colorbar limits
        # Necessary because some STD are much higher and are not visible on the heatmap, they are still considered in
        # the metric
        shim_limit = np.nanpercentile(mt_shimmed_masked[mt_shimmed_masked != 0], 90)
        unshim_limit = np.nanpercentile(mt_unshimmed_masked[mt_unshimmed_masked != 0], 90)

        min_value = min(np.nanmin(mt_unshimmed_masked), np.nanmin(mt_shimmed_masked))
        max_value = max(np.nanmax(mt_unshimmed_masked[mt_unshimmed_masked < unshim_limit]),
                        np.nanmax(mt_shimmed_masked[mt_shimmed_masked < shim_limit]))

        fig = Figure(figsize=(9, 6))
        fig.suptitle("Fieldmaps\nFieldmap Coordinate System\n\u0394B\u2080 STD over time ")

        ax = fig.add_subplot(1, 2, 1)
        ax.imshow(mt_unshimmed, cmap='gray')
        mt_unshimmed_masked[mt_unshimmed_masked == 0] = np.nan
        im = ax.imshow(mt_unshimmed_masked, vmin=min_value, vmax=max_value, cmap='jet')
        ax.set_title(f"Before shimming\nmean: {metric_unshimmed_mean:.3}")
        ax.get_xaxis().set_visible(False)
        ax.get_yaxis().set_visible(False)
        divider = make_axes_locatable(ax)
        cax = divider.append_axes('right', size='5%', pad=0.05)
        fig.colorbar(im, cax=cax)

        ax = fig.add_subplot(1, 2, 2)
        ax.imshow(mt_unshimmed, cmap='gray')
        mt_shimmed_masked[mt_shimmed_masked == 0] = np.nan
        im = ax.imshow(mt_shimmed_masked, vmin=min_value, vmax=max_value, cmap='jet')
        ax.set_title(f"After shimming\nmean: {metric_shimmed_mean:.3}")
        ax.get_xaxis().set_visible(False)
        ax.get_yaxis().set_visible(False)
        divider = make_axes_locatable(ax)
        cax = divider.append_axes('right', size='5%', pad=0.05)
        fig.colorbar(im, cax=cax)

        # Lower suptitle
        fig.subplots_adjust(top=0.85)

        # Save
        fname_figure = os.path.join(self.path_output, 'fig_shimmed_vs_unshimmed_real-time_variation.png')
        fig.savefig(fname_figure, bbox_inches='tight')


def plot_full_mask(unshimmed, shimmed_masked, mask, path_output):
    """
    Plot and save the static full mask

    Args:
        unshimmed (np.ndarray): Original fieldmap not shimmed
        shimmed_masked(np.ndarray): Masked shimmed fieldmap
        mask (np.ndarray): Mask in the fieldmap space
        path_output (str): Path to the output folder
    """
    # Plot
    nan_unshimmed_masked = np.ma.array(unshimmed, mask=(mask==0), fill_value=np.nan)
    nan_shimmed_masked = np.ma.array(shimmed_masked, mask=(mask==0), fill_value=np.nan)

    mt_unshimmed = montage(unshimmed)
    mt_unshimmed_masked = montage(nan_unshimmed_masked.filled())
    mt_shimmed_masked = montage(nan_shimmed_masked.filled())

    metric_unshimmed_std = calculate_metric_within_mask(unshimmed, mask, metric='std')
    metric_shimmed_std = calculate_metric_within_mask(shimmed_masked, mask, metric='std')
    metric_unshimmed_mean = calculate_metric_within_mask(unshimmed, mask, metric='mean')
    metric_shimmed_mean = calculate_metric_within_mask(shimmed_masked, mask, metric='mean')
    metric_unshimmed_mae = calculate_metric_within_mask(unshimmed, mask, metric='mae')
    metric_shimmed_mae = calculate_metric_within_mask(shimmed_masked, mask, metric='mae')
    metric_unshimmed_rmse = calculate_metric_within_mask(unshimmed, mask, metric='rmse')
    metric_shimmed_rmse = calculate_metric_within_mask(shimmed_masked, mask, metric='rmse')

    min_value = -100
    max_value = 100

    # Create figure
    fig = Figure(figsize=(15, 9))
    fig.suptitle("Fieldmaps\nFieldmap Coordinate System")

    # LEFT PANEL – Before shimming
    ax = fig.add_subplot(1, 2, 1)
    ax.imshow(mt_unshimmed, cmap='gray')
    im = ax.imshow(mt_unshimmed_masked, vmin=min_value, vmax=max_value, cmap='bwr')
    ax.set_title(f"Before shimming\nstd: {metric_unshimmed_std:.1f}, mean: {metric_unshimmed_mean:.1f}\n"
                 f"mae: {metric_unshimmed_mae:.1f}, rmse: {metric_unshimmed_rmse:.1f}")
    ax.get_xaxis().set_visible(False)
    ax.get_yaxis().set_visible(False)
    divider = make_axes_locatable(ax)
    cax = divider.append_axes('right', size='5%', pad=0.05)
    fig.colorbar(im, cax=cax)

    # RIGHT PANEL – After shimming
    ax = fig.add_subplot(1, 2, 2)
    ax.imshow(mt_unshimmed, cmap='gray')
    im = ax.imshow(mt_shimmed_masked, vmin=min_value, vmax=max_value, cmap='bwr')
    ax.set_title(f"After shimming\nstd: {metric_shimmed_std:.1f}, mean: {metric_shimmed_mean:.1f}\n"
                 f"mae: {metric_shimmed_mae:.1f}, rmse: {metric_shimmed_rmse:.1f}")
    ax.get_xaxis().set_visible(False)
    ax.get_yaxis().set_visible(False)
    divider = make_axes_locatable(ax)
    cax = divider.append_axes('right', size='5%', pad=0.05)
    fig.colorbar(im, cax=cax)

    # Save
    fname_figure = os.path.join(path_output, 'fig_shimmed_vs_unshimmed.png')
    fig.savefig(fname_figure, bbox_inches='tight')


def new_bounds_from_currents(currents: dict, old_bounds: dict):
    """
    Uses the currents to determine the appropriate bounds for the next optimization. It assumes that
    "old_coef + next_bound < old_bound".

    Args:
        currents (dict): Dictionary with n_shims as keys each with a list of n_channels values.
        old_bounds (dict): Dictionary with orders as keys containing (min, max) containing the merged bounds of the previous
                           optimization.
    Returns:
        dict: Modified bounds (same shape as old_bounds)
    """
    new_bounds = {}
    for key in old_bounds:
        new_bounds[key] = []
        for i, bound in enumerate(old_bounds[key]):
            if bound == [None, None]:
                new_bounds[key].append(bound)
            elif bound[0] is None:
                new_bounds[key].append([None, bound[1] - currents[key][i]])
            elif bound[1] is None:
                new_bounds[key].append([bound[0] - currents[key][i], None])
            else:
                new_bounds[key].append([bound[0] - currents[key][i], bound[1] - currents[key][i]])
    return new_bounds


def new_bounds_from_currents_static_to_riro(currents, old_bounds, coils_static=[], coils_riro=[]):
    """
    Uses the currents to determine the appropriate bounds for the next optimization. It assumes that
    "old_coef + next_bound < old_bound".

    Args:
        currents (np.ndarray): 2D array (n_shims x n_channels). Direct output from :func:`_optimize`.
        old_bounds (list): 1d list (n_channels) of tuples (min, max) containing the merged bounds of the previous
                           optimization.
    Returns:
        list: 2d list (n_shim_groups x n_channels) of bounds (min, max) corresponding to each shim group and channel.
    """

    currents_riro = np.empty((currents.shape[0], 0))
    old_bounds_riro = []
    static_coil_names = [c.name for c in coils_static]

    index = 0
    coil_indexes = {}
    for coil in coils_static:
        if type(coil) == Coil:
            coil_indexes[coil.name] = [index, index + len(coil.coef_channel_minmax['coil'])]
            index += len(coil.coef_channel_minmax['coil'])
        else:
            coil_indexes[coil.name] = {}
            for key in coil.coef_channel_minmax:
                coil_indexes[coil.name][key] = [index, index + len(coil.coef_channel_minmax[key])]
                index += len(coil.coef_channel_minmax[key])

    for i, coil in enumerate(coils_riro):
        if coil.name in static_coil_names:
            if type(coil) == Coil:
                currents_riro = np.append(currents_riro,
                                          currents[:, coil_indexes[coil.name][0]:coil_indexes[coil.name][1]],
                                          axis=1)
                old_bounds_riro.extend(old_bounds[coil_indexes[coil.name][0]:coil_indexes[coil.name][1]])
            else:
                for order in coil.coef_channel_minmax:
                    if order in coils_static[static_coil_names.index(coil.name)].coef_channel_minmax.keys():
                        currents_riro = np.append(
                            currents_riro,
                            currents[:,
                                                  coil_indexes[coil.name][order][0]: coil_indexes[coil.name][order][1]],
                            axis=1)
                        old_bounds_riro.extend(
                            old_bounds[coil_indexes[coil.name][order]
                                               [0]:coil_indexes[coil.name][order][1]])
                    else:
                        currents_riro = np.append(currents_riro,
                                                  np.zeros((currents.shape[0], len(coil.coef_channel_minmax[order]))),
                                                  axis=1)
                        old_bounds_riro.extend(coil.coef_channel_minmax[order])

        else:
            if type(coil) == Coil:
                currents_riro = np.append(currents_riro,
                                          np.zeros((currents.shape[0], len(coil.coef_channel_minmax['coil']))),
                                          axis=1)
                old_bounds_riro.extend(coil.coef_channel_minmax['coil'])

            else:
                for order in coil.coef_channel_minmax:
                    currents_riro = np.append(currents_riro,
                                              np.zeros((currents.shape[0], len(coil.coef_channel_minmax[order]))),
                                              axis=1)
                    old_bounds_riro.extend(coil.coef_channel_minmax[order])

    new_bounds = []
    for i_shim in range(currents_riro.shape[0]):
        shim_bound = []
        for i_channel in range(len(old_bounds_riro)):
            a_bound = old_bounds_riro[i_channel] - currents_riro[i_shim, i_channel]
            shim_bound.append(tuple(a_bound))
        new_bounds.append(shim_bound)

    return new_bounds


def parse_slices(fname_nifti):
    """
    Parse the BIDS sidecar associated with the input nifti file.

    Args:
        fname_nifti (str): Full path to a NIfTI file
    Returns:
        list: 1D list containing tuples of dim3 slices to shim. (dim1, dim2, dim3)
    """

    # Open json
    fname_json = fname_nifti.split('.nii')[0] + '.json'
    # Read from json file
    with open(fname_json) as json_file:
        json_data = json.load(json_file)

    # The BIDS specification mentions that the 'SliceTiming' is stored on disk depending on the
    # 'SliceEncodingDirection'. If this tag is 'i', 'j', 'k' or non existent, index 0 of 'SliceTiming' corresponds to
    # index 0 of the slice dimension of the NIfTI file. If 'SliceEncodingDirection' is 'i-', 'j-' or 'k-',
    # the last value of 'SliceTiming' corresponds to index 0 of the slice dimension of the NIfTI file.
    # https://bids-specification.readthedocs.io/en/stable/04-modality-specific-files/01-magnetic-resonance-imaging-data.html#timing-parameters

    # Note: Dcm2niix does not seem to include the tag 'SliceEncodingDirection' and always makes sure index 0 of
    # 'SliceTiming' corresponds to index 0 of the NIfTI file.
    # https://www.nitrc.org/forum/forum.php?thread_id=10307&forum_id=4703
    # https://github.com/rordenlab/dcm2niix/issues/530

    # Make sure tag SliceTiming exists
    if 'SliceTiming' in json_data:
        slice_timing = json_data['SliceTiming']
    else:
        raise RuntimeError("No tag SliceTiming to automatically parse slice data")

    # If SliceEncodingDirection exists and is negative, SliceTiming is reversed
    if 'SliceEncodingDirection' in json_data:
        if json_data['SliceEncodingDirection'][-1] == '-':
            logger.debug("SliceEncodeDirection is negative, SliceTiming parsed backwards")
            slice_timing.reverse()

    # Return the indexes of the sorted slice_timing
    slice_timing = np.array(slice_timing)
    list_slices = np.argsort(slice_timing)
    slices = []
    # Construct the list of tuples
    while len(list_slices) > 0:
        # Find if the first index has the same timing as other indexes
        # shim_group = tuple(list_slices[list_slices == list_slices[0]])
        shim_group = tuple(np.where(slice_timing == slice_timing[list_slices[0]])[0].astype(np.int32).tolist())
        # Add this as a tuple
        slices.append(shim_group)

        # Since the list_slices is sorted by slice_timing, the only similar values will be at the beginning
        n_to_remove = len(shim_group)
        list_slices = list_slices[n_to_remove:]

    return slices


def define_slices(n_slices: int, factor=1, method='ascending', software_version=None):
    """
    Define the slices to shim according to the output convention. (list of tuples)

    Args:
        n_slices (int): Number of total slices.
        factor (int): Number of slices per shim.
        method (str): Defines how the slices should be sorted, supported methods include: 'interleaved', 'ascending',
                      'descending', 'volume'. See Examples for more details.

    Returns:
        list: 1D list containing tuples of dim3 slices to shim. (dim1, dim2, dim3)

    Examples:
        ::
            slices = define_slices(10, 2, 'interleaved')
            print(slices)  # [(0, 5), (1, 6), (2, 7), (3, 8), (4, 9)]
            slices = define_slices(20, 5, 'ascending')
            print(slices)  # [(0, 1, 2, 3, 4), (5, 6, 7, 8, 9), (10, 11, 12, 13, 14), (15, 16, 17, 18, 19)]
            slices = define_slices(20, method='volume')
            # 'volume' ignores the 'factor' option
            print(slices)  # [(0, 1, 2, 3, 4, 5, 6, 7, 8, 9, 10, 11, 12, 13, 14, 15, 16, 17, 18, 19)]
    """
    if n_slices <= 0:
        raise ValueError("Number of slices should be greater than 0")

    slices = []
    n_shims = n_slices // factor
    leftover = 0

    if n_slices % factor != 0:
        raise ValueError("SMS method does not support leftover slices")

    if method == 'interleaved':
        if factor == 1:
            if n_slices % 2 == 0:
                range_1 = range(1, n_slices, 2)
                range_2 = range(0, n_slices, 2)
            else:
                range_1 = range(0, n_slices, 2)
                range_2 = range(1, n_slices, 2)

            for i_shim in range_1:
                slices.append((i_shim,))

            for i_shim in range_2:
                slices.append((i_shim,))

            leftover = n_slices % factor

        else:
            if software_version != 'syngo MR E11':
                logger.warning("SMS has only been tested with syngo MR E11. If you are using a different software "
                               "version, the slices might not be interleaved or grouped correctly.")

            if n_slices % 2 == 0:
                range_1 = range(1, n_shims, 2)
                range_2 = range(0, n_shims, 2)

            else:
                range_1 = range(0, n_shims, 2)
                range_2 = range(1, n_shims, 2)

            if n_slices // factor % 2 != 0:
                special_indexes = [i * n_shims for i in range(0, factor)]
                for i_shim in range_1:
                    slices.append(tuple([i_shim + special_index for special_index in special_indexes]))

                for i_shim in range_2:
                    slices.append(tuple([i_shim + special_index for special_index in special_indexes]))

            if n_slices // factor % 2 == 0:
                replace_index = n_shims // 2 // 2
                special_indexes = [i * n_shims for i in range(0, factor)]

                for i, i_shim in enumerate(range_1[:-1]):
                    if i == replace_index:
                        slices.append(tuple([range_1[-1] + special_index for special_index in special_indexes]))
                    slices.append(tuple([i_shim + special_index for special_index in special_indexes]))

                for i, i_shim in enumerate(range_2[1:]):
                    if i == replace_index:
                        slices.append(tuple([range_2[0] + special_index for special_index in special_indexes]))
                    slices.append(tuple([i_shim + special_index for special_index in special_indexes]))

    elif method == 'ascending':
        for i_shim in range(n_shims):
            slices.append(tuple(range(i_shim, n_shims * factor, n_shims)))

    elif method == 'descending':
        for i_shim in range(n_shims):
            slices.append(tuple(range(n_shims - i_shim - 1, n_slices, n_shims)))


    elif method == 'volume':
        slices.append(tuple(range(n_shims)))

    else:
        raise ValueError("Not a supported method to define slices")

    if leftover != 0:
        slices.append(tuple(range(n_shims * factor, n_slices)))
        logger.warning(f"When defining the slices to shim, there are leftover slices since the factor used and number "
                       f"of slices is not perfectly dividable. Make sure the last tuple of slices is "
                       f"appropriate: {slices}")

    return slices


def shim_max_intensity(nii_input, nii_mask=None):
    """
    Find indexes of the 4th dimension of the input volume that has the highest signal intensity for each slice.
        Based on: https://onlinelibrary.wiley.com/doi/10.1002/hbm.26018

    Args:
        nii_input (nib.Nifti1Image): 4d volume where 4th dimension was acquired with different shim values
        nii_mask (nib.Nifti1Image): Mask defining the spatial region to shim. If None: consider all voxels of nii_input.
    Returns:
        np.ndarray: 1d array containing the index of the volume that maximizes signal intensity for each slice
    """

    if len(nii_input.shape) != 4:
        raise ValueError("Input volume must be 4d")

    # Load the mask
    if nii_mask is None:
        mask = np.ones(nii_input.shape[:3])
    else:
        # Masks must be 3d
        if len(nii_mask.shape) != 3:
            raise ValueError("Input mask must be 3d")
        # If the mask is of a different shape, resample it.
        elif not np.all(nii_mask.shape == nii_input.shape[:3]) or not np.all(nii_mask.affine == nii_input.affine):
            nii_input_3d = nib.Nifti1Image(nii_input.get_fdata()[..., 0], nii_input.affine, header=nii_input.header)
            mask = resample_mask(nii_mask, nii_input_3d).get_fdata()
        else:
            mask = nii_mask.get_fdata()

    n_slices = nii_input.shape[2]
    n_volumes = nii_input.shape[3]

    mean_values = np.zeros([n_slices, n_volumes])
    for i_volume in range(n_volumes):
        masked_epi_3d = nii_input.get_fdata()[..., i_volume] * mask
        mean_per_slice = np.mean(masked_epi_3d, axis=(0, 1), where=mask.astype(bool))
        mean_values[:, i_volume] = mean_per_slice

    if np.any(np.isnan(mean_values)):
        logger.warning("NaN values when calculating the mean. This is usually because the mask is not defined in all "
                       "slices. The output will disregard slices with NaN values.")

    index_per_slice = np.nanargmax(mean_values, axis=1)

    return index_per_slice


def extend_fmap_to_kernel_size(nii_fmap_orig, dilation_kernel_size, path_output=None, ret_location=False):
    """
    Load the fmap and expand its dimensions to the kernel size

    Args:
        nii_fmap_orig (nib.Nifti1Image): 3d (dim1, dim2, dim3) or 4d (dim1, dim2, dim3, t) nii to be extended
        dilation_kernel_size: Size of the kernel
        path_output (str): Path to save the debug output
        ret_location (bool): If True, return the location of the original data in the new data
    Returns:
        nib.Nifti1Image: Nibabel object of the loaded and extended fieldmap
    """

    fieldmap_shape = nii_fmap_orig.shape[:3]

    # Extend the dimensions where the kernel is bigger than the number of voxels
    tmp_nii = copy.deepcopy(nii_fmap_orig)
    location = np.ones(nii_fmap_orig.shape)
    for i_axis in range(len(fieldmap_shape)):
        # If there are less voxels than the kernel size, extend in that axis
        if fieldmap_shape[i_axis] < dilation_kernel_size:
            diff = float(dilation_kernel_size - fieldmap_shape[i_axis])
            n_slices_to_extend = math.ceil(diff / 2)
            tmp_nii, location = extend_slice(tmp_nii, n_slices=n_slices_to_extend, axis=i_axis, location=location)

    nii_fmap = tmp_nii

    # If DEBUG, save the extended fieldmap
    if logger.level <= getattr(logging, 'DEBUG') and path_output is not None:
        fname_new_fmap = os.path.join(path_output, 'tmp_extended_fmap.nii.gz')
        nib.save(nii_fmap, fname_new_fmap)
        logger.debug(f"Extended fmap, saved the new fieldmap here: {fname_new_fmap}")

    if ret_location:
        return nii_fmap, location.astype(bool)

    return nii_fmap<|MERGE_RESOLUTION|>--- conflicted
+++ resolved
@@ -205,112 +205,6 @@
         self.w_signal_loss_xy = w_signal_loss_xy
         self.epi_te = epi_te
 
-<<<<<<< HEAD
-    def get_fieldmap(self, nii_fieldmap):
-        """
-        Get the fieldmap and perform error checking.
-
-        Args:
-              nii_fieldmap (nib.Nifti1Image): Nibabel object containing fieldmap data in 3d.
-
-        Returns:
-            (tuple): tuple containing:
-
-                * nib.Nifti1Image: Nibabel object containing fieldmap data in 3d.
-                * nib.Nifti1Image: Nibabel object containing the copy of the initial fieldmap data in 3d.
-                * bool: Boolean indicating if the initial fieldmap has been changed.
-        """
-        nii_fmap_orig = copy.deepcopy(nii_fieldmap)
-        if nii_fmap_orig.get_fdata().ndim != 3:
-            if nii_fmap_orig.get_fdata().ndim == 2:
-                nii_fmap_orig = nib.Nifti1Image(nii_fmap_orig.get_fdata()[..., np.newaxis], nii_fmap_orig.affine,
-                                                header=nii_fmap_orig.header)
-                nii_fieldmap = extend_fmap_to_kernel_size(nii_fmap_orig, self.mask_dilation_kernel_size,
-                                                          self.path_output)
-                extending = True
-            else:
-                raise ValueError("Fieldmap must be 2d or 3d")
-        else:
-            extending = False
-            for i_axis in range(3):
-                if nii_fieldmap.get_fdata().shape[i_axis] < self.mask_dilation_kernel_size:
-                    extending = True
-            if extending:
-                nii_fieldmap = extend_fmap_to_kernel_size(nii_fmap_orig, self.mask_dilation_kernel_size,
-                                                          self.path_output)
-
-        return nii_fieldmap, nii_fmap_orig, extending
-
-    def get_anat(self, nii_anat):
-        """
-        Get the target image and perform error checking.
-
-        Args:
-            nii_anat (nib.Nifti1Image): Nibabel object containing anatomical data in 3d.
-
-        Returns:
-            nib.Nifti1Image: Nibabel object containing anatomical data in 3d.
-
-        """
-        anat = nii_anat.get_fdata()
-        if anat.ndim == 3:
-            pass
-        elif anat.ndim == 4:
-            logger.info("Target anatomical is 4d, taking the average and converting to 3d")
-            anat = np.mean(anat, axis=3)
-            nii_anat = nib.Nifti1Image(anat, nii_anat.affine, header=nii_anat.header)
-        else:
-            raise ValueError("Target anatomical image must be in 3d or 4d")
-
-        return nii_anat
-
-    def load_masks(self, nii_mask_anat):
-        """
-        Get the mask and perform error checking.
-
-        Args:
-            nii_mask_anat (nib.Nifti1Image): 3D anat mask used for the optimizer to shim in the region
-                                              of interest.(only consider voxels with non-zero values)
-
-        Returns:
-            nib.Nifti1Image: 3D anat mask used for the optimizer to shim in the region of interest.
-                              (Only consider voxels with non-zero values)
-
-        """
-        anat = self.nii_anat.get_fdata()
-        mask = nii_mask_anat.get_fdata()
-
-        if mask.ndim == 3:
-            pass
-        elif mask.ndim == 4:
-            logger.debug("Mask is 4d, converting to 3d")
-            tmp_3d = np.zeros(mask.shape[:3])
-            n_vol = mask.shape[-1]
-            # Summing over 4th dimension making sure that the max value is 1
-            for i_vol in range(mask.shape[-1]):
-                tmp_3d += (mask[..., i_vol] / mask[..., i_vol].max())
-            # 80% of the volumes must contain the desired pixel to be included, this avoids having dead voxels in the
-            # output mask
-            tmp_3d = threshold(tmp_3d, thr=int(n_vol * 0.8))
-            nii_mask_anat = nib.Nifti1Image(tmp_3d.astype(int), nii_mask_anat.affine, header=nii_mask_anat.header)
-            if logger.level <= getattr(logging, 'DEBUG') and self.path_output is not None:
-                nib.save(nii_mask_anat, os.path.join(self.path_output, "fig_3d_mask.nii.gz"))
-        else:
-            raise ValueError("Mask must be in 3d or 4d")
-
-        # Check if the mask needs to be resampled
-        if not np.all(nii_mask_anat.shape == anat.shape) or not np.all(nii_mask_anat.affine == self.nii_anat.affine):
-            # Resample the mask on the target anatomical image
-            logger.debug("Resampling mask on the target anat")
-            nii_mask_anat = resample_from_to(nii_mask_anat, self.nii_anat, order=1, mode='grid-constant')
-            # Save the resampled mask
-            if logger.level <= getattr(logging, 'DEBUG') and self.path_output is not None:
-                nib.save(nii_mask_anat, os.path.join(self.path_output, "mask_static_resampled_on_anat.nii.gz"))
-
-        return nii_mask_anat
-
-=======
->>>>>>> fb2a915e
     def get_resampled_masks(self):
         """
         This function resamples the mask on the fieldmap and on the dilated fieldmap
@@ -631,20 +525,12 @@
                 * np.ndarray: Masked shimmed fieldmap
                 * np.ndarray: Mask in the fieldmap space
         """
-<<<<<<< HEAD
-        mask_full = np.clip(resample_from_to(self.nii_mask_anat,
-                                        self.nii_fieldmap_orig,
+        mask_full = np.clip(resample_from_to(self.nif_mask_target.nii,
+                                        self.nif_fieldmap.nii,
                                         order=0,
                                         mode='grid-constant',
                                         cval=0).get_fdata(), 0, 1)
         mask_full_binary = (mask_full != 0).astype(int)
-=======
-        mask_full_binary = np.clip(np.ceil(resample_from_to(self.nif_mask_target.nii,
-                                                            self.nif_fieldmap.nii,
-                                                            order=0,
-                                                            mode='grid-constant',
-                                                            cval=0).get_fdata()), 0, 1)
->>>>>>> fb2a915e
 
         full_correction = np.einsum('ijkl,ijkl->ijk', self.masks_fmap, correction, optimize='optimizer')
 
@@ -670,20 +556,12 @@
                 * np.ndarray: Masked shimmed fieldmap
                 * np.ndarray: Mask in the fieldmap space
         """
-<<<<<<< HEAD
-        mask_full = np.clip(resample_from_to(self.nii_mask_anat,
-                                                    self.nii_fieldmap_orig,
+        mask_full = np.clip(resample_from_to(self.nif_mask_target.nii,
+                                                    self.nif_fieldmap.nii,
                                                     order=0,
                                                     mode='grid-constant',
                                                     cval=0).get_fdata(), 0, 1)
         mask_full_binary = (mask_full != 0).astype(int)
-=======
-        mask_full_binary = np.clip(np.ceil(resample_from_to(self.nif_mask_target.nii,
-                                                            self.nif_fieldmap.nii,
-                                                            order=0,
-                                                            mode='grid-constant',
-                                                            cval=0).get_fdata()), 0, 1)
->>>>>>> fb2a915e
 
         full_correction = np.einsum('ijkl,ijkl->ijk', self.masks_fmap, gradient, optimize='optimizer')
 
@@ -900,16 +778,10 @@
         mt_unshimmed_masked = montage(unshimmed_signal_loss[:, :, nonzero_indices] * bin_mask_erode[:, :, nonzero_indices])
         mt_shimmed_masked = montage(shimmed_signal_loss[:, :, nonzero_indices] * bin_mask_erode[:, :, nonzero_indices])
 
-<<<<<<< HEAD
-        nib.save(nib.Nifti1Image(unshimmed_signal_loss, affine=self.nii_fieldmap.affine, header=self.nii_fieldmap.header),
-                 os.path.join(self.path_output, 'signal_loss_unshimmed.nii.gz'))
-        nib.save(nib.Nifti1Image(shimmed_signal_loss, affine=self.nii_fieldmap.affine, header=self.nii_fieldmap.header),
-=======
         nib.save(
             nib.Nifti1Image(unshimmed_signal_loss, affine=self.nif_fieldmap.extended_affine, header=self.nif_fieldmap.header),
             os.path.join(self.path_output, 'signal_loss_unshimmed.nii.gz'))
         nib.save(nib.Nifti1Image(shimmed_signal_loss, affine=self.nif_fieldmap.extended_affine, header=self.nif_fieldmap.header),
->>>>>>> fb2a915e
                  os.path.join(self.path_output, 'signal_loss_shimmed.nii.gz'))
         nib.save(nib.Nifti1Image(mask_erode, affine=self.nif_fieldmap.extended_affine, header=self.nif_fieldmap.header),
                  os.path.join(self.path_output, 'mask_erode.nii.gz'))
@@ -1167,15 +1039,9 @@
         max_bound_offset = min(mean_respiratory_cycle_time / 2, stop_time_mdh - acq_times.max())
         time_offsets = np.linspace(min_bound_offset, max_bound_offset, n_samples)
 
-<<<<<<< HEAD
         mask_fmap = np.maximum(self.mask_static_orig_fmcs, self.mask_riro_orig_fmcs)
-        mask_4d = np.repeat(np.expand_dims(mask_fmap, axis=-1), self.nii_fieldmap_orig.shape[-1], axis=-1)
-        fmap_ma = np.ma.array(self.nii_fieldmap_orig.get_fdata(), mask=mask_4d == False)
-=======
-        mask_fmap = np.logical_or(self.mask_static_orig_fmcs, self.mask_riro_orig_fmcs)
         mask_4d = np.repeat(np.expand_dims(mask_fmap, axis=-1), self.nif_fieldmap.shape[-1], axis=-1)
         fmap_ma = np.ma.array(self.nif_fieldmap.data, mask=mask_4d == False)
->>>>>>> fb2a915e
 
         # Find best time offset
         best_r2_total = 0
@@ -1271,88 +1137,6 @@
 
         return round(best_time_offset)
 
-<<<<<<< HEAD
-    def get_fieldmap(self, nii_fieldmap):
-        """
-        Get the fieldmap for the RealTimeSequencer class
-
-        Args:
-           nii_fieldmap (nib.Nifti1Image): Nibabel object containing fieldmap data in 4d where the 4th dimension
-                                           is the timeseries.
-
-        Returns:
-            nib.Nifti1Image: Nibabel object containing fieldmap data in 4d where the 4th dimension
-                             is the timeseries.
-
-        """
-        # Make sure the fieldmap has the appropriate dimensions
-        if nii_fieldmap.get_fdata().ndim != 4:
-            raise ValueError("Fieldmap must be 4d (dim1, dim2, dim3, t)")
-
-        nii_fmap_orig = copy.deepcopy(nii_fieldmap)
-        # Extend the fieldmap if there are axes that have less voxels than the kernel size. This is done since we are
-        # fitting a fieldmap to coil profiles and having a small number of voxels can lead to errors in fitting (2
-        # voxels in one dimension can differentiate order 1 at most), the parameter allows to have at least the size
-        # of the kernel for each dimension This is usually useful in the through plane direction where we could have
-        # less slices. To mitigate this, we create a 3d volume by replicating the slices on the edges.
-        extended_fmap = False
-        for i_axis in range(3):
-            if nii_fmap_orig.shape[i_axis] < self.mask_dilation_kernel_size:
-                nii_fieldmap, location = extend_fmap_to_kernel_size(nii_fmap_orig, self.mask_dilation_kernel_size,
-                                                                    self.path_output, ret_location=True)
-                extended_fmap = True
-                self.fmap_orig_location = location
-                break
-
-        return nii_fieldmap, nii_fmap_orig, extended_fmap
-
-    def load_masks(self, nii_static_mask, nii_riro_mask):
-        """
-            Get both masks for the RealTimeSequencer Class
-
-            Args:
-                nii_static_mask (nib.Nifti1Image): 3D anat mask used for the optimizer to shim the region
-                                                   for the static component.
-                nii_riro_mask (nib.Nifti1Image): 3D anat mask used for the optimizer to shim the region for the riro
-                                                 component.
-
-            Returns:
-                (tuple) : tuple containing:
-                    * nib.Nifti1Image: 3D anat mask used for the optimizer to shim the region for the static component.
-                    * nib.Nifti1Image: 3D anat mask used for the optimizer to shim the region for the riro component.
-
-            """
-        # Note: We technically don't need the anat if we use the nii_mask. However, this is a nice safety check to
-        # make sure the mask is indeed in the dimension of the anat and not the fieldmap.
-
-        anat = self.nii_anat.get_fdata()
-        # Make sure masks have the appropriate dimensions
-        if nii_static_mask.get_fdata().ndim != 3:
-            raise ValueError("static_mask image must be in 3d")
-        if nii_riro_mask.get_fdata().ndim != 3:
-            raise ValueError("riro_mask image must be in 3d")
-
-        # Resample the input masks on the target anatomical image if they are different
-        if not np.all(nii_static_mask.shape == anat.shape) or not np.all(nii_static_mask.affine == self.nii_anat.affine):
-            # Resample the static mask on the target anatomical image
-            logger.debug("Resampling static mask on the target anat")
-            nii_static_mask = resample_from_to(nii_static_mask, self.nii_anat, order=1, mode='grid-constant')
-            # Save the resampled mask
-            if logger.level <= getattr(logging, 'DEBUG') and self.path_output is not None:
-                nib.save(nii_static_mask, os.path.join(self.path_output, "mask_static_resampled_on_anat.nii.gz"))
-
-        if not np.all(nii_riro_mask.shape == anat.shape) or not np.all(nii_riro_mask.affine == self.nii_anat.affine):
-            # Resample the riro mask on the target anatomical image
-            logger.debug("Resampling riro mask on the target anat")
-            nii_riro_mask = resample_from_to(nii_riro_mask, self.nii_anat, order=1, mode='grid-constant')
-            # Save the resampled mask
-            if logger.level <= getattr(logging, 'DEBUG') and self.path_output is not None:
-                nib.save(nii_riro_mask, os.path.join(self.path_output, "mask_riro_resampled_on_anat.nii.gz"))
-
-        return nii_static_mask, nii_riro_mask
-
-=======
->>>>>>> fb2a915e
     def get_acq_pressures(self):
         """
         Get the acquisition pressures at the times when the field map volumes and slices were acquired.
