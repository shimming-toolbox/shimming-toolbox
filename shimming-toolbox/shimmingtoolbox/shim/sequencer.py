--- conflicted
+++ resolved
@@ -438,39 +438,6 @@
         shimmed_masked, mask_full_binary = self.calc_shimmed_full_mask(unshimmed, corrections)
         if self.path_output is not None:
             # fmap space
-<<<<<<< HEAD
-            # Merge the i_shim into one single fieldmap shimmed (correction applied only where it will be applied on
-            # the fieldmap)
-            if self.opt_criteria == 'grad':
-                full_Gz = np.zeros(corrections.shape)
-                full_Gx = np.zeros(corrections.shape)
-                full_Gy = np.zeros(corrections.shape)
-                shimmed_temp = corrections + unshimmed[..., np.newaxis]
-
-                # Resample the shimmed fieldmap and the corrections (useful for the evaluation of the shim)
-                shimmed_temp_nii = nib.Nifti1Image(shimmed_temp, affine=self.nii_fieldmap_orig.affine,
-                                                   header=self.nii_fieldmap_orig.header)
-                corrections_nii = nib.Nifti1Image(corrections, affine=self.nii_fieldmap_orig.affine,
-                                                  header=self.nii_fieldmap_orig.header)
-                shimmed_temp_resample_nii = resample_from_to(shimmed_temp_nii, self.nii_anat, order=1,
-                                                             mode='grid-constant')
-                corrections_resample_nii = resample_from_to(corrections_nii, self.nii_anat, order=1,
-                                                            mode='grid-constant')
-                nib.save(shimmed_temp_resample_nii,
-                         os.path.join(self.path_output, 'fieldmap_calculated_shim_resampled.nii.gz'))
-                nib.save(corrections_resample_nii, os.path.join(self.path_output, 'corrections_resampled.nii.gz'))
-                # Todo: Output JSON file, since it is resampled, the JSON from the fmap might not be appropriate
-
-                full_Gz = np.gradient(shimmed_temp, axis=2)
-                full_Gx = np.gradient(shimmed_temp, axis=0)
-                full_Gy = np.gradient(shimmed_temp, axis=1)
-
-                full_Gz, _ = self.calc_shimmed_gradient_full_mask(full_Gz)
-                full_Gx, _ = self.calc_shimmed_gradient_full_mask(full_Gx)
-                full_Gy, _ = self.calc_shimmed_gradient_full_mask(full_Gy)
-
-=======
->>>>>>> bf6beb9d
             if len(self.slices) == 1:
                 # Output the resulting fieldmap since it can be calculated over the entire fieldmap
                 nii_shimmed_fmap = nib.Nifti1Image(shimmed[..., 0], self.nii_fieldmap_orig.affine,
@@ -491,7 +458,7 @@
             # TODO: Add units if possible
             # TODO: Add in anat space?
             if 'signal_recovery' in self.opt_criteria:
-                
+
                 full_Gz = np.zeros(corrections.shape)
                 full_Gx = np.zeros(corrections.shape)
                 full_Gy = np.zeros(corrections.shape)
@@ -512,7 +479,7 @@
                     self._plot_G_mask(np.gradient(unshimmed, axis=2), full_Gz, mask_full_binary, name='Gz')
                     self._plot_G_mask(np.gradient(unshimmed, axis=0), full_Gx, mask_full_binary, name='Gx')
                     self._plot_G_mask(np.gradient(unshimmed, axis=1), full_Gy, mask_full_binary, name='Gy')
-                    
+
                     # Resample the shimmed fieldmap and the corrections (useful for the evaluation of the shim)
                     shimmed_temp_nii = nib.Nifti1Image(shimmed_temp, affine=self.nii_fieldmap_orig.affine,
                                                         header=self.nii_fieldmap_orig.header)
