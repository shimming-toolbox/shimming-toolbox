--- conflicted
+++ resolved
@@ -77,14 +77,6 @@
     mask_dilated_in_roi[nii_full_mask_target.get_fdata() != 0] = mask_dilated[nii_full_mask_target.get_fdata() != 0]
     nii_mask_dilated = nib.Nifti1Image(mask_dilated_in_roi, nii_mask_target.affine, header=nii_mask_target.header)
 
-<<<<<<< HEAD
-    # Save masks for debugging if necessary
-    if logger.getEffectiveLevel() <= logging.DEBUG and path_output is not None:
-        nib.save(nii_mask, os.path.join(path_output, f"fig_mask_{from_slices[0]}.nii.gz"))
-        nib.save(nii_mask_target, os.path.join(path_output, f"fig_mask_res{from_slices[0]}.nii.gz"))
-        nib.save(nii_mask_dilated, os.path.join(path_output, f"fig_mask_dilated{from_slices[0]}.nii.gz"))
-
-=======
     # # Save masks for debugging if necessary
     # path_output_original_mask = os.path.join(path_output, "fig_mask_original")
     # os.makedirs(path_output_original_mask, exist_ok=True)
@@ -97,7 +89,6 @@
     # nib.save(nii_mask_target, os.path.join(path_output_resampled_mask, f"fig_mask_resampled_slice_{from_slices[0]}.nii.gz"))
     # nib.save(nii_mask_dilated, os.path.join(path_output_dilated_mask, f"fig_mask_dilated_slice_{from_slices[0]}.nii.gz"))
 
->>>>>>> ce64cf2e
     # Return non dilated mask if requested
     if return_non_dil_mask:
         mask_in_roi = np.zeros_like(mask_dilated)
