#!/usr/bin/python3
# -*- coding: utf-8 -*

import logging
import nibabel as nib
import numpy as np
import os

from .NiftiFile import NiftiFile
from .NiftiTarget import NiftiTarget
from shimmingtoolbox.masking.threshold import threshold
from shimmingtoolbox.coils.coordinates import resample_from_to

logger = logging.getLogger(__name__)


class NiftiMask(NiftiFile):
    """NiftiMask is a subclass of NiftiFile that represents a NIfTI mask file.

    It inherits all methods and properties from NiftiFile and can be used to handle mask files specifically.
    """
    def __init__(self, fname_nii: str, json:dict = None, path_output: str = None) -> None:
        super().__init__(fname_nii, json=json, path_output=path_output, json_needed=False)

    def set_nii(self, nii: nib.Nifti1Image, nif_target: NiftiTarget) -> None:
        """ Set the NIfTI image and load the mask on the target image.

        Args:
            nii (nib.Nifti1Image): The NIfTI image to set, which should be a mask.
            nif_target (NiftiTarget): The target image to resample the mask on.
        """
        super().set_nii(nii)
        self.load_mask(nif_target)

    def load_mask(self, nif_target: NiftiTarget):
        """ Load a mask and resample it on the target image.

        Args:
            nif_target (NiftiTarget): The target image to resample the mask on.

        Raises:
            ValueError: If the mask is not in 3D or 4D.
        """
        if self.ndim == 3:
            nii_mask_target = self.nii
        elif self.ndim == 4:
            logger.debug("Mask is 4d, converting to 3d")
            tmp_3d = np.zeros(self.shape[:3])
            n_vol = self.shape[-1]
            # Summing over 4th dimension making sure that the max value is 1
            for i_vol in range(self.shape[-1]):
                tmp_3d += (self.data[..., i_vol] / self.data[..., i_vol].max())
            # 80% of the volumes must contain the desired pixel to be included, this avoids having dead voxels in the
            # output mask
            tmp_3d = threshold(tmp_3d, thr=int(n_vol * 0.8))
            nii_mask_target = nib.Nifti1Image(tmp_3d.astype(int), self.affine, header=self.header)
            if logger.level <= getattr(logging, 'DEBUG') and self.path_output is not None:
                nib.save(nii_mask_target, os.path.join(self.path_output, "fig_3d_mask.nii.gz"))
        else:
            raise ValueError("Mask must be in 3d or 4d")

<<<<<<< HEAD

=======
>>>>>>> ce64cf2e
        # Check if the mask needs to be resampled
        if not np.all(nii_mask_target.shape == nif_target.shape) or not np.all(nii_mask_target.affine == nif_target.affine):
            # Resample the mask on the target
            logger.debug("Resampling mask on the target")
<<<<<<< HEAD
            nii_mask_target = resample_from_to(nii_mask_target, nif_target, order=1, mode='grid-constant')
=======
            nii_mask_target = resample_from_to(nii_mask_target, nif_target.nii, order=1, mode='grid-constant')
>>>>>>> ce64cf2e
            # Save the resampled mask
            if logger.level <= getattr(logging, 'DEBUG') and self.path_output is not None:
                nib.save(nii_mask_target, os.path.join(self.path_output, "mask_static_resampled_on_target.nii.gz"))

        super().set_nii(nii_mask_target)<|MERGE_RESOLUTION|>--- conflicted
+++ resolved
@@ -59,19 +59,11 @@
         else:
             raise ValueError("Mask must be in 3d or 4d")
 
-<<<<<<< HEAD
-
-=======
->>>>>>> ce64cf2e
         # Check if the mask needs to be resampled
         if not np.all(nii_mask_target.shape == nif_target.shape) or not np.all(nii_mask_target.affine == nif_target.affine):
             # Resample the mask on the target
             logger.debug("Resampling mask on the target")
-<<<<<<< HEAD
-            nii_mask_target = resample_from_to(nii_mask_target, nif_target, order=1, mode='grid-constant')
-=======
             nii_mask_target = resample_from_to(nii_mask_target, nif_target.nii, order=1, mode='grid-constant')
->>>>>>> ce64cf2e
             # Save the resampled mask
             if logger.level <= getattr(logging, 'DEBUG') and self.path_output is not None:
                 nib.save(nii_mask_target, os.path.join(self.path_output, "mask_static_resampled_on_target.nii.gz"))
