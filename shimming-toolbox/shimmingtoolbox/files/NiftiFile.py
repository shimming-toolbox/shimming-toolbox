#!/usr/bin/python3
# -*- coding: utf-8 -*

from __future__ import annotations
import logging
import nibabel as nib
import os
import numpy as np
import json
from functools import wraps

logging.basicConfig(level=logging.INFO)
logger = logging.getLogger(__name__)

NIFTI_EXTENSIONS = ('.nii.gz', '.nii')
DEFAULT_SUFFIX = '_saved.nii.gz'


def safe_getter(default_value=None):
    """Decorator that catches errors in getter functions and returns a default value."""

    def decorator(func):
        @wraps(func)
        def wrapper(self, *args, **kwargs):
            try:
                return func(self, *args, **kwargs)
            except Exception as e:
                logger.warning(f"{func.__name__}: {e}")
                # terminate the program if the error is critical
                if isinstance(e, (KeyError, NameError, ValueError, OSError)):
                    raise e
                return default_value

        return wrapper

    return decorator


class NiftiFile:
    def __init__(self, fname_nii: str, json: dict = None, path_output: str = None, json_needed: bool = True) -> None:
        if not isinstance(fname_nii, str):
            raise TypeError("fname_nii must be a string")
        if not any(fname_nii.endswith(ext) for ext in NIFTI_EXTENSIONS):
            raise ValueError(f"File must end with one of {NIFTI_EXTENSIONS}")

        # Convert relative path to absolute path
        self.fname_nii: str = os.path.abspath(fname_nii)
        self.path_nii: str = self.get_path_nii()
        self.nii: nib.Nifti1Image
        self.data: np.ndarray
        self.nii, self.data = self.load_nii()
        self.filename: str = self.get_filename()
        self.json: dict = json if json is not None else self.load_json(json_needed)
        self.header = self.nii.header
        self.affine = self.nii.affine
        self.shape = self.data.shape
        self.ndim = self.data.ndim
        self.path_output = path_output if path_output else self.path_nii

    def __eq__(self, other: nib.Nifti1Image) -> NiftiFile:
        """Override the = operator to set NiftiFile data from a nibabel image.

        Args:
            other (nib.Nifti1Image): The NiBabel image to set

        Raises:
            TypeError: If other is not a nibabel.Nifti1Image

        Returns:
            NiftiFile: Self for method chaining
        """
        self.set_nii(other)
        return self  # Return self for method chaining

    def load_nii(self):
        """ Load a NIfTI file and return the NIfTI object and its data.
        Args:
            fname_nii (str): Path to the NIfTI file.

        Raises:
            ValueError: If the provided path does not exist or is not a valid NIfTI file.

        Returns:
            nib.Nifti1Image: The loaded NIfTI image object.
            numpy.ndarray: The data contained in the NIfTI file.
        """
        if not os.path.exists(self.fname_nii):
            raise ValueError("Not an existing NIFTI path")
        nii = nib.load(self.fname_nii)
        data = np.asanyarray(nii.dataobj)

        return nii, data

    def load_json(self, json_needed: bool = True) -> dict | None:
        """ Load the JSON file corresponding to the NIfTI file.
        The JSON file is expected to be in the same directory as the NIfTI file
        and have the same base name.

        Args:
            None

        Returns:
            dict: The content of the JSON file if found, otherwise None.
        """
        json_path = self.get_json(json_needed)
        if json_path is not None:
            with open(json_path, 'r') as f:
                return json.load(f)
        else:
            return None

    def save(self, fname: str = None) -> None:
        """ Save the NIfTI file to a specified path.
        If no output path is provided, it saves the file in the same directory with a default name.

        Args:
            fname (str, optional): The path where the NIfTI file should be saved.
                                   If None, it saves the file in the same directory with a default name.

        Raises:
            ValueError: If the output path is not a valid directory.

        Returns:
            None: The function saves the NIfTI file to the specified path.
        """
        if fname is not None:
            if fname[-4:] != '.nii' and fname[-7:] != '.nii.gz':
                if len(fname.split('.')) > 1:
                    raise ValueError("File name must end with .nii or .nii.gz")
                else:
                    fname += ".nii.gz"
            fname_output = os.path.join(self.path_output, fname)
        else:
            fname_output = os.path.join(self.path_output, f"{self.filename}{DEFAULT_SUFFIX}")
<<<<<<< HEAD
            
        if self.json is not None:
            # Save the JSON file in the same directory as the NIfTI file
            json_path = os.path.join(fname_output.split(".")[0] + ".json")
            with open(json_path, 'w') as f:
                json.dump(self.json, f, indent=4)
            logger.info(f"Saving JSON file to {json_path}")
        
=======

>>>>>>> 4e19c5e5
        logger.info(f"Saving NIfTI file to {fname_output}")

        if not os.path.exists(self.path_output):
            os.makedirs(self.path_output)
        elif not os.path.isdir(self.path_output):
            raise ValueError(f"Output path {fname_output} is not a valid directory.")

        nib.save(self.nii, fname_output)

    def set_nii(self, nii: nib.Nifti1Image) -> None:
        """ Set the NIfTI image object and its data.

        Args:
            nii (nib.Nifti1Image): The NIfTI image object to set.

        Raises:
            TypeError: If the provided nii is not a nib.Nifti1Image object.
        """
        if not isinstance(nii, nib.Nifti1Image):
            raise TypeError("nii must be a nib.Nifti1Image object")
        self.nii = nii
        self.data = np.asanyarray(nii.dataobj)
        self.shape = self.data.shape
        self.ndim = self.data.ndim

    @safe_getter(default_value=None)
    def get_json(self, json_needed: bool = True) -> str | None:
        """ Find the corresponding JSON file for the NIfTI file.
        The JSON file is expected to be in the same directory as the NIfTI file
        and have the same base name.

        Args:
            json_needed (bool): Specifies whether the JSON file is required.

        Returns:
            str: The path to the JSON file if found, otherwise None.
        """
        fname_json = os.path.join(self.path_nii, self.filename + ".json")
        if os.path.exists(fname_json):
            return fname_json
        elif json_needed:
            raise OSError(f"JSON file not found for {self.fname_nii}. Expected at {fname_json}. ")
        else:
            return None

    @safe_getter(default_value=None)
    def get_filename(self):
        """ Get the filename without the extension from the NIfTI file path.
        Verifies that the file has a valid NIfTI extension (.nii or .nii.gz).
        If the file does not have a valid extension, raises a ValueError.

        Raises:
            ValueError: If the file does not have a valid NIfTI extension.

        Returns:
            str: The filename without the extension.
        """

        basename = os.path.basename(self.fname_nii)
        if basename.endswith('.nii.gz'):
            file_name = basename[:-7]  # Remove .nii.gz
        elif basename.endswith('.nii'):
            file_name = basename[:-4]
        else:
            raise ValueError("File does not have a valid NIfTI extension (.nii or .nii.gz)")

        return file_name

    @safe_getter(default_value=None)
    def get_path_nii(self):
        """Gets the path_nii of the Nifti file

        Returns:
            str: path_nii of the file (absolute path)
        """
        path_nii = os.path.dirname(self.fname_nii)

        # For files in current directory, return current working directory
        if not path_nii:
            path_nii = os.getcwd()

        return path_nii

    @safe_getter(default_value=None)
    def get_json_info(self, key: str, required: bool = False) -> any:
        """ Get a specific key from the JSON file.

        Args:
            key (str): The key to retrieve from the JSON file.
            required (bool): If True, raises KeyError when key not found. If False, returns None.

        Returns:
            any: The value associated with the key in the JSON file, or None if not found and required=False.

        Raises:
            KeyError: If the key is not found and required=True.
        """
        if self.json is not None and key in self.json:
            return self.json[key]
        elif required:
            raise KeyError(f"Key '{key}' not found in JSON file.")
        else:
            raise Warning(f"Key '{key}' not found in JSON file. Returning None.")

    @safe_getter(default_value=None)
    def get_isocenter(self):
        """ Get the isocenter location in RAS coordinates from the json file.

        The patient position is used to infer the table position in the patient coordinate system.
        When the table is at (0,0,0), the origin is at the isocenter. We can therefore infer
        the isocenter as -table_position when the table_position is in RAS coordinates.

        Args:
            json_data (dict): Dictionary containing the BIDS sidecar information

        Returns:
            numpy.ndarray: Isocenter location in RAS coordinates
        """
        table_position = self.get_json_info('TablePosition')

        patient_position = self.get_json_info('PatientPosition')

        table_position = np.array(table_position)

        # Define coordinate transformations for each patient position
        position_transforms = {
            'HFS': [0, 1, 2],      # x=x, y=y, z=z
            'HFP': [0, 1, 2],      # x=-x, y=-y, z=z
            'FFS': [0, 1, 2],      # x=-x, y=y, z=-z
            'FFP': [0, 1, 2],      # x=x, y=-y, z=-z
            'LFP': [2, 1, 0],      # x=-z, y=-y, z=-x
            'LFS': [2, 1, 0],      # x=-z, y=y, z=x
            'RFP': [2, 1, 0],      # x=z, y=-y, z=x
            'RFS': [2, 1, 0],      # x=z, y=y, z=-x
            'HFDR': [1, 0, 2],     # x=-y, y=x, z=z
            'HFDL': [1, 0, 2],     # x=y, y=-x, z=z
            'FFDR': [1, 0, 2],     # x=-y, y=-x, z=-z
            'FFDL': [1, 0, 2],     # x=y, y=x, z=-z
            'AFDR': [1, 2, 0],     # x=-y, y=z, z=-x
            'AFDL': [1, 2, 0],     # x=y, y=z, z=x
            'PFDR': [1, 2, 0],     # x=-y, y=-z, z=x
            'PFDL': [1, 2, 0],     # x=y, y=-z, z=-x
        }

        # Define sign patterns for each patient position
        position_signs = {
            'HFS': [1, 1, 1],      'HFP': [-1, -1, 1],
            'FFS': [-1, 1, -1],    'FFP': [1, -1, -1],
            'LFP': [-1, -1, -1],   'LFS': [-1, 1, 1],
            'RFP': [1, -1, 1],     'RFS': [1, 1, -1],
            'HFDR': [-1, 1, 1],    'HFDL': [1, -1, 1],
            'FFDR': [-1, -1, -1],  'FFDL': [1, 1, -1],
            'AFDR': [-1, 1, -1],   'AFDL': [1, 1, 1],
            'PFDR': [-1, -1, 1],   'PFDL': [1, -1, -1],
        }

        if patient_position not in position_transforms:
            raise ValueError(f"Patient position {patient_position} not implemented")

        # Transform table position to RAS coordinates
        indices = position_transforms[patient_position]
        signs = position_signs[patient_position]

        table_position_ras = np.zeros(3)
        for i in range(3):
            table_position_ras[i] = signs[i] * table_position[indices[i]]

        # The isocenter is located at -table_position
        return -table_position_ras

    @safe_getter(default_value=None)
    def get_frequency(self):
        """ Get the imaging frequency from the JSON metadata.

        Returns:
            float: Imaging frequency in Hz, or None if not available.
        """
        frequency = self.get_json_info('ImagingFrequency', required=False)

        return int(frequency * 1e6) if frequency is not None else None

    def get_scanner_shim_settings(self, orders: list[int] = [0, 1, 2, 3]) -> dict:
        """ Get the scanner's shim settings using the BIDS tag ShimSetting and ImagingFrequency and returns it in a
            dictionary. 'orders' is used to check if the different orders are available in the metadata.

        Args:
            self (NiftiFile): The NiftiFile object containing the BIDS metadata.
            orders (list[int]): List of orders to check for shim settings. Default is [0, 1, 2, 3].

        Returns:
            dict: Dictionary containing the following keys: '0', '1' '2', '3'. The different orders are
                lists unless the different values could not be populated.
        """

        scanner_shim = {
            '0': [self.get_frequency()] if self.get_frequency() is not None else None,
            '1': None,
            '2': None,
            '3': None
        }

        # get_shim_orders
        shim_settings_list = self.get_json_info('ShimSetting')
        if shim_settings_list is not None:
            n_shim_values = len(shim_settings_list)
            if n_shim_values == 3:
                scanner_shim['1'] = shim_settings_list
            elif n_shim_values == 8:
                scanner_shim['1'] = shim_settings_list[:3]
                scanner_shim['2'] = shim_settings_list[3:]
            else:
                logger.warning(f"ShimSetting tag has an unsupported number of values: {n_shim_values}")
        else:
            logger.debug("ShimSetting tag is not available")

        # Check if the orders to shim are available in the metadata
        for order in orders:
            if scanner_shim.get(str(order)) is None:
                logger.debug(
                    f"Order {order} shim settings not available in the JSON metadata, constraints might not be "
                    f"respected.")

        return scanner_shim

    @safe_getter(default_value=None)
    def get_manufacturers_model_name(self) -> str:
        """ Get the manufacturer model from the JSON metadata.

        Returns:
            str: Manufacturer model name with spaces replaced by underscores, or None if not available.
        """
        model = self.get_json_info('ManufacturersModelName', required=False)
        return model.replace(" ", "_") if model is not None else None


# TODO: Implement NiftiCoilProfile class
class NiftiCoilProfile(NiftiFile):
    """NiftiCoilProfile is a subclass of NiftiFile that represents a NIfTI coil profile file.

    It inherits all methods and properties from NiftiFile and can be used to handle coil profile files specifically.
    """

    def __init__(self, fname_nii: str) -> None:
        super().__init__(fname_nii)<|MERGE_RESOLUTION|>--- conflicted
+++ resolved
@@ -132,7 +132,6 @@
             fname_output = os.path.join(self.path_output, fname)
         else:
             fname_output = os.path.join(self.path_output, f"{self.filename}{DEFAULT_SUFFIX}")
-<<<<<<< HEAD
             
         if self.json is not None:
             # Save the JSON file in the same directory as the NIfTI file
@@ -141,9 +140,6 @@
                 json.dump(self.json, f, indent=4)
             logger.info(f"Saving JSON file to {json_path}")
         
-=======
-
->>>>>>> 4e19c5e5
         logger.info(f"Saving NIfTI file to {fname_output}")
 
         if not os.path.exists(self.path_output):
