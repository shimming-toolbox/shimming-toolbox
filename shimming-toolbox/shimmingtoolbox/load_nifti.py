#!usr/bin/env python3
# -*- coding: utf-8

import json
import logging
import math
import nibabel as nib
import numpy as np
import os

from shimmingtoolbox.utils import iso_times_to_ms

logger = logging.getLogger(__name__)
PHASE_SCALING_SIEMENS = 4096
POSSIBLE_TIMINGS = ['slice-middle', 'volume-start', 'volume-middle']


def get_acquisition_times(nii_data, json_data, when='slice-middle'):
    f""" Return the acquisition timestamps from a json sidecar. This assumes BIDS convention.

    Args:
        nii_data (nibabel.Nifti1Image): Nibabel object containing the image timeseries.
        json_data (dict): Json dict corresponding to a nifti sidecar.
        when (str): When to get the acquisition time. Can be within {POSSIBLE_TIMINGS}.

    Returns:
        numpy.ndarray: Acquisition timestamps in ms (n_volumes x n_slices).
    """

    if when not in POSSIBLE_TIMINGS:
        raise ValueError(f"Invalid 'when' parameter. Must be within {POSSIBLE_TIMINGS}")

    # Get number of volumes
    n_volumes = nii_data.header['dim'][4]
    n_slices = nii_data.shape[2]

    # Time between the beginning of the acquisition of a volume and the beginning of the acquisition of the next volume
    deltat_volume = float(json_data['RepetitionTime']) * 1000  # [ms]

    # Time the acquisition of data for this image started (ISO format)
    acq_start_time_iso = json_data['AcquisitionTime']
    # todo: dummy scans?
    acq_start_time_ms = iso_times_to_ms(np.array([acq_start_time_iso]))[0]

    # Start time for each volume [ms]
    volume_start_times = np.linspace(acq_start_time_ms,
                                     ((n_volumes - 1) * deltat_volume) + acq_start_time_ms,
                                     n_volumes)

    if when == 'volume-start':
        return volume_start_times
    if when == 'volume-middle':
        return volume_start_times + (deltat_volume / 2)

    def get_middle_of_slice_timing(data, n_sli):
        """ Return the best guess of when the middle of k-space was acquired for each slice. Return an array of 0 if no
            best guess is found

        Args:
            data (dict): Json dict corresponding to a nifti sidecar.
            n_sli (int): Number of slices in the volume.

        Returns:
            np.ndarray: Slice timing in ms (n_slices).
        """

        # Can be '2D' or 3D
        mr_acquisition_type = data.get('MRAcquisitionType')
        if mr_acquisition_type != '2D':
            # mr_acquisition_type is None or 3D
<<<<<<< HEAD
            logger.warning("MR acquisition type is not 2D or not set.")
=======
            logger.warning("MR acquisition type is not 2D.")
>>>>>>> a4d72cd7
            return np.zeros(n_slices)

        # list containing the time at which each slice was acquired
        slice_timing_start = data.get('SliceTiming')
        if slice_timing_start is None:
            if n_sli == 1:
                # Slice timing information does not seem to be defined if there is only one slice
                slice_timing_start = [0.0]
            else:
                logger.warning("No slice timing information found in JSON file.")
                return np.zeros(n_slices)

        # Convert to ms
        slice_timing_start = np.array(slice_timing_start) * 1000  # [ms]

        phase_encode_steps = int(data.get('PhaseEncodingSteps'))
        repetition_slice_excitation = float(data.get('RepetitionTimeExcitation'))
        if repetition_slice_excitation is None or phase_encode_steps is None:
            logger.warning("Not enough information to figure out each slice time. "
                           "Either/Both of RepetitionTimeExcitation and PhaseEncodingSteps is/are undefined")
            return np.zeros(n_slices)

        # If the slice timing is lower than the TR excitation, this is an interleaved multi-slice acquisition
        # (more than one slice acquired within a TR excitation)
        repetition_slice_excitation = repetition_slice_excitation * 1000  # [ms]
        # Remove slices that are at 0 ms (acquired during the first TR excitation)
        slice_timing_start_no_zero = slice_timing_start[slice_timing_start > 0]
        # If there are other slices acquired before the next TR excitation, then this is interleaved
        # multi-slice
        if np.any(slice_timing_start_no_zero < repetition_slice_excitation):
            logger.warning("Interleaved multi-slice acquisition detected.")
            return np.zeros(n_slices)

        pulse_sequence_details = data.get('PulseSequenceDetails')
        if pulse_sequence_details is None:
            logger.warning("No PulseSequenceDetails name found in JSON file.")
            return np.zeros(n_slices)

        if "%CustomerSeq%\\gre_field_mapping_PMUlog" == pulse_sequence_details:
            # This protocol acquires 2 echos with 2 different TRs
            deltat_slice = repetition_slice_excitation * phase_encode_steps * 2
        elif "%SiemensSeq%\\gre" == pulse_sequence_details or "gre_PMUlog" in pulse_sequence_details:
            deltat_slice = repetition_slice_excitation * phase_encode_steps
        else:
            logger.warning("Protocol name not recognized.")
            return np.zeros(n_slices)

        # Error check
        volume_tr = data.get('RepetitionTime')
        if volume_tr is None:
            logger.warning("No volume 'RepetitionTime' found in JSON file.")
            return np.zeros(n_slices)
        deltat_vol = float(volume_tr) * 1000  # [ms]
        if (deltat_slice * n_sli) > deltat_vol:
            logger.warning("Slice timing of slices is longer than the volume timing.")
            return np.zeros(n_slices)

        # Get when the middle of k-space was acquired
        manufacturer = data.get('Manufacturer')
        if manufacturer == 'Siemens':
            fourier = data.get('PartialFourier')
            if fourier is None:
                logger.warning("No partial fourier information found in JSON file, assuming no partial fourier.")
                fourier = 1.0
<<<<<<< HEAD
=======
            elif fourier < 1/2:
                raise ValueError("Partial fourier value is less than 1/2. That should not be possible.")
>>>>>>> a4d72cd7
            else:
                fourier = float(fourier)
                if not (0 <= fourier <= 1):
                    logger.warning("Partial Fourier value format not supported, make sure it is between 0 and 1.")
                    return np.zeros(n_slices)

<<<<<<< HEAD
            # When partial fourier is used, crossing of the middle of k-space is shifted
            # For Siemens, it seems to start with the "smaller" side
=======
            # The crossing of the center-line of k-space in the phase encoding direction is not exactly at 1/2
            # of the time it takes to acquire a slice if partial Fourier is not 1. For a 7/8 partial Fourier,
            # it would acquire the center-line of k-space after 3/7 of the time it takes to acquire a slice.
            # (For a 700ms slice, the center-line would be acquired ~300ms). I simulated a couple of sequences in
            # POET and observed that the "smaller" portion is always acquired first (the 1/8 portion is skipped,
            # then 3/8 is acquired, k-space is crossed then the final 1/2 is acquired. In total, the k-space crossing
            # was at 3/7 of the slice time).

>>>>>>> a4d72cd7
            ratio = (fourier - 0.5) / fourier
        else:
            logger.warning("Manufacturer not supported for partial fourier, assuming no partial fourier.")
            ratio = 0.5

        slice_timing_mid = slice_timing_start + (deltat_slice * ratio)

        return slice_timing_mid

    slice_timing_middle = get_middle_of_slice_timing(json_data, n_slices)
    timing = np.zeros((n_volumes, n_slices))
    if np.all(slice_timing_middle == 0):
        logger.warning("Could not figure out the slice timing. Using one time-point per volume instead.")
        # If the slice timing is set to 0, then we could not figure out the slice timing, then set the best guess to
        # the time required to get to the middle of the volume
        for i in range(n_volumes):
            timing[i, :] = np.repeat(volume_start_times[i] + (deltat_volume / 2), n_slices)
    else:
        # If we figured out the slice timing, then we can use it to get the timing of each slice for each volume
        for i in range(n_volumes):
            timing[i, :] = volume_start_times[i] + slice_timing_middle  # [ms]

    return timing  # [ms]


def load_nifti(path_data, modality='phase'):
    """ Load data from a directory containing NIFTI type file with nibabel.

    Args:
        path_data (str): Path to the directory containing the file(s) to load
        modality (str): Modality to read nifti (can be phase or magnitude)

    Returns:
        nibabel.Nifti1Image.Header: List containing headers for every Nifti file
        dict: List containing all information in JSON format from every Nifti image
        numpy.ndarray: 5D array of all acquisition in time (x, y, z, echo, volume)

    Note:
        If 'path' is a folder containing niftis, directly output niftis. It 'path' is a folder containing acquisitions,
        ask the user for which acquisition to use.
    """

    if not os.path.exists(path_data):
        raise RuntimeError("Not an existing NIFTI path")

    # Generate file_list
    file_list = []
    [file_list.append(os.path.join(path_data, f)) for f in os.listdir(path_data) if f not in file_list]
    file_list = sorted(file_list)

    nifti_path = ""
    # Check for incompatible acquisition source path
    if all([os.path.isdir(f) for f in file_list]):
        acquisitions = [f for f in file_list if os.path.isdir(f)]
        logger.info("Multiple acquisition directories in path. Choosing only one.")
    elif all([os.path.isfile(f) for f in file_list]):
        logger.info("Acquisition directory given. Using acquisitions.")
        nifti_path = path_data
    else:
        raise RuntimeError("Directories and files in input path")

    # Choose an acquisition between all folders
    if not nifti_path:
        for i in range(len(acquisitions)):
            print(f"{i}:{os.path.basename(file_list[i])}\n")

        select_acquisition = -1
        while 1:
            input_resp = input("Enter the number for the appropriate acquisition folder, (type 'q' to quit) : ")
            if input_resp == 'q':
                return 0

            select_acquisition = int(input_resp)

            if select_acquisition in range(len(acquisitions)):
                break
            else:
                logger.error(f"Input must be linked to an acquisition folder. {input_resp} is out of range")

        nifti_path = os.path.abspath(file_list[select_acquisition])

    # Get a list of nii files
    nifti_list = [os.path.join(nifti_path, f) for f in os.listdir(nifti_path) if f.endswith((".nii", ".nii.gz"))]
    nifti_list = sorted(nifti_list)

    # Read all images and headers available and store them
    nifti_init = [read_nii(nifti_list[i]) for i in range(len(nifti_list))]

    info = []
    json_info = []
    niftis = np.empty([1, 1], dtype=float)

    run_list = {}
    # Parse and separate each file by run sequence with modality check
    for file_info in nifti_init:
        if file_info[1]['AcquisitionNumber'] not in run_list.keys():
            run_list[file_info[1]['AcquisitionNumber']] = []
        run_list[file_info[1]['AcquisitionNumber']].append((file_info, file_info[1]['ImageComments']))

    # If more than one run, select one
    select_run = -1
    if len(list(run_list.keys())) > 1:
        for i in list(run_list.keys()):
            print(f"{i}\n")

        while 1:
            input_resp = input("Enter the number for the appropriate run number, (type 'q' to quit) : ")
            if input_resp == 'q':
                return 0
            select_run = int(input_resp)

            if select_run in list(run_list.keys()):
                break
            else:
                logger.error(f"Input must be linked to a run number. {input_resp} is out of range")
    else:
        select_run = list(run_list.keys())[0]
        logger.info(f"Reading acquisitions for run {list(run_list.keys())[0]}")

    # Create output array and headers
    nifti_pos = 0
    echo_shape = sum(1 for tmp_info in run_list[select_run] if modality in tmp_info[1])

    niftis = np.empty([nifti_init[0][0].shape[0], nifti_init[0][0].shape[1], nifti_init[0][0].shape[2], echo_shape,
                       (1 if nifti_init[0][0].ndim == 3 else nifti_init[0][0].shape[3])], dtype=float)

    for i_echo in range(len(run_list[select_run])):
        tmp_nii = run_list[select_run][i_echo][0]
        if modality in run_list[select_run][i_echo][1]:
            info.append(tmp_nii[0].header)
            json_info.append(tmp_nii[1])
            if niftis.shape[4] == 1:
                niftis[:, :, :, nifti_pos, 0] = tmp_nii[2]
            else:
                for i_volume in range(nifti_init[0][0].shape[3]):
                    niftis[:, :, :, nifti_pos, i_volume] = tmp_nii[2][:, :, :, i_volume]
            nifti_pos += 1

    return niftis, info, json_info


def read_nii(fname_nifti, auto_scale=True):
    """Reads a nifti file and returns the corresponding image and info. Also returns the associated json data.
    Args:
        fname_nifti (str): direct path to the .nii or .nii.gz file that is going to be read
        auto_scale (:obj:`bool`, optional): Tells if scaling is done before return
    Returns:
        info (Nifti1Image): Objet containing various data about the nifti file (returned by nibabel.load)
        json_data (dict): Contains the different fields present in the json file corresponding to the nifti file
        image (numpy.ndarray): For B0-maps, image contained in the nifti. Siemens phase images are rescaled between 0
        and 2pi.
    """
    nii = nib.load(fname_nifti)
    json_path = fname_nifti.split('.nii')[0] + '.json'

    if os.path.isfile(json_path):
        with open(json_path, 'r') as json_file:
            json_data = json.load(json_file)
    else:
        raise OSError("Missing json file")
    # Store nifti image in a numpy array
    image = np.asarray(nii.dataobj)
    if auto_scale:
        logger.info("Scaling the selected NIfTI")

        # If B0 phase maps
        if json_data.get('Manufacturer') == 'Siemens' and \
                (('ImageComments' in json_data) and ("*phase*" in json_data['ImageComments'])
                 or ('ImageType' in json_data) and ('P' in json_data['ImageType'])):
            # Rescales from -pi to pi
            extent = (np.amax(image) - np.amin(image))

            if np.amin(image) < 0 and (0.95 * 2 * PHASE_SCALING_SIEMENS < extent < 2 * PHASE_SCALING_SIEMENS * 1.05):
                # Siemens' scaling: [-4096, 4095] --> [-pi, pi[
                image = (image * math.pi / PHASE_SCALING_SIEMENS)
            elif np.amin(image) >= 0 and (0.95 * PHASE_SCALING_SIEMENS < extent < PHASE_SCALING_SIEMENS * 1.05):
                # Siemens' scaling [0, 4095] --> [-pi, pi[
                image = (image * 2 * math.pi / PHASE_SCALING_SIEMENS) - math.pi
            else:
                logger.info("Could not scale phase data")

            # Create new nibabel object with updated image
            nii = nib.Nifti1Image(image, nii.affine, header=nii.header)
        elif json_data.get('Manufacturer') == 'Philips' \
                and (('ImageType' in json_data) and (('Phase' in json_data['ImageType']) or
                                                     ('P' in json_data['ImageType']))):

            extent = (np.amax(image) - np.amin(image))
            if np.amin(image) < 0 and np.amax(image) and (0.95 * math.pi < extent < 1.05 * 2 * math.pi):
                # Philips scaling: [-pi, pi)
                pass
            else:
                logger.info("Could not scale phase data")
        elif json_data.get('Manufacturer') == 'GE':
            logger.info("GE phase scaling information is not yet implemented")
        else:
            logger.info("Unknown NIfTI type: No scaling applied")

    else:
        pass

    return nii, json_data, image


def get_isocenter(json_data):
    """ Get the isocenter location in RAS coordinates from the json file. The patient position is used to infer the
    table position in the patient coordinate system. When the table is at (0,0,0), the origin is at the isocenter.
    We can therefore infer the isocenter as -table_position when the table_position is in RAS coordinates.

    Args:
        json_data (dict): Dictionary containing the BIDS sidecar information

    Returns:
        numpy.ndarray: Isocenter location in RAS coordinates
    """
    table_position = json_data.get('TablePosition')
    if table_position is None:
        raise ValueError("Table position not found in json sidecar.")

    patient_position = json_data.get('PatientPosition')
    if patient_position is None:
        raise ValueError("Patient position not found in json sidecar.")

    # From the Bid specification "TablePosition":
    # The table position, relative to an implementation-specific reference point, often the isocenter. Values must be
    # an array (1x3) of three distances in millimeters in absolute coordinates (world coordinates). If an observer
    # stands in front of the scanner looking at it, a table moving to the left, up or into the scanner (from the
    # observer's point of view) will increase the 1st, 2nd and 3rd value in the array respectively. The origin is
    # defined by the image affine.
    table_position = np.array(table_position)

    # Convert table position to RAS coordinates
    table_position_ras = np.zeros(3)
    if patient_position == 'HFS':
        table_position_ras = table_position
    elif patient_position == 'HFP':
        table_position_ras[0] = -table_position[0]
        table_position_ras[1] = -table_position[1]
        table_position_ras[2] = table_position[2]
    elif patient_position == 'FFS':
        table_position_ras[0] = -table_position[0]
        table_position_ras[1] = table_position[1]
        table_position_ras[2] = -table_position[2]
    elif patient_position == 'FFP':
        table_position_ras[0] = table_position[0]
        table_position_ras[1] = -table_position[1]
        table_position_ras[2] = -table_position[2]
    elif patient_position == 'LFP':
        table_position_ras[0] = -table_position[2]
        table_position_ras[1] = -table_position[1]
        table_position_ras[2] = -table_position[0]
    elif patient_position == 'LFS':
        table_position_ras[0] = -table_position[2]
        table_position_ras[1] = table_position[1]
        table_position_ras[2] = table_position[0]
    elif patient_position == 'RFP':
        table_position_ras[0] = table_position[2]
        table_position_ras[1] = -table_position[1]
        table_position_ras[2] = table_position[0]
    elif patient_position == 'RFS':
        table_position_ras[0] = table_position[2]
        table_position_ras[1] = table_position[1]
        table_position_ras[2] = -table_position[0]
    elif patient_position == 'HFDR':
        table_position_ras[0] = -table_position[1]
        table_position_ras[1] = table_position[0]
        table_position_ras[2] = table_position[2]
    elif patient_position == 'HFDL':
        table_position_ras[0] = table_position[1]
        table_position_ras[1] = -table_position[0]
        table_position_ras[2] = table_position[2]
    elif patient_position == 'FFDR':
        table_position_ras[0] = -table_position[1]
        table_position_ras[1] = -table_position[0]
        table_position_ras[2] = -table_position[2]
    elif patient_position == 'FFDL':
        table_position_ras[0] = table_position[1]
        table_position_ras[1] = table_position[0]
        table_position_ras[2] = -table_position[2]
    elif patient_position == 'AFDR':
        table_position_ras[0] = -table_position[1]
        table_position_ras[1] = table_position[2]
        table_position_ras[2] = -table_position[0]
    elif patient_position == 'AFDL':
        table_position_ras[0] = table_position[1]
        table_position_ras[1] = table_position[2]
        table_position_ras[2] = table_position[0]
    elif patient_position == 'PFDR':
        table_position_ras[0] = -table_position[1]
        table_position_ras[1] = -table_position[2]
        table_position_ras[2] = table_position[0]
    elif patient_position == 'PFDL':
        table_position_ras[0] = table_position[1]
        table_position_ras[1] = -table_position[2]
        table_position_ras[2] = -table_position[0]
    else:
        raise NotImplementedError(f"Patient position {patient_position} not implemented")

    # The isocenter is located at -table_position
    isocenter = -table_position_ras

    return isocenter<|MERGE_RESOLUTION|>--- conflicted
+++ resolved
@@ -68,11 +68,7 @@
         mr_acquisition_type = data.get('MRAcquisitionType')
         if mr_acquisition_type != '2D':
             # mr_acquisition_type is None or 3D
-<<<<<<< HEAD
-            logger.warning("MR acquisition type is not 2D or not set.")
-=======
             logger.warning("MR acquisition type is not 2D.")
->>>>>>> a4d72cd7
             return np.zeros(n_slices)
 
         # list containing the time at which each slice was acquired
@@ -137,21 +133,14 @@
             if fourier is None:
                 logger.warning("No partial fourier information found in JSON file, assuming no partial fourier.")
                 fourier = 1.0
-<<<<<<< HEAD
-=======
             elif fourier < 1/2:
                 raise ValueError("Partial fourier value is less than 1/2. That should not be possible.")
->>>>>>> a4d72cd7
             else:
                 fourier = float(fourier)
                 if not (0 <= fourier <= 1):
                     logger.warning("Partial Fourier value format not supported, make sure it is between 0 and 1.")
                     return np.zeros(n_slices)
 
-<<<<<<< HEAD
-            # When partial fourier is used, crossing of the middle of k-space is shifted
-            # For Siemens, it seems to start with the "smaller" side
-=======
             # The crossing of the center-line of k-space in the phase encoding direction is not exactly at 1/2
             # of the time it takes to acquire a slice if partial Fourier is not 1. For a 7/8 partial Fourier,
             # it would acquire the center-line of k-space after 3/7 of the time it takes to acquire a slice.
@@ -160,7 +149,6 @@
             # then 3/8 is acquired, k-space is crossed then the final 1/2 is acquired. In total, the k-space crossing
             # was at 3/7 of the slice time).
 
->>>>>>> a4d72cd7
             ratio = (fourier - 0.5) / fourier
         else:
             logger.warning("Manufacturer not supported for partial fourier, assuming no partial fourier.")
