--- conflicted
+++ resolved
@@ -35,20 +35,10 @@
     n_volumes = nif_data.header['dim'][4]
     n_slices = nif_data.shape[2]
 
-<<<<<<< HEAD
     deltat_volume = get_volume_tr(json_data)
 
     # Time the acquisition of data that this image started (ISO format)
     acq_start_time_ms = get_acquisition_start_time(json_data)
-=======
-    # Time between the beginning of the acquisition of a volume and the beginning of the acquisition of the next volume
-    deltat_volume = float(nif_data.get_json_info('RepetitionTime')) * 1000  # [ms]
-
-    # Time the acquisition of data for this image started (ISO format)
-    acq_start_time_iso = nif_data.get_json_info('AcquisitionTime')
-    # todo: dummy scans?
-    acq_start_time_ms = iso_times_to_ms(np.array([acq_start_time_iso]))[0]
->>>>>>> b792a7f2
 
     # Start time for each volume [ms]
     volume_start_times = np.arange(acq_start_time_ms, (n_volumes * deltat_volume) + acq_start_time_ms, deltat_volume)
@@ -58,7 +48,6 @@
     if when == 'volume-middle':
         return volume_start_times + (deltat_volume / 2)
 
-<<<<<<< HEAD
     try:
         slice_timing_middle = get_phase_encode_0_crossings(json_data, n_slices)
     except Exception as e:
@@ -66,115 +55,6 @@
         raise e
         slice_timing_middle = np.zeros(n_slices)
 
-=======
-    def _get_middle_of_slice_timing(data, n_sli):
-        """ Return the best guess of when the middle of k-space was acquired for each slice. Return an array of 0 if no
-            best guess is found
-
-        Args:
-            data (dict): Json dict corresponding to a nifti sidecar.
-            n_sli (int): Number of slices in the volume.
-
-        Returns:
-            np.ndarray: Slice timing in ms (n_slices).
-        """
-
-        # Can be '2D' or 3D
-        mr_acquisition_type = data.get_json_info('MRAcquisitionType')
-        if mr_acquisition_type != '2D':
-            # mr_acquisition_type is None or 3D
-            logger.warning("MR acquisition type is not 2D.")
-            return np.zeros(n_slices)
-
-        # list containing the time at which each slice was acquired
-        slice_timing_start = data.get_json_info('SliceTiming')
-        if slice_timing_start is None:
-            if n_sli == 1:
-                # Slice timing information does not seem to be defined if there is only one slice
-                slice_timing_start = [0.0]
-            else:
-                logger.warning("No slice timing information found in JSON file.")
-                return np.zeros(n_slices)
-
-        # Convert to ms
-        slice_timing_start = np.array(slice_timing_start) * 1000  # [ms]
-
-        phase_encode_steps = int(data.get_json_info('PhaseEncodingSteps'))
-        repetition_slice_excitation = float(data.get_json_info('RepetitionTimeExcitation'))
-        if repetition_slice_excitation is None or phase_encode_steps is None:
-            logger.warning("Not enough information to figure out each slice time. "
-                           "Either/Both of RepetitionTimeExcitation and PhaseEncodingSteps is/are undefined")
-            return np.zeros(n_slices)
-
-        # If the slice timing is lower than the TR excitation, this is an interleaved multi-slice acquisition
-        # (more than one slice acquired within a TR excitation)
-        repetition_slice_excitation = repetition_slice_excitation * 1000  # [ms]
-        # Remove slices that are at 0 ms (acquired during the first TR excitation)
-        slice_timing_start_no_zero = slice_timing_start[slice_timing_start > 0]
-        # If there are other slices acquired before the next TR excitation, then this is interleaved
-        # multi-slice
-        if np.any(slice_timing_start_no_zero < repetition_slice_excitation):
-            logger.warning("Interleaved multi-slice acquisition detected.")
-            return np.zeros(n_slices)
-
-        pulse_sequence_details = data.get_json_info('PulseSequenceDetails')
-        if pulse_sequence_details is None:
-            logger.warning("No PulseSequenceDetails name found in JSON file.")
-            return np.zeros(n_slices)
-
-        if "%CustomerSeq%\\gre_field_mapping_PMUlog" == pulse_sequence_details:
-            # This protocol acquires 2 echos with 2 different TRs
-            deltat_slice = repetition_slice_excitation * phase_encode_steps * 2
-        elif "%SiemensSeq%\\gre" == pulse_sequence_details or "gre_PMUlog" in pulse_sequence_details:
-            deltat_slice = repetition_slice_excitation * phase_encode_steps
-        else:
-            logger.warning("Protocol name not recognized.")
-            return np.zeros(n_slices)
-
-        # Error check
-        volume_tr = data.get_json_info('RepetitionTime')
-        if volume_tr is None:
-            logger.warning("No volume 'RepetitionTime' found in JSON file.")
-            return np.zeros(n_slices)
-        deltat_vol = float(volume_tr) * 1000  # [ms]
-        if (deltat_slice * n_sli) > deltat_vol:
-            logger.warning("Slice timing of slices is longer than the volume timing.")
-            return np.zeros(n_slices)
-
-        # Get when the middle of k-space was acquired
-        manufacturer = data.get_json_info('Manufacturer')
-        if manufacturer == 'Siemens':
-            fourier = data.get_json_info('PartialFourier')
-            if fourier is None:
-                logger.warning("No partial fourier information found in JSON file, assuming no partial fourier.")
-                fourier = 1.0
-            elif fourier < 1/2:
-                raise ValueError("Partial fourier value is less than 1/2. That should not be possible.")
-            else:
-                fourier = float(fourier)
-                if not (0 <= fourier <= 1):
-                    logger.warning("Partial Fourier value format not supported, make sure it is between 0 and 1.")
-                    return np.zeros(n_slices)
-
-            # The crossing of the center-line of k-space in the phase encoding direction is not exactly at 1/2
-            # of the time it takes to acquire a slice if partial Fourier is not 1. For a 7/8 partial Fourier,
-            # it would acquire the center-line of k-space after 3/7 of the time it takes to acquire a slice.
-            # (For a 700ms slice, the center-line would be acquired ~300ms). I simulated a couple of sequences in
-            # POET and observed that the "smaller" portion is always acquired first (the 1/8 portion is skipped,
-            # then 3/8 is acquired, k-space is crossed then the final 1/2 is acquired. In total, the k-space crossing
-            # was at 3/7 of the slice time).
-
-            ratio = (fourier - 0.5) / fourier
-        else:
-            logger.warning("Manufacturer not supported for partial fourier, assuming no partial fourier.")
-            ratio = 0.5
-
-        slice_timing_mid = slice_timing_start + (deltat_slice * ratio)
-
-        return slice_timing_mid
-
-    slice_timing_middle = _get_middle_of_slice_timing(nif_data, n_slices)
->>>>>>> b792a7f2
     timing = np.zeros((n_volumes, n_slices))
 
     if np.all(slice_timing_middle == 0):
@@ -235,7 +115,7 @@
     """
 
     # Can be '2D'
-    mr_acquisition_type = data.get('MRAcquisitionType')
+    mr_acquisition_type = data.get_json_info('MRAcquisitionType')
     if mr_acquisition_type != '2D':
         # mr_acquisition_type is None or 3D
         raise NotImplementedError("MR acquisition type is not 2D.")
@@ -698,132 +578,4 @@
     else:
         pass
 
-<<<<<<< HEAD
-    return nii, json_data, image
-
-
-def get_isocenter(json_data):
-    """ Get the isocenter location in RAS coordinates from the json file. The patient position is used to infer the
-    table position in the patient coordinate system. When the table is at (0,0,0), the origin is at the isocenter.
-    We can therefore infer the isocenter as -table_position when the table_position is in RAS coordinates.
-
-    Args:
-        json_data (dict): Dictionary containing the BIDS sidecar information
-
-    Returns:
-        numpy.ndarray: Isocenter location in RAS coordinates
-    """
-    table_position = json_data.get('TablePosition')
-    if table_position is None:
-        raise ValueError("Table position not found in json sidecar.")
-
-    patient_position = json_data.get('PatientPosition')
-    if patient_position is None:
-        raise ValueError("Patient position not found in json sidecar.")
-
-    # From the Bid specification "TablePosition":
-    # The table position, relative to an implementation-specific reference point, often the isocenter. Values must be
-    # an array (1x3) of three distances in millimeters in absolute coordinates (world coordinates). If an observer
-    # stands in front of the scanner looking at it, a table moving to the left, up or into the scanner (from the
-    # observer's point of view) will increase the 1st, 2nd and 3rd value in the array respectively. The origin is
-    # defined by the image affine.
-    table_position = np.array(table_position)
-
-    # Convert table position to RAS coordinates
-    table_position_ras = np.zeros(3)
-    if patient_position == 'HFS':
-        table_position_ras = table_position
-    elif patient_position == 'HFP':
-        table_position_ras[0] = -table_position[0]
-        table_position_ras[1] = -table_position[1]
-        table_position_ras[2] = table_position[2]
-    elif patient_position == 'FFS':
-        table_position_ras[0] = -table_position[0]
-        table_position_ras[1] = table_position[1]
-        table_position_ras[2] = -table_position[2]
-    elif patient_position == 'FFP':
-        table_position_ras[0] = table_position[0]
-        table_position_ras[1] = -table_position[1]
-        table_position_ras[2] = -table_position[2]
-    elif patient_position == 'LFP':
-        table_position_ras[0] = -table_position[2]
-        table_position_ras[1] = -table_position[1]
-        table_position_ras[2] = -table_position[0]
-    elif patient_position == 'LFS':
-        table_position_ras[0] = -table_position[2]
-        table_position_ras[1] = table_position[1]
-        table_position_ras[2] = table_position[0]
-    elif patient_position == 'RFP':
-        table_position_ras[0] = table_position[2]
-        table_position_ras[1] = -table_position[1]
-        table_position_ras[2] = table_position[0]
-    elif patient_position == 'RFS':
-        table_position_ras[0] = table_position[2]
-        table_position_ras[1] = table_position[1]
-        table_position_ras[2] = -table_position[0]
-    elif patient_position == 'HFDR':
-        table_position_ras[0] = -table_position[1]
-        table_position_ras[1] = table_position[0]
-        table_position_ras[2] = table_position[2]
-    elif patient_position == 'HFDL':
-        table_position_ras[0] = table_position[1]
-        table_position_ras[1] = -table_position[0]
-        table_position_ras[2] = table_position[2]
-    elif patient_position == 'FFDR':
-        table_position_ras[0] = -table_position[1]
-        table_position_ras[1] = -table_position[0]
-        table_position_ras[2] = -table_position[2]
-    elif patient_position == 'FFDL':
-        table_position_ras[0] = table_position[1]
-        table_position_ras[1] = table_position[0]
-        table_position_ras[2] = -table_position[2]
-    elif patient_position == 'AFDR':
-        table_position_ras[0] = -table_position[1]
-        table_position_ras[1] = table_position[2]
-        table_position_ras[2] = -table_position[0]
-    elif patient_position == 'AFDL':
-        table_position_ras[0] = table_position[1]
-        table_position_ras[1] = table_position[2]
-        table_position_ras[2] = table_position[0]
-    elif patient_position == 'PFDR':
-        table_position_ras[0] = -table_position[1]
-        table_position_ras[1] = -table_position[2]
-        table_position_ras[2] = table_position[0]
-    elif patient_position == 'PFDL':
-        table_position_ras[0] = table_position[1]
-        table_position_ras[1] = -table_position[2]
-        table_position_ras[2] = -table_position[0]
-    else:
-        raise NotImplementedError(f"Patient position {patient_position} not implemented")
-
-    # The isocenter is located at -table_position
-    isocenter = -table_position_ras
-
-    return isocenter
-
-
-def is_fatsat_on(json_data):
-    """ Return if the scan was acquired using fat sat.
-
-    Args:
-        json_anat (dict): BIDS Json sidecar
-
-    Returns:
-        bool: Whether fat sat is on
-    """
-
-    if 'ScanOptions' in json_data:
-        if 'FS' in json_data['ScanOptions']:
-            logger.debug("Fat Saturation pulse detected")
-            is_fatsat = True
-        else:
-            logger.debug("No Fat Saturation pulse detected")
-            is_fatsat = False
-    else:
-        logger.warning("No ScanOptions found in JSON sidecar. Cannot determine if fat saturation is on.")
-        is_fatsat = False
-
-    return is_fatsat
-=======
-    return nii, json_data, image
->>>>>>> b792a7f2
+    return nii, json_data, image