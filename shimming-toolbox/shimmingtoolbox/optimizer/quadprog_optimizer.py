--- conflicted
+++ resolved
@@ -107,21 +107,11 @@
         Returns:
             float: Residuals for quad_prog optimization
         """
-<<<<<<< HEAD
-        # Apply weights to the coil matrix and unshimmed vector
-        weights = np.sqrt(self.mask_coefficients)
-        coil_mat = weights[:, np.newaxis] * coil_mat
-        unshimmed_vec = weights * unshimmed_vec
-
-        shimmed_vec = unshimmed_vec + coil_mat @ coef
-        return shimmed_vec.dot(shimmed_vec) / len(unshimmed_vec) / factor + np.abs(coef).dot(self.reg_vector)
-=======
         mse = np.average(np.square(unshimmed_vec + coil_mat @ coef), weights=self.mask_coefficients)
         mse_coef = mse / factor  # MSE regularized to minimize currents
         current_regularization_coef = np.abs(coef).dot(self.reg_vector)
 
         return mse_coef + current_regularization_coef
->>>>>>> ce64cf2e
 
     def _get_currents(self, unshimmed_vec, coil_mat, currents_0):
         """
@@ -187,10 +177,6 @@
 
         return cost_matrix, cost_vector
 
-<<<<<<< HEAD
-=======
-# TODO : Realtime softmask B0 shimming needs to be implemented
->>>>>>> ce64cf2e
 class PmuQuadProgOpt(QuadProgOpt):
     """ Optimizer for the realtime component (riro) for this optimization:
             field(i_vox) = riro(i_vox) * (acq_pressures - mean_p) + static(i_vox)
