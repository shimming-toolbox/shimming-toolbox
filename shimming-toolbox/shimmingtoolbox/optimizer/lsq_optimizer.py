--- conflicted
+++ resolved
@@ -79,18 +79,11 @@
         self.counter += 1
         # Define coil profiles
         n_channels = self.merged_coils.shape[3]
-<<<<<<< HEAD
-        # Convert soft mask into binary mask
-        mask = (mask != 0).astype(int)
-        # Personalized parameters to LSQ
-        mask_erode = modify_binary_mask(mask, shape='sphere', size=3, operation='erode')
-=======
         # Erode mask
         bin_mask = (mask != 0).astype(int)
         bin_mask_erode = modify_binary_mask(bin_mask, shape='sphere', size=3, operation='erode')
         mask_erode = np.zeros_like(mask, dtype=float)
         mask_erode[bin_mask_erode != 0] = mask[bin_mask_erode != 0]
->>>>>>> ce64cf2e
         mask_erode_vec = mask_erode.reshape((-1,))
         self.mask_erode_coefficients = mask_erode_vec[mask_erode_vec != 0]
 
@@ -162,18 +155,11 @@
         Returns:
             float: Residuals for least squares optimization
         """
-<<<<<<< HEAD
-        # MAE regularized to minimize currents
-        weights = self.mask_coefficients
-        residuals = weights * (unshimmed_vec + coil_mat @ coef)
-        return np.mean(np.abs(residuals)) / factor + np.abs(coef).dot(self.reg_vector)
-=======
         mae = np.average(np.abs(unshimmed_vec + coil_mat @ coef), weights=self.mask_coefficients)
         mae_coef = mae / factor  # MAE regularized to minimize currents
         current_regularization_coef = np.abs(coef).dot(self.reg_vector)
 
         return mae_coef + current_regularization_coef
->>>>>>> ce64cf2e
 
     def _residuals_ps_huber(self, coef, unshimmed_vec, coil_mat, factor):
         """ Pseudo huber objective function to minimize mean squared error or mean absolute error.
@@ -191,17 +177,6 @@
         Returns:
             float: Residuals for least squares optimization
         """
-<<<<<<< HEAD
-        residuals = unshimmed_vec + coil_mat @ coef
-        # Define delta with the 90th percentile of the absolute residuals
-        if self._delta is None:
-            self._delta = np.percentile(np.abs(residuals), 90)
-        # Adapt the weights based on the delta value, so that they adjust depending on the linear/quadratic behavior
-        _alpha = 1 / (1 + self._delta)
-        weights = (1 - _alpha) * np.sqrt(self.mask_coefficients) + _alpha * self.mask_coefficients
-
-        return np.mean(weights * pseudo_huber(self._delta, residuals)) / factor + np.abs(coef).dot(self.reg_vector)
-=======
         shimmed_vec = unshimmed_vec + coil_mat @ coef
         # Define delta with the 90th percentile of the absolute shimmed vector
         if self._delta is None:
@@ -212,7 +187,6 @@
         current_regularization_coef = np.abs(coef).dot(self.reg_vector)
 
         return mpsh_coeff + current_regularization_coef
->>>>>>> ce64cf2e
 
     def _residuals_mse(self, coef, a, b, c):
         """ Objective function to minimize the mean squared error (MSE)
@@ -259,13 +233,14 @@
         Returns:
             float: Residuals for least squares optimization
         """
-<<<<<<< HEAD
-        weights = np.sqrt(self.mask_coefficients)
-        shimmed_vec = weights * (unshimmed_vec + coil_mat @ coef)
-        return (shimmed_vec).dot(shimmed_vec) / len(unshimmed_vec) / factor + np.abs(coef).dot(self.reg_vector)
-
-    def _residuals_std(self, coef, unshimmed_vec, coil_mat, factor):
-        """ Objective function to minimize the standard deviation (STD)
+        mse = np.average(np.square(unshimmed_vec + coil_mat @ coef), weights=self.mask_coefficients)
+        mse_coef = mse / factor  # MSE regularized to minimize currents
+        current_regularization_coef = np.abs(coef).dot(self.reg_vector)
+
+        return mse_coef + current_regularization_coef
+
+    def _residuals_rmse(self, coef, unshimmed_vec, coil_mat, factor):
+        """ Objective function to minimize the root mean squared error (RMSE)
 
         Args:
             coef (np.ndarray): 1D array of channel coefficients
@@ -278,20 +253,15 @@
         Returns:
             float: Residuals for least squares optimization
         """
-        # STD regularized to minimize currents
-        weights = self.mask_coefficients
-        residuals = weights * (unshimmed_vec + coil_mat @ coef)
-        return np.std(residuals) / factor + np.abs(coef).dot(self.reg_vector)
-=======
         mse = np.average(np.square(unshimmed_vec + coil_mat @ coef), weights=self.mask_coefficients)
-        mse_coef = mse / factor  # MSE regularized to minimize currents
+        rmse_coef = np.sqrt(mse) / factor  # RMSE regularized to minimize currents
         current_regularization_coef = np.abs(coef).dot(self.reg_vector)
 
-        return mse_coef + current_regularization_coef
->>>>>>> ce64cf2e
-
-    def _residuals_rmse(self, coef, unshimmed_vec, coil_mat, factor):
+        return rmse_coef + current_regularization_coef
+
+    def _residuals_rmse_signal_recovery(self, coef, unshimmed_vec, coil_mat, factor):
         """ Objective function to minimize the root mean squared error (RMSE)
+            with through-slice gradient minimization
 
         Args:
             coef (np.ndarray): 1D array of channel coefficients
@@ -302,46 +272,12 @@
                             avoid positive directional linesearch
 
         Returns:
-            float: Residuals for least squares optimization
-        """
-<<<<<<< HEAD
-        weights = self.mask_coefficients
-        residuals = weights * (unshimmed_vec + coil_mat @ coef)
-        b0_rmse_coef = norm(residuals / factor, 2)
-=======
-        mse = np.average(np.square(unshimmed_vec + coil_mat @ coef), weights=self.mask_coefficients)
-        rmse_coef = np.sqrt(mse) / factor  # RMSE regularized to minimize currents
->>>>>>> ce64cf2e
-        current_regularization_coef = np.abs(coef).dot(self.reg_vector)
-
-        return rmse_coef + current_regularization_coef
-
-    def _residuals_rmse_signal_recovery(self, coef, unshimmed_vec, coil_mat, factor):
-        """ Objective function to minimize the root mean squared error (RMSE)
-            with through-slice gradient minimization
-
-        Args:
-            coef (np.ndarray): 1D array of channel coefficients
-            unshimmed_vec (np.ndarray): 1D flattened array (point) of the masked unshimmed map
-            coil_mat (np.ndarray): 2D flattened array (point, channel) of masked coils
-                                      (axis 0 must align with unshimmed_vec)
-            factor (float): Devise the result by 'factor'. This allows to scale the output for the minimize function to
-                            avoid positive directional linesearch
-
-        Returns:
             float: Residuals for least squares optimization with through-slice gradient minimization
         """
-<<<<<<< HEAD
-        weights = self.mask_coefficients
-        residuals = weights * (unshimmed_vec + coil_mat @ coef)
-        b0_rmse_coef = norm(residuals / factor, 2)
-        signal_recovery_coef = norm((self.unshimmed_Gz_vec + self.coil_Gz_mat @ coef) / factor, 2)
-=======
         mse_b0 = np.average(np.square(unshimmed_vec + coil_mat @ coef), weights=self.mask_coefficients)
         rmse_b0_coef = np.sqrt(mse_b0) / factor # RMSE regularized to minimize currents
         mse_Gz = np.average(np.square(self.unshimmed_Gz_vec + self.coil_Gz_mat @ coef), weights=self.mask_erode_coefficients)
         rmse_Gz_coef = np.sqrt(mse_Gz) / factor # RMSE regularized to minimize currents
->>>>>>> ce64cf2e
         current_regularization_coef = np.abs(coef).dot(self.reg_vector)
 
         return rmse_b0_coef + rmse_Gz_coef * self.w_signal_loss + current_regularization_coef
@@ -478,12 +414,6 @@
         w_inv_factor_Gz = self.w_signal_loss / len_unshimmed_Gz
         w_inv_factor_Gxy = self.w_signal_loss_xy / len_unshimmed_Gx
 
-<<<<<<< HEAD
-        # Apply weights to the coil matrix and unshimmed vector
-        weights = np.sqrt(self.mask_coefficients)
-        coil_mat = weights[:, np.newaxis] * coil_mat
-        unshimmed_vec = weights * unshimmed_vec
-=======
         # Apply weights to the coil matrices and unshimmed vectors
         coil_mat_w = self.mask_coefficients[:, np.newaxis] * coil_mat
         unshimmed_vec_w = self.mask_coefficients * unshimmed_vec
@@ -493,7 +423,6 @@
         unshimmed_Gx_vec_w = self.mask_erode_coefficients * self.unshimmed_Gx_vec
         coil_Gy_mat_w = self.mask_erode_coefficients[:, np.newaxis] * self.coil_Gy_mat
         unshimmed_Gy_vec_w = self.mask_erode_coefficients * self.unshimmed_Gy_vec
->>>>>>> ce64cf2e
 
         # MSE term for unshimmed_vec and coil_mat
         a1 = inv_factor * (coil_mat_w.T @ coil_mat_w)
@@ -523,10 +452,6 @@
 
         return a, b, c, e
 
-<<<<<<< HEAD
-=======
-# TODO : Realtime softmask B0 shimming needs to be implemented
->>>>>>> ce64cf2e
 class PmuLsqOptimizer(LsqOptimizer):
     """ Optimizer for the realtime component (riro) for this optimization:
         field(i_vox) = riro(i_vox) * (acq_pressures - mean_p) + static(i_vox)
