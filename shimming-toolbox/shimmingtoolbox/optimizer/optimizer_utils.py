--- conflicted
+++ resolved
@@ -160,7 +160,6 @@
                 * float : Float used for the least squares optimizer
 
         """
-<<<<<<< HEAD
         # Apply weights to the coil matrix and unshimmed vector
         # The square root of the coefficients is taken since a,b,c are computed
         # by multiplying two weighted arrays
@@ -170,20 +169,13 @@
         # Define inverse factor
         inv_factor = 1 / (np.sum(self.mask_coefficients) * factor)
 
+        # Adding the regularization vector to 'a' ensures L2 regularization
+        # (sum of the squared regularization terms) since 'a' is multiplied
+        # twice with 'coef' in _residuals_mse()
         # Compute the quadratic terms
         a = inv_factor * (coil_mat_w.T @ coil_mat_w) + np.diag(self.reg_vector)
         b = 2 * inv_factor * (unshimmed_vec_w @ coil_mat_w)
         c = inv_factor * (unshimmed_vec_w @ unshimmed_vec_w)
-=======
-
-        inv_factor = 1 / (len(unshimmed_vec) * factor)
-        # Adding the regularization vector to 'a' ensures L2 regularization
-        # (sum of the squared regularization terms) since 'a' is multiplied
-        # twice with 'coef' in _residuals_mse()
-        a = (coil_mat.T @ coil_mat) * inv_factor + np.diag(self.reg_vector)
-        b = 2 * inv_factor * (unshimmed_vec @ coil_mat)
-        c = inv_factor * (unshimmed_vec @ unshimmed_vec)
->>>>>>> 59f28bea
 
         return a, b, c
 
