--- conflicted
+++ resolved
@@ -104,21 +104,12 @@
 
         # Apply weights to the coil matrix and unshimmed vector
         weights = np.sqrt(self.mask_coefficients)
-<<<<<<< HEAD
-        coil_mat = weights[:, np.newaxis] * coil_mat
-        unshimmed_vec = weights * unshimmed_vec
-
-        # Compute the pseudo-inverse of the coil matrix to get the desired coil profiles
-        # dimensions : (n_channels, masked_values) @ (masked_values,) --> (n_channels,)
-        currents = -1 * scipy.linalg.pinv(coil_mat) @ unshimmed_vec
-=======
         coil_mat_w = weights[:, np.newaxis] * coil_mat
         unshimmed_vec_w = weights * unshimmed_vec
 
         # Compute the pseudo-inverse of the coil matrix to get the desired coil profiles
         # dimensions : (n_channels, masked_values) @ (masked_values,) --> (n_channels,)
         currents = -1 * scipy.linalg.pinv(coil_mat_w) @ unshimmed_vec_w
->>>>>>> ce64cf2e
 
         return currents
 
@@ -142,15 +133,8 @@
             mask = mask.astype(float)
         # Reshape mask to 1D
         mask_vec = mask.reshape((-1,))
-<<<<<<< HEAD
-        # Get indices of non-zero mask values
-        masked_points_indices = np.where(mask_vec != 0.0)
-        # Get the non-zero mask coefficient values
-        self.mask_coefficients = np.array(mask_vec[masked_points_indices[0]])
-=======
         # Get the non-zero mask coefficient values
         self.mask_coefficients = mask_vec[mask_vec != 0]
->>>>>>> ce64cf2e
 
         # Define number of coil profiles (channels)
         n_channels = self.merged_coils.shape[3] # dimensions : (n_channels,)
@@ -161,17 +145,10 @@
 
         # Extract the masked coil matrix
         # dimensions : (n_channels, mask.size) --> (mask.size, n_channels) --> (masked_values, n_channels)
-<<<<<<< HEAD
-        coil_mat = merged_coils_reshaped[:, masked_points_indices[0]].T
-        # Extract the unshimmed vector
-        # dimensions : (masked_values,)
-        unshimmed_vec = np.reshape(self.unshimmed, (-1,))[masked_points_indices[0]]
-=======
         coil_mat = merged_coils_reshaped[:, mask_vec != 0].T
         # Extract the unshimmed vector
         # dimensions : (masked_values,)
         unshimmed_vec = np.reshape(self.unshimmed, (-1,))[mask_vec != 0]
->>>>>>> ce64cf2e
 
         return coil_mat, unshimmed_vec
 
