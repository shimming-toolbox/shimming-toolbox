--- conflicted
+++ resolved
@@ -145,16 +145,9 @@
                                       "file per coil channel (coil1_ch1.txt, coil1_ch2.txt, etc.). Use 'coil' to "
                                       "output one file per coil system (coil1.txt, coil2.txt). In the latter case, "
                                       "all coil channels are encoded across multiple columns in the text file. Use "
-<<<<<<< HEAD
                                       "'-hrd' to output a human readable file with the shim coefficients ")
 @click.option('--output-value-format', 'output_value_format', type=click.Choice(['delta', 'absolute']), default='delta',
               show_default=True,
-=======
-                                      "'gradient' to output the 1st order in the Gradient CS, otherwise, it outputs in "
-                                      "the Shim CS.")
-@click.option('--output-value-format', 'output_value_format', type=click.Choice(['delta', 'absolute']),
-              default='delta', show_default=True,
->>>>>>> e7669005
               help="Coefficient values for the scanner coil. delta: Outputs the change of shim coefficients. "
                    "absolute: Outputs the absolute coefficient by taking into account the current shim settings. "
                    "This is effectively initial + shim. Scanner coil coefficients will be in the Shim coordinate "
