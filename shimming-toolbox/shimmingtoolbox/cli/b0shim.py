--- conflicted
+++ resolved
@@ -1039,16 +1039,9 @@
         list: List of Coil objects containing the custom coils followed by the scanner coil if requested
     """
 
-<<<<<<< HEAD
-    manufacturer = json_fm_data.get('Manufacturer')
-    manufacturers_model_name = json_fm_data.get('ManufacturersModelName')
-    if manufacturers_model_name is not None:
-        manufacturers_model_name.replace(' ', '_')
-    device_serial_number = json_fm_data.get('DeviceSerialNumber')
-=======
     manufacturer = nif_fmap.get_json_info('Manufacturer')
     manufacturers_model_name = nif_fmap.get_manufacturers_model_name()
->>>>>>> fb2a915e
+    device_serial_number = json_fm_data.get('DeviceSerialNumber')
 
     list_coils = []
 
