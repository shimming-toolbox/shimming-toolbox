# -*- coding: utf-8 -*-

"""
This file includes CLIs for shimming by fitting fieldmaps for static and realtime shimming. It groups them along with
the gradient method in a st_shim CLI with the argument being:
- fieldmap_static
- fieldmap_realtime
- gradient_realtime
"""

import click
import copy
import json
import nibabel as nib
import numpy as np
import logging
import os
from matplotlib.figure import Figure

from shimmingtoolbox import __config_scanner_constraints__, __config_custom_coil_constraints__
<<<<<<< HEAD
from shimmingtoolbox.cli.realtime_shim import gradient_realtime
from shimmingtoolbox.coils.coil import Coil, ScannerCoil, get_scanner_constraints
from shimmingtoolbox.coils.spher_harm_basis import channels_per_order, reorder_shim_to_scaling_ge, SPH_HARMONICS_TITLES
from shimmingtoolbox.load_nifti import get_isocenter
=======
from shimmingtoolbox.coils.coil import Coil, ScannerCoil, get_scanner_constraints
from shimmingtoolbox.coils.spher_harm_basis import channels_per_order, reorder_shim_to_scaling_ge
>>>>>>> fb2a915e
from shimmingtoolbox.pmu import PmuResp
from shimmingtoolbox.shim.sequencer import ShimSequencer, RealTimeSequencer
from shimmingtoolbox.shim.sequencer import shim_max_intensity, define_slices
from shimmingtoolbox.shim.sequencer import extend_fmap_to_kernel_size, parse_slices
from shimmingtoolbox.utils import create_output_dir, set_all_loggers, timeit
from shimmingtoolbox.shim.shim_utils import ScannerShimSettings
from shimmingtoolbox.files.NiftiTarget import NiftiTarget
from shimmingtoolbox.files.NiftiFieldMap import NiftiFieldMap
from shimmingtoolbox.files.NiftiMask import NiftiMask

CONTEXT_SETTINGS = dict(help_option_names=['-h', '--help'])
logging.basicConfig(level=logging.INFO)
logger = logging.getLogger(__name__)
AVAILABLE_ORDERS = [-1, 0, 1, 2, 3]


@click.group(context_settings=CONTEXT_SETTINGS,
             help="Shim according to the specified algorithm as an argument e.g. st_b0shim xxxxx")
def b0shim_cli():
    pass


@click.command(context_settings=CONTEXT_SETTINGS)
@click.option('--coil', 'coils', nargs=2, multiple=True, type=(click.Path(exists=True),
                                                               click.Path(exists=True)),
              help="Pair of filenames containing the coil profiles followed by the filename to the constraints "
                   "e.g. --coil a.nii cons.json. If you have more than one coil, use this option more than once. "
                   "The coil profiles and the fieldmaps (--fmap) must have matching units (if fmap is in Hz, the coil "
                   "profiles must be in Hz/unit_shim). If using the scanner's gradient/shim coils, the coil profiles "
                   "must be in Hz/unit_shim and fieldmaps must be in Hz. If you want to shim using the scanner's "
                   "gradient/shim coils, use the `--scanner-coil-order` option. For an example of a constraint file, "
                   f"see: {__config_custom_coil_constraints__}")
@click.option('--fmap', 'fname_fmap', required=True, type=click.Path(exists=True),
              help="Static B0 fieldmap.")
@click.option('--target', 'fname_target', type=click.Path(exists=True), required=True,
              help="Target image to apply the correction onto.")
@click.option('--mask', 'fname_mask_target', type=click.Path(exists=True), required=False,
              help="Mask defining the spatial region to shim.")
@click.option('--scanner-coil-order', 'scanner_coil_order', type=click.STRING, default='-1',
              show_default=True,
              help="Spherical harmonics orders to be used in optimization. "
                   f"Available orders: {AVAILABLE_ORDERS}. "
                   "Orders should be writen with a coma separating the values. (i.e. 0,1,2)"
                   "The 0th order is the f0 frequency.")
@click.option('--scanner-coil-constraints', 'fname_sph_constr', type=click.Path(), default="",
              help=f"Constraints for the scanner coil. Example file located: {__config_scanner_constraints__}")
@click.option('--slices', type=click.Choice(['interleaved', 'ascending', 'descending', 'volume', 'auto']),
              required=False,
              default='auto', show_default=True,
              help="Define the slice ordering. If set to 'auto', automatically parse the target image.")
@click.option('--slice-factor', 'slice_factor', type=click.INT, required=False, default=1,
              show_default=True,
              help="Number of slices per shimmed group. Used when '--slices' is not set to 'auto'. For example, if the "
                   "'--slice-factor' value is '3', then with the 'sequential' mode ('ascending' or 'descending'), "
                   "shimming will be performed independently on the following groups: {0,1,2}, {3,4,5}, etc. With the "
                   "mode 'interleaved', "
                   "it will be: {0,2,4}, {1,3,5}, etc.")
@click.option('--optimizer-method', 'method', required=False, default='quad_prog', show_default=True,
              type=click.Choice(['least_squares', 'pseudo_inverse', 'quad_prog', 'bfgs']),
              help="Method used by the optimizer. LS and QP will respect the constraints, "
                   "BFGS method only accepts constraints for each channel (not constraints on the total current), "
                   "PS will not respect any constraints")
@click.option('--regularization-factor', 'reg_factor', type=click.FLOAT, required=False, default=0.0,
              show_default=True,
              help="Regularization factor for the current when optimizing. A higher coefficient will penalize higher "
                   "current values while 0 provides no regularization. Not relevant for 'pseudo-inverse' "
                   "optimizer_method.")
@click.option('--optimizer-criteria', 'opt_criteria',
              type=click.Choice(['mse', 'mae', 'rmse', 'grad', 'ps_huber']), required=False,
              default='mse', show_default=True,
              help="Criteria of optimization for the optimizer 'least_squares' and 'bfgs'. "
                   "mse: Mean Squared Error, mae: Mean Absolute Error, ps_huber: pseudo huber cost function, "
                   "grad: Signal Loss, grad: mse of Bz + weighting X mse of Grad Z, relevant for signal recovery, "
                   "rmse: Root Mean Squared Error. Not relevant for 'pseudo_inverse' --optimizer-method.")
@click.option('--weighting-signal-loss', 'w_signal_loss', type=click.FLOAT, required=False, default=None,
              show_default=True,
              help="weighting for signal loss recovery. Since there is generally a compromise between B0 inhomogeneity"
                   " and gradient in z direction (i.e., signal loss recovery), a higher coefficient will put more "
                   "weights to recover the signal loss over the B0 inhomogeneity."
                   " This parameter can be used with the Least Squares optimization and the mse or rmse criteria.\n"
                   "The optimal value for mse is around 0.01\n"
                   "The optimal value for rmse is around 10")
@click.option('--weighting-signal-loss-xy', 'w_signal_loss_xy', type=click.FLOAT, required=False,
              default=None, show_default=True,
              help="weighting for signal loss recovery for the X and Y gradients. Since there is generally a "
                   "compromise between B0 inhomogeneity"
                   " and Gradient in z (through slice), x, y (phase and readout) direction (i.e., signal loss recovery)"
                   ", a higher coefficient will put more weights to recover the signal loss over the B0 inhomogeneity.")
@click.option('--mask-dilation-kernel-size', 'dilation_kernel_size', type=click.INT, required=False,
              default='3', show_default=True,
              help="Number of voxels to consider outside of the masked area. For example, when doing dynamic shimming "
                   "with a linear gradient, the coefficient corresponding to the gradient orthogonal to a single "
                   "slice cannot be estimated: there must be at least 2 (ideally 3) points to properly estimate the "
                   "linear term. When using 2nd order or more, more dilation is necessary.")
@click.option('--fatsat', type=click.Choice(['auto', 'yes', 'no']), default='auto', show_default=True,
              help="Describe what to do with a fat saturation pulse. 'auto': It will parse the NIfTI file "
                   "for a fat-sat pulse and add shim coefficients of 0s before every shim group when using "
                   "'chronological-...' output-file-format-coil. 'no': It will not add 0s. 'yes': It will add 0s.")
@click.option('-o', '--output', 'path_output', type=click.Path(), default=os.path.abspath(os.curdir),
              show_default=True, help="Directory to output coil text file(s).")
@click.option('--output-file-format-coil', 'o_format_coil',
              type=click.Choice(['slicewise-ch', 'slicewise-coil', 'chronological-ch', 'chronological-coil']),
              default='slicewise-coil',
              show_default=True, help="Syntax used to describe the sequence of shim events for custom coils. "
                                      "Use 'slicewise' to output in row 1, 2, 3, etc. the shim coefficients for slice "
                                      "1, 2, 3, etc. Use 'chronological' to output in row 1, 2, 3, etc. the shim value "
                                      "for trigger 1, 2, 3, etc. The trigger is an event sent by the scanner and "
                                      "captured by the controller of the shim amplifier. Use 'ch' to output one "
                                      "file per coil channel (coil1_ch1.txt, coil1_ch2.txt, etc.). Use 'coil' to "
                                      "output one file per coil system (coil1.txt, coil2.txt). In the latter case, "
                                      "all coil channels are encoded across multiple columns in the text file.")
@click.option('--output-file-format-scanner', 'o_format_sph',
              type=click.Choice(['slicewise-ch', 'slicewise-coil', 'chronological-ch', 'chronological-coil',
                                 'slicewise-hrd', 'chronological-hrd']),
              default='slicewise-coil',
              show_default=True, help="Syntax used to describe the sequence of shim events for scanner coils. "
                                      "Use 'slicewise' to output in row 1, 2, 3, etc. the shim coefficients for slice "
                                      "1, 2, 3, etc. Use 'chronological' to output in row 1, 2, 3, etc. the shim value "
                                      "for trigger 1, 2, 3, etc. The trigger is an event sent by the scanner and "
                                      "captured by the controller of the shim amplifier. If there is a fat saturation "
                                      "pulse in the target sequence, shim weights of 0s are included in the output "
                                      "text file before each slice coefficients. Use 'ch' to output one "
                                      "file per coil channel (coil1_ch1.txt, coil1_ch2.txt, etc.). Use 'coil' to "
                                      "output one file per coil system (coil1.txt, coil2.txt). In the latter case, "
                                      "all coil channels are encoded across multiple columns in the text file. Use "
                                      "'-hrd' to output a human readable file.")
@click.option('--output-value-format', 'output_value_format', type=click.Choice(['delta', 'absolute']), default='delta',
              show_default=True,
              help="Coefficient values for the scanner coil. delta: Outputs the change of shim coefficients. "
                   "absolute: Outputs the absolute coefficient by taking into account the current shim settings. "
                   "This is effectively initial + shim. Scanner coil coefficients will be in the Shim coordinate "
                   "system unless the option --output-file-format is set to gradient. The delta value format should be "
                   "used in that case.")
@click.option('-v', '--verbose', type=click.Choice(['info', 'debug']), default='info',
              help="Be more verbose")
@timeit
def dynamic(fname_fmap, fname_target, fname_mask_target, method, opt_criteria, slices, slice_factor, coils,
            dilation_kernel_size, scanner_coil_order, fname_sph_constr, fatsat, path_output, o_format_coil,
            o_format_sph, output_value_format, reg_factor, w_signal_loss, w_signal_loss_xy, verbose):
    """ Static shim by fitting a fieldmap. Use the option --optimizer-method to change the shimming algorithm used to
    optimize. Use the options --slices and --slice-factor to change the shimming order/size of the slices.

    Example of use: st_b0shim dynamic --coil coil1.nii coil1_constraints.json --coil coil2.nii coil2_constraints.json
    --fmap fmap.nii --target target.nii --mask mask.nii --optimizer-method least_squares
    """

    logger.info(f"Output value format: {output_value_format}, o_format_coil: {o_format_coil}")

    # Set logger level
    set_all_loggers(verbose)

    # Parse scanner_coil_order
    scanner_coil_order = parse_orders(scanner_coil_order)

    # Load the fieldmap
    nif_fmap = NiftiFieldMap(fname_fmap, dilation_kernel_size, path_output=path_output)

    # Prepare the output
    create_output_dir(path_output)

    # Load the target
    nif_target = NiftiTarget(fname_target, path_output=path_output)

    # Get the EPI echo time and set signal recovery optimizer criteria if w signal loss is set
    if (w_signal_loss is not None) or (w_signal_loss_xy is not None):
        if opt_criteria not in ['mse', 'rmse']:
            raise ValueError("Signal loss weighting is only available with the mse optimization criteria")

        opt_criteria += '_signal_recovery'
        epi_te = nif_target.get_json_info('EchoTime')

        if w_signal_loss is None:
            w_signal_loss = 0
        if w_signal_loss_xy is None:
            w_signal_loss_xy = 0
    else:
        epi_te = None

    # Load mask
    if fname_mask_target is not None:
        nif_mask_target = NiftiMask(fname_mask_target)
    else:
        # If no mask is provided, shim the whole target volume
        tmp_nii_mask_target = nib.Nifti1Image(np.ones_like(nif_target.data),
                                              nif_target.affine,
                                              header=nif_target.header)
        # save the mask to the output directory
        nib.save(tmp_nii_mask_target, os.path.join(path_output, 'mask_target.nii.gz'))
        nif_mask_target = NiftiMask(os.path.join(path_output, 'mask_target.nii.gz'))

    if logger.level <= getattr(logging, 'DEBUG'):
        # Save inputs
        list_save = [nif_fmap, nif_target, nif_mask_target]
        _save_nii_to_new_dir(list_save)

    # Error out for unsupported inputs. If file format is in gradient CS, it must be 1st order and the output format be
    # delta. Only Siemens gradient coordinate system has been defined
    if 'hrd' in o_format_sph:
        if output_value_format != 'delta':
            raise ValueError(f"Unsupported output value format: {output_value_format} for output file format: "
                             f"{o_format_sph}")
        if not set(scanner_coil_order).issubset({0, 1}):
            raise ValueError(f"Unsupported scanner coil order: {scanner_coil_order} for output file format: "
                             f"{o_format_sph}. Supported orders are: [0, 1], [1], [0]")
        if nif_fmap.get_json_info('Manufacturer') != 'Siemens':
            raise NotImplementedError(
                f"Unsupported manufacturer: {nif_fmap.get_json_info('Manufacturer')} for output file"
                f"format: {o_format_sph}")

    # Find the isocenter
    if not np.all(np.isclose(nif_fmap.get_isocenter(), nif_target.get_isocenter())):
        raise ValueError("Table position in the field map and target image are not the same.")

    # Read the current shim settings from the scanner
    scanner_shim_settings = ScannerShimSettings(nif_fmap, orders=scanner_coil_order)
    options = {'scanner_shim': scanner_shim_settings.shim_settings}

    # Load the coils
    list_coils = load_coils(coils, scanner_coil_order, fname_sph_constr, nif_fmap, options['scanner_shim'])

    # Get the shim slice ordering
    n_slices = nif_target.shape[2]
    if slices == 'auto':
        list_slices = parse_slices(fname_target)
    else:
        list_slices = define_slices(n_slices, slice_factor, slices, nif_fmap.get_json_info('SoftwareVersions'))
    logger.info(f"The slices to shim are:\n{list_slices}")
    # Get shimming coefficients
    # 1 ) Create the Shimming sequencer object
    sequencer = ShimSequencer(nif_fmap,
                              nif_target,
                              nif_mask_target,
                              list_slices, list_coils,
                              method=method,
                              opt_criteria=opt_criteria,
                              mask_dilation_kernel='sphere',
                              mask_dilation_kernel_size=dilation_kernel_size,
                              reg_factor=reg_factor,
                              w_signal_loss=w_signal_loss,
                              w_signal_loss_xy=w_signal_loss_xy,
                              epi_te=epi_te,
                              path_output=path_output)

    # 2) Launch shim sequencer
    coefs = sequencer.shim()
    # Output
    # Load output options
    options['fatsat'] = nif_target.get_fat_sat_option() if fatsat == 'auto' else fatsat == 'yes'

    list_fname_output = []
    end_channel = 0
    for i_coil, coil in enumerate(list_coils):

        # Figure out the start and end channels for a coil to be able to select it from the coefs
        n_channels = coil.dim[3]
        start_channel = end_channel
        end_channel = start_channel + n_channels

        # Select the coefficients for a coil
        coefs_coil = copy.deepcopy(coefs[:, start_channel:end_channel])

        # If it's a scanner
        if type(coil) == ScannerCoil:
            manufacturer = nif_target.get_json_info('Manufacturer')

            # If outputting in the gradient CS, it must be specific orders, it must be in the delta CS and Siemens
            # The check has already been done earlier in the program to avoid processing and throw an error afterwards.
            # Therefore, we can only check for the o_format_sph.
            if 'hrd' in o_format_sph:
                logger.debug("Converting Siemens scanner coil from Shim CS (LAI) to Gradient CS")

                coefs_coil = coefs_to_dict(coefs_coil, scanner_coil_order, manufacturer)

            else:
                # If the output format is absolute, add the initial coefs
                if output_value_format == 'absolute':
                    initial_coefs = scanner_shim_settings.concatenate_shim_settings(scanner_coil_order)
                    for i_channel in range(n_channels):
                        # abs_coef = delta + initial
                        coefs_coil[:, i_channel] = coefs_coil[:, i_channel] + initial_coefs[i_channel]

                    list_fname_output += _save_to_text_file(coil, coefs_coil, list_slices, path_output,
                                                            o_format_sph, options, coil_number=i_coil,
                                                            default_coefs=initial_coefs)
                    continue

            list_fname_output += _save_to_text_file(coil, coefs_coil, list_slices, path_output, o_format_sph,
                                                    options, coil_number=i_coil)

        else:
            list_fname_output += _save_to_text_file(coil, coefs_coil, list_slices, path_output, o_format_coil,
                                                    options, coil_number=i_coil)

    logger.info(f"Coil txt file(s) are here:\n{os.linesep.join(list_fname_output)}")
    logger.info("Plotting figure(s)")
    sequencer.eval(coefs)
    logger.info("Plotting currents")

    if logger.level <= getattr(logging, 'DEBUG'):
        # Plot the coefs after outputting the currents to the text file
        end_channel = 0
        for i_coil, coil in enumerate(list_coils):
            # Figure out the start and end channels for a coil to be able to select it from the coefs
            n_channels = coil.dim[3]
            start_channel = end_channel
            end_channel = start_channel + n_channels

            if type(coil) != ScannerCoil:
                # Select the coefficients for a coil
                coefs_coil = copy.deepcopy(coefs[:, start_channel:end_channel])
                # Plot a figure of the coefficients
                _plot_coefs(coil, list_slices, coefs_coil, path_output, i_coil,
                            bounds=[bound for bounds in coil.coef_channel_minmax.values() for bound in bounds])

        logger.info("Finished plotting figure(s)")


def _save_to_text_file(coil, coefs, list_slices, path_output, o_format, options, coil_number,
                       default_coefs=None, mean_pressure=None):
    """o_format can either be 'slicewise-ch', 'slicewise-coil', 'chronological-ch', 'chronological-coil', 'gradient'"""

    logger.info(f"Saving to text file with format: {o_format}")
    n_channels = coil.dim[3]
    list_fname_output = []
    if o_format[-5:] == '-coil':

        fname_output = os.path.join(path_output, f"coefs_coil{coil_number}_{coil.name}.txt")
        if options['fatsat']:
            fname_output_no_fatsat = os.path.join(path_output, f"coefs_coil{coil_number}_{coil.name}_no_fatsat.txt")
            f_no_fatsat = open(fname_output_no_fatsat, 'w', encoding='utf-8')

        # Print the average shim coefficients without considering slices with 0s
        logger.info(f"Average shim coefficients for coil {coil.name} without considering slices with 0s: "
                    f"{np.mean(np.sum(abs(coefs), axis=1, where=(coefs != 0)), axis=0):.6f}")

        with open(fname_output, 'w', encoding='utf-8') as f:
            # (len(slices) x n_channels)

            if o_format == 'chronological-coil':
                # Output per shim (chronological), output all channels for a particular shim, then repeat
                for i_shim in range(len(list_slices)):
                    # If fatsat pulse, set shim coefs to 0
                    if options['fatsat']:
                        for i_channel in range(n_channels):
                            if default_coefs is None:
                                # Output 0 (delta)
                                f.write(f"{0:.1f}, ")
                            else:
                                # Output initial coefs (absolute)
                                f.write(f"{default_coefs[i_channel]:.6f}, ")
                        f.write("\n")

                    for i_channel in range(n_channels):
                        f.write(f"{coefs[i_shim, i_channel]:.6f}, ")
                        if options['fatsat']:
                            f_no_fatsat.write(f"{coefs[i_shim, i_channel]:.6f}, ")

                    f.write("\n")
                    if options['fatsat']:
                        f_no_fatsat.write("\n")

            elif o_format == 'slicewise-coil':
                # Output per slice, output all channels for a particular slice, then repeat
                # Assumes all slices are in list_slices once which is the case for ascending, descending, interleaved and
                # volume
                n_slices = np.sum([len(a_shim) for a_shim in list_slices])
                for i_slice in range(n_slices):
                    i_shim = [list_slices.index(a_shim) for a_shim in list_slices if i_slice in a_shim][0]
                    for i_channel in range(n_channels):
                        f.write(f"{coefs[i_shim, i_channel]:.6f}, ")
                    f.write("\n")

        if options['fatsat']:
            f_no_fatsat.close()
        list_fname_output.append(os.path.abspath(fname_output))

    elif o_format[-3:] == '-ch':

        # Write a file for each channel
        for i_channel in range(n_channels):
            fname_output = os.path.abspath(os.path.join(path_output,
                                                        f"coefs_coil{coil_number}_ch{i_channel}_{coil.name}.txt"))

            if o_format == 'chronological-ch':
                with open(fname_output, 'w', encoding='utf-8') as f:
                    # Each row will have one coef representing the shim in chronological order
                    for i_shim in range(len(list_slices)):
                        # If fatsat pulse, set shim coefs to 0
                        if options['fatsat']:
                            if default_coefs is None:
                                # Output 0 (delta)
                                f.write(f"{0:.1f},\n")
                            else:
                                # Output initial coefs (absolute)
                                f.write(f"{default_coefs[i_channel]:.6f},\n")
                        f.write(f"{coefs[i_shim, i_channel]:.6f},\n")

            if o_format == 'slicewise-ch':
                with open(fname_output, 'w', encoding='utf-8') as f:
                    # Each row will have one coef representing the shim in slicewise order
                    n_slices = np.sum([len(a_tuple) for a_tuple in list_slices])
                    for i_slice in range(n_slices):
                        i_shim = [list_slices.index(i) for i in list_slices if i_slice in i][0]
                        f.write(f"{coefs[i_shim, i_channel]:.6f}\n")

            list_fname_output.append(os.path.abspath(fname_output))

    else:  # o_format == 'human readable':
        if mean_pressure is None:
            fname_output = os.path.join(path_output, f"scanner_shim.txt")
        else:
            fname_output = os.path.join(path_output, f"scanner_shim_riro.txt")

        # Create column names: "orderX_channelY"
        column_names = ['f0', 'Gx', 'Gy', 'Gz']
        orders = [0, 1]

        # Transform dict into usable array (nb_slices, n_channels)
        arrays = [coefs.get(order, np.zeros((len(list_slices), 2 * order + 1))) / 1000 \
                      if order == 1 else coefs.get(order, np.zeros((len(list_slices), 2 * order + 1))) for order in
                  orders]
        coefs_array = np.hstack(arrays)

        if "slicewise" in o_format:
            # reorder according to list_slices
            # Build a reverse mapping: from list_slices to target positions
            inverse_slice_order = np.argsort([tup[0] for tup in list_slices])
            # Reorder the array
            coefs_array = coefs_array[inverse_slice_order, :]

        # Compute column widths
        # 1. Get max formatted value length in each column
        formatted_values = []
        col_widths = []

        for col_idx in range(coefs_array.shape[1]):
            col_vals = coefs_array[:, col_idx]
            formatted_col = [f"{val:.6f}" for val in col_vals]
            formatted_values.append(formatted_col)
            max_val_len = max(len(s) for s in formatted_col)
            col_name_len = len(column_names[col_idx])
            col_width = max(max_val_len, col_name_len)
            col_widths.append(col_width)

        # Write to file manually
        with open(fname_output, 'w') as f:
            if mean_pressure is not None:
                f.write(f"Mean pressure = {mean_pressure:.2f}\n")
            # Write header (centered titles)
            header_cells = [column_names[i].center(col_widths[i]) for i in range(len(column_names))]
            header = ' | '.join(header_cells)
            f.write(header + '\n')

            # Write each row of shim values (right-aligned)
            nb_rows = coefs_array.shape[0]
            for row_idx in range(nb_rows):
                row_cells = [
                    formatted_values[col_idx][row_idx].rjust(col_widths[col_idx])
                    for col_idx in range(len(column_names))
                ]
                row_str = ' | '.join(row_cells)
                f.write(row_str + '\n')

        list_fname_output.append(os.path.abspath(fname_output))

    return list_fname_output


@click.command(context_settings=CONTEXT_SETTINGS)
@click.option('--coil', 'coils_static', nargs=2, multiple=True,
              type=(click.Path(exists=True), click.Path(exists=True)),
              help="Pair of filenames containing the coil profiles followed by the filename to the constraints "
                   "e.g. --coil a.nii cons.json. If you have more than one coil, use this option more than once. "
                   "The coil profiles and the fieldmaps (--fmap) must have matching units (if fmap is in Hz, the coil "
                   "profiles must be in Hz/unit_shim). If you only want to shim using the scanner's gradient/shim "
                   "coils, use the `--scanner-coil-order` option. For an example of a constraint file, "
                   f"see: {__config_custom_coil_constraints__}")
@click.option('--coil-riro', 'coils_riro', nargs=2, multiple=True,
              type=(click.Path(exists=True), click.Path(exists=True)), required=False,
              help="Pair of filenames containing the coil profiles followed by the filename to the constraints "
                   "e.g. --coil a.nii cons.json. If you have more than one coil, use this option more than once. "
                   "The coil profiles and the fieldmaps (--fmap) must have matching units (if fmap is in Hz, the coil "
                   "profiles must be in Hz/unit_shim). If this option is used, these coil profiles will be used for "
                   "the RIRO optimization, otherwise, the coils from the --coil options will be used."
                   "If you only want to shim using the scanner's gradient/shim "
                   "coils, use the `--scanner-coil-order` option. For an example of a constraint file, "
                   f"see: {__config_custom_coil_constraints__}")
@click.option('--fmap', 'fname_fmap', required=True, type=click.Path(exists=True),
              help="Timeseries of B0 fieldmap.")
@click.option('--target', 'fname_target', type=click.Path(exists=True), required=True,
              help="Target image to apply the correction onto.")
@click.option('--resp', 'fname_resp', type=click.Path(exists=True), required=True,
              help="Siemens respiratory file containing pressure data.")
@click.option('--time-offset', 'time_offset', type=click.STRING, required=False, default='0',
              help="Time offset (ms) between the respiratory recording and the acquired time in the DICOMs.")
@click.option('--mask-static', 'fname_mask_target_static', type=click.Path(exists=True), required=False,
              help="Mask defining the static spatial region to shim.")
@click.option('--mask-riro', 'fname_mask_target_riro', type=click.Path(exists=True), required=False,
              help="Mask defining the time varying (i.e. RIRO, Respiration-Induced Resonance Offset) "
                   "region to shim.")
@click.option('--scanner-coil-order', 'scanner_coil_order_static', type=click.STRING, default='-1',
              show_default=True,
              help="Spherical harmonics orders to be used in static optimization. "
                   f"Available orders: {AVAILABLE_ORDERS}. "
                   "Orders should be writen with a coma separating the values. (i.e. 0,1,2)"
                   "The 0th order is the f0 frequency.")
@click.option('--scanner-coil-order-riro', 'scanner_coil_order_riro', type=click.STRING, default=None,
              show_default=True,
              help="Spherical harmonics orders to be used in RIRO optimization. If not set, the same orders as "
                   "--scanner-coil-order will be used for RIRO"
                   f"Available orders: {AVAILABLE_ORDERS}. "
                   "Orders should be writen with a coma separating the values. (i.e. 0,1,2)"
                   "The 0th order is the f0 frequency.")
@click.option('--scanner-coil-constraints', 'fname_sph_constr', type=click.Path(), default="",
              help=f"Constraints for the scanner coil. Example file located: {__config_scanner_constraints__}")
@click.option('--slices', type=click.Choice(['interleaved', 'ascending', 'descdending', 'volume', 'auto']),
              required=False,
              default='auto', show_default=True,
              help="Define the slice ordering. If set to 'auto', automatically parse the target image.")
@click.option('--slice-factor', 'slice_factor', type=click.INT, required=False, default=1, show_default=True,
              help="Number of slices per shimmed group. Used when '--slices' is not set to 'auto'. For example, if the "
                   "'--slice-factor' value is '3', then with the 'sequential' ('ascending' or 'descending') mode, "
                   "shimming will be performed independently on the following groups: {0,1,2}, {3,4,5}, etc. With the "
                   "mode 'interleaved', "
                   "it will be: {0,2,4}, {1,3,5}, etc.")
@click.option('--optimizer-method', 'method', required=False, default='quad_prog', show_default=True,
              type=click.Choice(['least_squares', 'pseudo_inverse', 'quad_prog', 'bfgs']),
              help="Method used by the optimizer. LS and QP will respect the constraints, "
                   "BFGS method only accepts constraints for each channel (not constraints on the total current), "
                   "PS will not respect any constraints")
@click.option('--optimizer-criteria', 'opt_criteria', type=click.Choice(['mse', 'mae', 'grad', 'rmse']), required=False,
              default='mse', show_default=True,
              help="Criteria of optimization for the optimizer 'least_squares' and 'bfgs'. "
                   "mse: Mean Squared Error, mae: Mean Absolute Error, ps_huber: pseudo huber cost function, "
                   "rmse: Root Mean Squared Error. Not relevant for 'pseudo_inverse' or 'quad_prog' "
                   "--optimizer-method.")
@click.option('--regularization-factor', 'reg_factor', type=click.FLOAT, required=False, default=0.0, show_default=True,
              help="Regularization factor for the current when optimizing. A higher coefficient will penalize higher "
                   "current values while 0 provides no regularization. Not relevant for 'pseudo-inverse' "
                   "optimizer_method.")
@click.option('--mask-dilation-kernel-size', 'dilation_kernel_size', type=click.INT, required=False, default='3',
              show_default=True,
              help="Number of voxels to consider outside of the masked area. For example, when doing dynamic shimming "
                   "with a linear gradient, the coefficient corresponding to the gradient orthogonal to a single "
                   "slice cannot be estimated: there must be at least 2 (ideally 3) points to properly estimate the "
                   "linear term. When using 2nd order or more, more dilation is necessary.")
@click.option('--fatsat', type=click.Choice(['auto', 'yes', 'no']), default='auto', show_default=True,
              help="Describe what to do with a fat saturation pulse. 'auto': It will parse the NIfTI file "
                   "for a fat-sat pulse and add shim coefficients of 0s before every shim group when using "
                   "'chronological-...' output-file-format-coil. 'no': It will not add 0s. 'yes': It will add 0s.")
@click.option('-o', '--output', 'path_output', type=click.Path(), default=os.path.abspath(os.curdir),
              show_default=True, help="Directory to output coil text file(s).")
@click.option('--output-file-format-coil', 'o_format_coil',
              type=click.Choice(['slicewise-ch', 'chronological-ch', 'chronological-coil', 'slicewise-coil']),
              default='slicewise-ch', show_default=True,
              help="Syntax used to describe the sequence of shim events. "
                   "Use 'slicewise' to output in row 1, 2, 3, etc. the shim coefficients for slice "
                   "1, 2, 3, etc. Use 'chronological' to output in row 1, 2, 3, etc. the shim value "
                   "for trigger 1, 2, 3, etc. The trigger is an event sent by the scanner and "
                   "captured by the controller of the shim amplifier. For 'XXXXX-ch', "
                   "there will be one output file per coil channel (coil1_ch1.txt, coil1_ch2.txt, etc.). The static, "
                   "time-varying and mean pressure are encoded in the columns of each file. For XXXXX-coil, there will "
                   "be a single file per coil. The static and time-varying coefficients are encoded one after the "
                   "other as columns (static-ch1, rt-ch1, static-ch2, rt-ch2, etc.). The mean pressure is encoded as "
                   "the last row.")
@click.option('--output-file-format-scanner', 'o_format_sph',
              type=click.Choice(['slicewise-ch', 'slicewise-coil', 'chronological-ch', 'chronological-coil',
                                 'slicewise-hrd', 'chronological-hrd']),
              default='slicewise-ch',
              show_default=True, help="Syntax used to describe the sequence of shim events for scanner coils. "
                                      "Use 'slicewise' to output in row 1, 2, 3, etc. the shim coefficients for slice "
                                      "1, 2, 3, etc. Use 'chronological' to output in row 1, 2, 3, etc. the shim value "
                                      "for trigger 1, 2, 3, etc. The trigger is an event sent by the scanner and "
                                      "captured by the controller of the shim amplifier. If there is a fat saturation "
                                      "pulse in the target sequence, shim weights of 0s are included in the output "
                                      "text file before each slice coefficients. Use 'ch' to output one "
                                      "file per coil channel (coil1_ch1.txt, coil1_ch2.txt, etc.). Use 'coil' to "
                                      "output one file per coil system (coil1.txt, coil2.txt). In the latter case, "
                                      "all coil channels are encoded across multiple columns in the text file. Use "
                                      "'-hrd' to output a human readable file.")
@click.option('--output-value-format', 'output_value_format', type=click.Choice(['delta', 'absolute']),
              default='delta', show_default=True,
              help="Coefficient values for the scanner coil. delta: Outputs the change of shim coefficients. "
                   "absolute: Outputs the absolute coefficient by taking into account the current shim settings. "
                   "This is effectively initial + shim. Scanner coil coefficients will be in the Shim coordinate "
                   "system unless the option --output-file-format is set to gradient. The delta value format should be "
                   "used in that case.")
@click.option('-v', '--verbose', type=click.Choice(['info', 'debug']), default='info', help="Be more verbose")
@timeit
def realtime_dynamic(fname_fmap, fname_target, fname_mask_target_static, fname_mask_target_riro, fname_resp, method,
                     opt_criteria, slices, slice_factor, coils_static, coils_riro, dilation_kernel_size,
                     scanner_coil_order_static, scanner_coil_order_riro, fname_sph_constr, fatsat, path_output,
                     o_format_coil, o_format_sph, output_value_format, reg_factor, time_offset, verbose):
    """ Realtime shim by fitting a fieldmap to a pressure monitoring unit. Use the option --optimizer-method to change
    the shimming algorithm used to optimize. Use the options --slices and --slice-factor to change the shimming
    order/size of the slices.

    Example of use: st_b0shim realtime-dynamic --coil coil1.nii coil1_constraints.json --coil coil2.nii coil2_constraints.json
    --fmap fmap.nii --target target.nii --mask-static mask.nii --resp trace.resp --optimizer-method least_squares
    """

    logger.info(f"Output value format: {output_value_format}, o_format_coil: {o_format_coil}")

    # Set logger level
    set_all_loggers(verbose)

<<<<<<< HEAD
=======
    # Prepare the output
    create_output_dir(path_output)

>>>>>>> fb2a915e
    # Set coils and scanner order for riro if none were indicated
    if scanner_coil_order_riro is None:
        scanner_coil_order_riro = scanner_coil_order_static

    scanner_coil_order_static = parse_orders(scanner_coil_order_static)
    scanner_coil_order_riro = parse_orders(scanner_coil_order_riro)

    # Load the fieldmap
    nif_fmap = NiftiFieldMap(fname_fmap, dilation_kernel_size, path_output=path_output, is_realtime=True)

<<<<<<< HEAD
    # Prepare the output
    create_output_dir(path_output)

    # Load the anat
    nii_anat = nib.load(fname_anat)
    dim_info = nii_anat.header.get_dim_info()
    if dim_info[2] != 2:
        # Slice must be the 3rd dimension of the file
        # TODO: Reorient nifti so that the slice is the 3rd dim
        raise RuntimeError("Slice encode direction must be the 3rd dimension of the NIfTI file.")

    # Load anat json
    fname_anat_json = fname_anat.rsplit('.nii', 1)[0] + '.json'
    with open(fname_anat_json) as json_file:
        json_anat_data = json.load(json_file)
=======
    # Load the target
    nif_target = NiftiTarget(fname_target, path_output=path_output)
>>>>>>> fb2a915e

    # Load static mask
    if fname_mask_target_static is not None:
        nif_mask_target_static = NiftiMask(fname_mask_target_static)
    else:
        # If no mask is provided, shim the whole target volume
        tmp_nii_mask_target = nib.Nifti1Image(np.ones_like(nif_target.data), nif_target.affine,
                                              header=nif_target.header)
        # save the mask to the output directory
        nib.save(tmp_nii_mask_target, os.path.join(path_output, 'mask_target.nii.gz'))
        nif_mask_target_static = NiftiMask(os.path.join(path_output, 'mask_target.nii.gz'))

    # Load riro mask
    if fname_mask_target_riro is not None:
        nif_mask_target_riro = NiftiMask(fname_mask_target_riro)
    else:
        # If no mask is provided, shim the whole target volume
        nif_mask_target_riro = copy.deepcopy(nif_mask_target_static)

    # Error out for unsupported inputs. If file format is in gradient CS, it must be 1st order and the output format be
    # delta.
    if 'hrd' in o_format_sph:
        if output_value_format == 'absolute':
            raise ValueError(f"Unsupported output value format: {output_value_format} for output file format: "
                             f"{o_format_sph}")
        if not set(scanner_coil_order_static).issubset({0, 1}):
            raise ValueError(f"Unsupported scanner coil order: {scanner_coil_order_static} for output file format: "
                             f"{o_format_sph}")
        if not set(scanner_coil_order_riro).issubset({0, 1}):
            raise ValueError(f"Unsupported scanner coil order: {scanner_coil_order_riro} for output file format: "
                             f"{o_format_sph}")
        if nif_fmap.get_json_info('Manufacturer') != 'Siemens':
            raise NotImplementedError(
                f"Unsupported manufacturer: {nif_fmap.get_json_info('Manufacturer')} for output file"
                f"format: {o_format_sph}")

    # Find the isocenter
    if not np.all(np.isclose(nif_fmap.get_isocenter(), nif_target.get_isocenter())):
        raise ValueError("Table position in the field map and target image are not the same.")

    # Read the current shim settings from the scanner
    all_scanner_orders = set(scanner_coil_order_static).union(set(scanner_coil_order_riro))
    scanner_shim_settings = ScannerShimSettings(nif_fmap, orders=all_scanner_orders)
    options = {'scanner_shim': scanner_shim_settings.shim_settings}

    # Load the coils
    list_coils_static = load_coils(coils_static, scanner_coil_order_static, fname_sph_constr, nif_fmap,
                                   options['scanner_shim'])
    list_coils_riro = load_coils(coils_riro, scanner_coil_order_riro, fname_sph_constr, nif_fmap,
                                 options['scanner_shim'])

    if logger.level <= getattr(logging, 'DEBUG'):
        # Save inputs
        list_save = [nif_fmap, nif_target, nif_mask_target_static, nif_mask_target_riro]
        _save_nii_to_new_dir(list_save)

    # Get the shim slice ordering
    n_slices = nif_target.shape[2]
    if slices == 'auto':
        list_slices = parse_slices(fname_target)
    else:
        list_slices = define_slices(n_slices, slice_factor, slices, nif_fmap.get_json_info('SoftwareVersions'))

    logger.info(f"The slices to shim are: {list_slices}")

    # Load PMU
    if time_offset is 'auto':
        is_pmu_time_offset_auto = True
        time_offset = 0
    else:
        is_pmu_time_offset_auto = False
        time_offset = round(int(time_offset))
    pmu = PmuResp(fname_resp, time_offset=time_offset)

    # 1 ) Create the real time pmu sequencer object
    sequencer = RealTimeSequencer(nif_fmap, nif_target, nif_mask_target_static,
                                  nif_mask_target_riro,
                                  list_slices, pmu, list_coils_static, list_coils_riro,
                                  method=method,
                                  opt_criteria=opt_criteria,
                                  mask_dilation_kernel='sphere',
                                  mask_dilation_kernel_size=dilation_kernel_size,
                                  reg_factor=reg_factor,
                                  path_output=path_output,
                                  is_pmu_time_offset_auto=is_pmu_time_offset_auto)
    # 2) Launch the sequencer
    coefs_static, coefs_riro, mean_p, p_rms = sequencer.shim()

    # Output
    # Load output options
    options['fatsat'] = nif_target.get_fat_sat_option() if fatsat == 'auto' else fatsat == 'yes'

    # Get common coils between static and riro // Comparison based on coil name
    coil_static_only = [coil for coil in list_coils_static if coil not in list_coils_riro]
    coil_riro_only = [coil for coil in list_coils_riro if coil not in list_coils_static]
    list_coils_common = [coil for coil in list_coils_static if coil in list_coils_riro]
    # Create a list of all coils used in optimization
    all_coils = list_coils_common + coil_static_only + coil_riro_only

    index = 0
    coil_indexes_static = {}
    for coil in list_coils_static:
        if type(coil) == Coil:
            coil_indexes_static[coil.name] = [index, index + len(coil.coef_channel_minmax['coil'])]
            index += len(coil.coef_channel_minmax['coil'])
        else:
            coil_indexes_static[coil.name] = {}
            for key in coil.coef_channel_minmax:
                coil_indexes_static[coil.name][key] = [index, index + len(coil.coef_channel_minmax[key])]
                index += len(coil.coef_channel_minmax[key])

    index = 0
    coil_indexes_riro = {}
    for coil in list_coils_riro:
        if type(coil) == Coil:
            coil_indexes_riro[coil.name] = [index, index + len(coil.coef_channel_minmax['coil'])]
            index += len(coil.coef_channel_minmax['coil'])
        else:
            coil_indexes_riro[coil.name] = {}
            for key in coil.coef_channel_minmax:
                coil_indexes_riro[coil.name][key] = [index, index + len(coil.coef_channel_minmax[key])]
                index += len(coil.coef_channel_minmax[key])

    list_fname_output = []
    for i_coil, coil in enumerate(all_coils):
        # Figure out the start and end channels for a coil to be able to select it from the coefs

        # If it's a scanner
        if type(coil) == ScannerCoil:
            if 'hrd' in o_format_sph:
                logger.debug("Converting Siemens scanner coil from Shim CS (LAI) to Gradient CS")

                coefs_coil_static = coefs_to_dict(coefs_static, scanner_coil_order_static,
                                                  nif_target.get_json_info('Manufacturer'))
                coefs_coil_riro = coefs_to_dict(coefs_riro, scanner_coil_order_riro,
                                                nif_target.get_json_info('Manufacturer'))
                list_fname_output += _save_to_text_file(coil, coefs_coil_static, list_slices, path_output,
                                                        o_format_sph, options, coil_number=i_coil)
                list_fname_output += _save_to_text_file(coil, coefs_coil_riro, list_slices, path_output,
                                                        o_format_sph, options, coil_number=i_coil,
                                                        mean_pressure=mean_p)
            else:
                if coil in list_coils_common:
                    keys = [str(order) for order in AVAILABLE_ORDERS
                            if (order != -1 and (str(order) in coil_indexes_riro[coil.name]
                                                 or str(order) in coil_indexes_static[coil.name]))]
                elif coil in coil_static_only:
                    keys = [str(order) for order in AVAILABLE_ORDERS
                            if (order != -1 and str(order) in coil_indexes_static[coil.name])]
                elif coil in coil_riro_only:
                    keys = [str(order) for order in AVAILABLE_ORDERS
                            if (order != -1 and str(order) in coil_indexes_riro[coil.name])]

                for key in keys:
                    if coil in list_coils_riro:
                        if key in coil_indexes_riro[coil.name]:
                            coefs_coil_riro = copy.deepcopy(
                                coefs_riro[:,
                                coil_indexes_riro[coil.name][key][0]:coil_indexes_riro[coil.name][key][1]])
                        else:
                            coefs_coil_riro = np.zeros_like(coefs_static[:, coil_indexes_static[coil.name][key][0]:
                                                                            coil_indexes_static[coil.name][key][1]])
                    else:
                        coefs_coil_riro = np.zeros_like(
                            coefs_static[:,
                            coil_indexes_static[coil.name][key][0]:coil_indexes_static[coil.name][key][1]])

                    if coil in list_coils_static:
                        if key in coil_indexes_static[coil.name]:
                            coefs_coil_static = copy.deepcopy(coefs_static[:, coil_indexes_static[coil.name][key][0]:
                                                                              coil_indexes_static[coil.name][key][1]])
                        else:
                            coefs_coil_static = np.zeros_like(coefs_coil_riro)
                    else:
                        coefs_coil_static = np.zeros_like(coefs_coil_riro)

                    # If the output format is absolute, add the initial coefs
                    if output_value_format == 'absolute' and coefs_coil_static is not None:
                        initial_coefs = scanner_shim_settings.concatenate_shim_settings(scanner_coil_order_static)
                        for i_channel in range(coefs_coil_static.shape[-1]):
                            # abs_coef = delta + initial
                            coefs_coil_static[:, i_channel] = coefs_coil_static[:, i_channel] + initial_coefs[i_channel]
                            # riro does not change

                            list_fname_output += _save_to_text_file_rt(coil, coefs_coil_static, coefs_coil_riro, mean_p,
                                                                       list_slices, path_output, o_format_sph, options,
                                                                       i_coil, int(key) ** 2,
                                                                       default_st_coefs=initial_coefs)
                        continue

                    list_fname_output += _save_to_text_file_rt(coil, coefs_coil_static, coefs_coil_riro, mean_p,
                                                               list_slices,
                                                               path_output, o_format_sph, options, i_coil,
                                                               int(key) ** 2)

        else:  # Custom coil
            if coil in list_coils_riro:
                coefs_coil_riro = copy.deepcopy(
                    coefs_riro[:, coil_indexes_riro[coil.name][0]:coil_indexes_riro[coil.name][1]])
            else:
                coefs_coil_riro = np.zeros_like(
                    coefs_static[:, coil_indexes_static[coil.name][0]:coil_indexes_static[coil.name][1]])
            if coil in list_coils_static:
                coefs_coil_static = copy.deepcopy(
                    coefs_static[:, coil_indexes_static[coil.name][0]:coil_indexes_static[coil.name][1]])
            else:
                coefs_coil_static = np.zeros_like(coefs_coil_riro)

            list_fname_output += _save_to_text_file_rt(coil, coefs_coil_static, coefs_coil_riro, mean_p, list_slices,
                                                       path_output, o_format_coil, options, i_coil, 0)
    logger.info(f"Coil txt file(s) are here:\n{os.linesep.join(list_fname_output)}")
    logger.info("Plotting figure(s)")
    sequencer.eval(coefs_static, coefs_riro, mean_p, p_rms)
    logger.info("Plotting Currents")
    # Plot the coefs after outputting the currents to the text file

    for i_coil, coil in enumerate(all_coils):
        # Figure out the start and end channels for a coil to be able to select it from the coefs
        if type(coil) != ScannerCoil:
            if coil in list_coils_riro:
                coefs_coil_riro = copy.deepcopy(
                    coefs_riro[:, coil_indexes_riro[coil.name][0]:coil_indexes_riro[coil.name][1]])
            else:
                coefs_coil_riro = None
            if coil in list_coils_static:
                coefs_coil_static = copy.deepcopy(
                    coefs_static[:, coil_indexes_static[coil.name][0]:coil_indexes_static[coil.name][1]])
            else:
                coefs_coil_static = np.zeros_like(coefs_coil_riro)
            # Plot a figure of the coefficients
            _plot_coefs(coil, list_slices, coefs_coil_static, path_output, i_coil, coefs_coil_riro,
                        pres_probe_max=pmu.max - mean_p, pres_probe_min=pmu.min - mean_p,
                        bounds=[bound for bounds in coil.coef_channel_minmax.values() for bound in bounds])

    logger.info("Finished plotting figure(s)")


def _save_to_text_file_rt(coil, currents_static, currents_riro, mean_p, list_slices, path_output, o_format,
                          options, coil_number, channel_start, default_st_coefs=None):
    """o_format can either be 'chronological-ch', 'chronological-coil', 'gradient'"""

    list_fname_output = []
    if currents_riro is not None:
        n_channels = currents_riro.shape[-1]
    else:
        n_channels = currents_static.shape[-1]
    # Write a file for each channel
    for i_channel in range(n_channels):

        if o_format == 'chronological-ch':
            fname_output = os.path.join(path_output,
                                        f"coefs_coil{coil_number}_ch{channel_start + i_channel}_{coil.name}.txt")
            with open(fname_output, 'w', encoding='utf-8') as f:
                # Each row will have 3 coef representing the static, riro and mean_p in chronological order
                for i_shim in range(len(list_slices)):
                    # If fatsat pulse, set shim coefs to 0 and output mean pressure
                    if options['fatsat']:
                        if default_st_coefs is None:
                            # Output 0 (delta)
                            f.write(f"{0:.1f}, {0:.1f}, {mean_p:.4f},\n")
                        else:
                            # Output initial coefs (absolute)
                            f.write(f"{default_st_coefs[i_channel]:.1f}, {0:.1f}, {mean_p:.4f},\n")
                    if currents_static is not None:
                        f.write(f"{currents_static[i_shim, i_channel]:.6f}, ")
                    if currents_riro is not None:
                        f.write(f"{currents_riro[i_shim, i_channel]:.12f}, ")
                    f.write(f"{mean_p:.4f},\n")

        elif o_format == 'slicewise-ch':
            fname_output = os.path.join(path_output,
                                        f"coefs_coil{coil_number}_ch{channel_start + i_channel}_{coil.name}.txt")
            with open(fname_output, 'w', encoding='utf-8') as f:
                # Each row will have one coef representing the static, riro and mean_p in slicewise order
                n_slices = np.sum([len(a_tuple) for a_tuple in list_slices])
                for i_slice in range(n_slices):
                    i_shim = [list_slices.index(i) for i in list_slices if i_slice in i][0]

                    if currents_static is not None:
                        f.write(f"{currents_static[i_shim, i_channel]:.6f}, ")
                    if currents_riro is not None:
                        f.write(f"{currents_riro[i_shim, i_channel]:.12f}, ")
                    f.write(f"{mean_p:.4f},\n")

        elif o_format == 'chronological-coil':
            fname_output = os.path.join(path_output, f"coefs_coil{coil_number}_{coil.name}.txt")
            with open(fname_output, 'w', encoding='utf-8') as f:
                for i_shim in range(len(list_slices)):
                    if options['fatsat']:
                        for i_channel in range(n_channels):
                            if default_st_coefs is None:
                                # Output 0 (delta)
                                f.write(f"{0:.1f}, {0:.1f}, ")
                            else:
                                # Output initial coefs (absolute)
                                f.write(f"{default_st_coefs[i_channel]:.1f}, {0:.1f}, ")
                        f.write("\n")

                    for i_channel in range(n_channels):
                        if currents_static is not None:
                            f.write(f"{currents_static[i_shim, i_channel]:.6f}, ")
                        if currents_riro is not None:
                            f.write(f"{currents_riro[i_shim, i_channel]:.12f}, ")
                    f.write("\n")
                f.write(f"{mean_p:.4f},\n")

        elif o_format == 'slicewise-coil':
            fname_output = os.path.join(path_output, f"coefs_coil{coil_number}_{coil.name}.txt")
            with open(fname_output, 'w', encoding='utf-8') as f:
                # Each row will have one coef representing the static, riro and mean_p in slicewise order
                n_slices = np.sum([len(a_tuple) for a_tuple in list_slices])
                for i_slice in range(n_slices):
                    i_shim = [list_slices.index(i) for i in list_slices if i_slice in i][0]
                    for i_channel in range(n_channels):
                        if currents_static is not None:
                            f.write(f"{currents_static[i_shim, i_channel]:.6f}, ")
                        if currents_riro is not None:
                            f.write(f"{currents_riro[i_shim, i_channel]:.12f}, ")
                    f.write("\n")
                f.write(f"{mean_p:.4f},\n")

        else:  # o_format == 'gradient':
            f0 = 'f0'
            gradients = ['x', 'y', 'z']
            if n_channels == 1:
                name = {0: f0}
            elif n_channels == 3:
                name = {0: gradients[0],
                        1: gradients[1],
                        2: gradients[2]}
            elif n_channels == 4:
                name = {0: f0,
                        1: gradients[0],
                        2: gradients[1],
                        3: gradients[2]}
            else:
                raise RuntimeError("Gradient output format should only be used with 1st order scanner coils")

            fname_output = os.path.join(path_output, f"{name[i_channel]}shim_gradients.txt")
            with open(fname_output, 'w', encoding='utf-8') as f:
                n_slices = np.sum([len(a_tuple) for a_tuple in list_slices])
                for i_slice in range(n_slices):
                    i_shim = [list_slices.index(i) for i in list_slices if i_slice in i][0]

                    if name[i_channel] == f0:
                        # f0, Output is in Hz
                        if currents_static is not None:
                            f.write(f"corr_vec[0][{i_slice}]= "
                                    f"{currents_static[i_shim, i_channel]:.6f}\n")
                        if currents_riro is not None:
                            f.write(f"corr_vec[1][{i_slice}]= "
                                    f"{currents_riro[i_shim, i_channel]:.12f}\n")
                        f.write(f"corr_vec[2][{i_slice}]= {mean_p:.3f}\n")

                    elif name[i_channel] in gradients:
                        # For Gx, Gy, Gz: Divide by 1000 for mT/m
                        if currents_static is not None:
                            f.write(f"corr_vec[0][{i_slice}]= "
                                    f"{currents_static[i_shim, i_channel] / 1000:.6f}\n")
                        if currents_riro is not None:
                            f.write(f"corr_vec[1][{i_slice}]= "
                                    f"{currents_riro[i_shim, i_channel] / 1000:.12f}\n")
                        f.write(f"corr_vec[2][{i_slice}]= {mean_p:.3f}\n")
                    else:
                        raise RuntimeError("Unsupported name")

        list_fname_output.append(os.path.abspath(fname_output))

    return list_fname_output


def parse_orders(orders: str):
    orders = orders.split(',')
    try:
        orders = [int(order) for order in orders]
        orders.sort()
        if any(order not in AVAILABLE_ORDERS for order in orders):
            raise ValueError(f'Orders must be selected from: {AVAILABLE_ORDERS}')
        return orders
    except ValueError:
        raise ValueError(f"Invalid orders: {orders}\n Orders must be integers ")


def load_coils(coils, orders, fname_constraints, nif_fmap, scanner_shim_settings):
    """ Loads the Coil objects from filenames

    Args:
        coils (list): List of tuples(fname_nii, fname_json) of coil profiles and constraints
        orders (list): Orders of the scanner coils (0 or 1 or 2)
        fname_constraints (str): Filename of the constraints of the scanner coils
        nif_fmap (NiftiFieldMap): Field map
        scanner_shim_settings (dict): Dictionary containing the shim settings of the scanner ('0', '1', '2')
        json_fm_data (dict): BIDS JSON sidecar as a dictionary

    Returns:
        list: List of Coil objects containing the custom coils followed by the scanner coil if requested
    """

    manufacturer = nif_fmap.get_json_info('Manufacturer')
    manufacturers_model_name = nif_fmap.get_manufacturers_model_name()

    list_coils = []

    # Load custom coils
    # TODO: Change coil profiles to NiftiCoilProfile objects
    for coil in coils:
        nii_coil_profiles = nib.load(coil[0])
        coil_data = nii_coil_profiles.get_fdata()

        # If 3D, extend to 4D by adding singleton dimension
        if coil_data.ndim == 3:
            coil_data = coil_data[..., np.newaxis]

        with open(coil[1]) as json_file:
            constraints = json.load(json_file)
        list_coils.append(Coil(coil_data, nii_coil_profiles.affine, constraints))

    if len(list_coils) != len(set(list_coils)):
        raise ValueError("Coils must be unique. Make sure different coils have different names.")

    # Create the spherical harmonic coil profiles of the scanner
    if -1 not in orders:
        # Todo: Skip loading constraints if the algo does not support constraints?
        if os.path.isfile(fname_constraints):
            with open(fname_constraints) as json_file:
                external_contraints = json.load(json_file)
            scanner_contraints = get_scanner_constraints(manufacturers_model_name, orders, manufacturer,
                                                         scanner_shim_settings, external_contraints)
        else:
            scanner_contraints = get_scanner_constraints(manufacturers_model_name, orders, manufacturer,
                                                         scanner_shim_settings)

        isocenter = nif_fmap.get_isocenter()
        scanner_coil = ScannerCoil(nif_fmap.extended_shape[:3], nif_fmap.extended_affine, scanner_contraints, orders,
                                   manufacturer=manufacturer, isocenter=isocenter)
        list_coils.append(scanner_coil)

    # Make sure a coil is selected
    if len(list_coils) == 0:
        raise RuntimeError("No custom or scanner coils were selected. Use --coil and/or --scanner-coil-order")

    return list_coils


def _save_nii_to_new_dir(list_save):
    """List of nif to save to a new output folder"""
    for nif_object in list_save:
        if nif_object is None:
            continue
        nif_object.save()


@click.command(context_settings=CONTEXT_SETTINGS)
@click.option('--slices', required=True,
              help="Enter the total number of slices. Also accepts a path to a target image file to determine the "
                   "number of slices automatically. (Looks at 3rd dim)")
@click.option('--factor', required=True, type=click.INT,
              help="Number of slices per shim")
@click.option('--method', type=click.Choice(['interleaved', 'ascending', 'descending', 'volume']), required=True,
              help="Defines how the slices should be sorted")
@click.option('-o', '--output', 'fname_output', type=click.Path(), default=os.path.join(os.curdir, 'slices.json'),
              show_default=True, help="Output filename for the json file")
def define_slices_cli(slices, factor, method, fname_output):
    """ Define slices to shim to a json file according to the number slices, factor and method used.

    """
    # Get the number of slices
    click.echo(type(slices))
    if os.path.isfile(slices):
        nii_target = nib.load(slices)
        n_slices = nii_target.shape[2]
    else:
        try:
            n_slices = int(slices)
        except ValueError:
            raise ValueError(f"Could not get the number of slices. Make sure {slices} is a number or a file that "
                             f"exists")

    list_slices = define_slices(n_slices, factor, method)

    if fname_output[-5:] != '.json':
        raise ValueError("Filename of the output must be a json file")
    create_output_dir(fname_output, is_file=True)

    with open(fname_output, 'w', encoding='utf-8') as f:
        json.dump(list_slices, f, ensure_ascii=False, indent=4)

    logger.info(f"The slices to shim are: {list_slices}")


@timeit
def _plot_coefs(coil, slices, static_coefs, path_output, coil_number, rt_coefs=None, pres_probe_min=None,
                pres_probe_max=None, units='', bounds=None):
    # Find which slices are not shimmed and group them (smaller file size and reduce the plot saving time)
    shimmed_slice_index = []
    n_shims = len(slices)
    slices_index_wo_shim = []
    unused_slice = False
    for i_shim in range(n_shims):
        # Static case
        if np.any(static_coefs[i_shim]):
            shimmed_slice_index.append(i_shim)
            continue

        # Realtime case
        if rt_coefs is not None:
            if np.any(rt_coefs[i_shim]):
                shimmed_slice_index.append(i_shim)
                continue

        # Get a string with the number of all the unshimmed slices
        slices_index_wo_shim.append(i_shim)
        unused_slice = True

    # Find min and max values of the plots
    # Calculate the min and max of the bounds if it's an input
    if bounds is not None:
        bounds = np.array(bounds)
        min_y = bounds.min()
        max_y = bounds.max()
    else:
        min_y = None
        max_y = None

    # Calculate the min and max coefficient for the combined static + riro * (acq_pressure - mean_p)
    # It can expand the min/max of the bounds if necessary
    if rt_coefs is not None:
        for i_shim in range(n_shims):
            n_channels = static_coefs.shape[1]
            for i_channel in range(n_channels):
                coef = rt_coefs[i_shim, i_channel]
                if coef > 0:
                    temp_min = static_coefs[i_shim, i_channel] + coef * pres_probe_min
                    temp_max = static_coefs[i_shim, i_channel] + coef * pres_probe_max
                else:
                    temp_min = static_coefs[i_shim, i_channel] + coef * pres_probe_max
                    temp_max = static_coefs[i_shim, i_channel] + coef * pres_probe_min

                if min_y is None or min_y > temp_min:
                    min_y = temp_min
                if max_y is None or max_y < temp_max:
                    max_y = temp_max

    # If its static optimization, find the min and max. It can expand the bounds.
    else:
        temp_min = np.array(static_coefs).min()
        if min_y is None or min_y > temp_min:
            min_y = temp_min
        temp_max = np.array(static_coefs).max()
        if max_y is None or max_y < temp_max:
            max_y = np.array(static_coefs).max()

    # Plot the currents
    n_plots = len(shimmed_slice_index)
    if unused_slice:
        n_plots += 1

    fig = Figure(figsize=(8, 4 * n_plots), tight_layout=True)
    for i_plot, slice_index in enumerate(shimmed_slice_index):

        if rt_coefs is not None:
            rt_coef_tmp = rt_coefs[slice_index]
        else:
            rt_coef_tmp = None

        _add_sub_figure(fig, i_plot + 1, n_plots, static_coefs[slice_index], bounds, min_y, max_y, units,
                        slices[slice_index], rt_coef_tmp, pres_probe_min, pres_probe_max)

    # Add a subplot for all the non shimmed slices
    if unused_slice:
        i_unshimmed_slice = slices_index_wo_shim[0]
        slices_wo_shim = tuple(j for i in slices_index_wo_shim for j in slices[i])
        _add_sub_figure(fig, n_plots, n_plots, static_coefs[i_unshimmed_slice], bounds,
                        min_y, max_y, units, slices_wo_shim)

    # Save the figure
    fname_figure = os.path.join(path_output, f"fig_currents_per_slice_group_coil{coil_number}_{coil.name}.png")
    fig.savefig(fname_figure, bbox_inches='tight')
    logger.debug(f"Saved figure: {fname_figure}")


def _add_sub_figure(fig, i_plot, n_plots, static_coefs, bounds, min_y, max_y, units, slice_number, rt_coefs=None,
                    pres_probe_min=None, pres_probe_max=None):
    # Make a subplot for slices
    # If it's the recap subplot for all the slices where the correction is null then we need to take an index further to
    # not have visual problem

    ax = fig.add_subplot(n_plots, 1, i_plot)
    n_channels = len(static_coefs)

    # Add realtime component as an errorbar
    if rt_coefs is not None:
        riro = np.zeros((2, rt_coefs.shape[0]))
        for i_slice in range(rt_coefs.shape[0]):
            riro[0, i_slice] = np.abs(min(rt_coefs[i_slice] * -pres_probe_min, rt_coefs[i_slice] * pres_probe_max))
            riro[1, i_slice] = np.abs(max(rt_coefs[i_slice] * -pres_probe_min, rt_coefs[i_slice] * pres_probe_max))
        ax.errorbar(range(n_channels), static_coefs, yerr=riro, fmt='o', elinewidth=4, capsize=6,
                    label='static-riro')
    # Add static component
    else:
        ax.scatter(range(n_channels), static_coefs, marker='o', label='static')

    # Draw a black line at y=0
    ax.hlines(0, 0, 1, transform=ax.get_yaxis_transform(), colors='k')

    delta_y = max_y - min_y
    # Add bounds on the graph
    if bounds is not None:
        len_vline_bounds = 0.01
        len_hline_bounds = 0.4
        if np.all(bounds[:, 0] == bounds[0, 0]) and np.all(bounds[:, 1] == bounds[0, 1]):
            ax.hlines(bounds[0, 0], 0 - len_hline_bounds, n_channels + len_hline_bounds, colors='r',
                      label='bounds', capstyle='projecting')
            ax.hlines(bounds[0, 1], 0 - len_hline_bounds, n_channels + len_hline_bounds, colors='r',
                      capstyle='projecting')
        else:
            # Channel 0 used for the legend
            # min
            ax.hlines(bounds[0, 0], -len_hline_bounds, len_hline_bounds, colors='r', label='bounds',
                      capstyle='projecting')
            ax.vlines(-len_hline_bounds, bounds[0, 0], bounds[0, 0] + (delta_y * len_vline_bounds), colors='r',
                      capstyle='projecting')
            ax.vlines(len_hline_bounds, bounds[0, 0], bounds[0, 0] + (delta_y * len_vline_bounds), colors='r',
                      capstyle='projecting')
            # max
            ax.hlines(bounds[0, 1], -len_hline_bounds, len_hline_bounds, colors='r', capstyle='projecting')
            ax.vlines(-len_hline_bounds, bounds[0, 1] - (delta_y * len_vline_bounds), bounds[0, 1], colors='r',
                      capstyle='projecting')
            ax.vlines(len_hline_bounds, bounds[0, 1] - (delta_y * len_vline_bounds), bounds[0, 1], colors='r',
                      capstyle='projecting')
            # All other channels
            for i_channel in range(1, n_channels):
                # min
                ax.hlines(bounds[i_channel, 0], i_channel - len_hline_bounds, i_channel + len_hline_bounds, colors='r',
                          capstyle='projecting')
                ax.vlines(i_channel - len_hline_bounds, bounds[i_channel, 0],
                          bounds[i_channel, 0] + (delta_y * len_vline_bounds), colors='r', capstyle='projecting')
                ax.vlines(i_channel + len_hline_bounds, bounds[i_channel, 0],
                          bounds[i_channel, 0] + (delta_y * len_vline_bounds), colors='r', capstyle='projecting')
                # max
                ax.hlines(bounds[i_channel, 1], i_channel - len_hline_bounds, i_channel + len_hline_bounds, colors='r',
                          capstyle='projecting')
                ax.vlines(i_channel - len_hline_bounds, bounds[i_channel, 1] - (delta_y * len_vline_bounds),
                          bounds[i_channel, 1], colors='r', capstyle='projecting')
                ax.vlines(i_channel + len_hline_bounds, bounds[i_channel, 1] - (delta_y * len_vline_bounds),
                          bounds[i_channel, 1], colors='r', capstyle='projecting')
    # Set the extent of the plot
    ax.set(ylim=(min_y - (0.05 * delta_y), max_y + (0.05 * delta_y)), xlim=(-0.75, n_channels - 0.25),
           xticks=range(n_channels))
    ax.legend()

    ax.set_title(f"Slices: {slice_number}, Total static current: {np.abs(static_coefs).sum()}")
    ax.set_xlabel('Channels')
    ax.set_ylabel(f"Coefficients {units}")


@click.command(context_settings=CONTEXT_SETTINGS)
@click.option('-i', '--input', 'fname_input', nargs=1, type=click.Path(exists=True), required=True,
              help="4d volume where 4th dimension was acquired with different shim values")
@click.option('--mask', 'fname_mask', type=click.Path(exists=True), required=False,
              help="Mask defining the spatial region to shim. If no mask is provided, all voxels of the input will be "
                   "considered.")
@click.option('-o', '--output', 'fname_output', type=click.Path(),
              default=os.path.join(os.path.abspath(os.curdir), 'shim_index.txt'),
              show_default=True, help="Filename to output shim text file.")
@click.option('-v', '--verbose', type=click.Choice(['info', 'debug']), default='info', help="Be more verbose")
def max_intensity(fname_input, fname_mask, fname_output, verbose):
    """ Find indexes of the 4th dimension of the input volume that has the highest signal intensity for each slice.
        Based on: https://onlinelibrary.wiley.com/doi/10.1002/hbm.26018

    """
    # Set logger level
    set_all_loggers(verbose)

    # Prepare the output
    create_output_dir(fname_output, is_file=True)

    # Load the input file
    nii_input = nib.load(fname_input)

    # Load the mask
    if fname_mask is None:
        nii_mask = None
    else:
        nii_mask = nib.load(fname_mask)

    # Shim
    # Output with 1 index
    index_per_slice = shim_max_intensity(nii_input, nii_mask) + 1

    # Log the output (1 index)
    logger.info(f"Max intensity indexes: {index_per_slice}")

    # Write to a text file
    n_slices = len(index_per_slice)
    with open(fname_output, 'w', encoding='utf-8') as f:
        f.write(f"{n_slices}\n")
        for i_slice in range(n_slices - 1):
            f.write(f"{index_per_slice[i_slice]} ")
        f.write(f"{index_per_slice[n_slices - 1]}")

    logger.info(f"Txt file is located here:\n{fname_output}")


@click.command(context_settings=CONTEXT_SETTINGS)
@click.option('-i', '--input', 'fname_input', nargs=1, type=click.Path(exists=True), required=True,
              help="Text file containing the shim coefficients. Supported formats: .txt")
@click.option('-i2', '--input2', 'fname_input2', nargs=1, type=click.Path(exists=True), required=True,
              help="Text file containing the shim coefficients. Supported formats: .txt")
@click.option('-o', '--output', 'fname_output', type=click.Path(),
              default=os.path.join(os.path.abspath(os.curdir), 'shim_coefs.txt'),
              show_default=True, help="Filename to output shim text file.")
@click.option('-v', '--verbose', type=click.Choice(['info', 'debug']), default='info',
              help="Be more verbose")
def add_shim_coefs(fname_input, fname_input2, fname_output, verbose):
    """ Combine the shim coefficients from two files into a single file."""
    # Set logger level
    set_all_loggers(verbose)

    # Prepare the output
    create_output_dir(fname_output, is_file=True)

    coefs1 = read_txt_file(fname_input)
    coefs2 = read_txt_file(fname_input2)

    if coefs1.shape == coefs2.shape:
        coefs = coefs1 + coefs2
    else:
        raise ValueError("The number of shim events and/or the number of channels is not the same in both text files")

    logger.debug(coefs1)
    logger.debug(coefs2)
    logger.debug(coefs)
    write_coefs_to_text_file(coefs, fname_output, 'slicewise')


@click.command(context_settings=CONTEXT_SETTINGS)
@click.option('-i', '--input', 'fname_input', nargs=1, type=click.Path(exists=True), required=True,
              help="Text file containing the shim coefficients. Supported formats: .txt")
@click.option('--input-file-format', 'i_format',
              type=click.Choice(['volume', 'slicewise', 'chronological']), required=True,
              help="Syntax used to describe the sequence of shim events for a coil or coil channel. "
                   "Use 'slicewise' if the inputs in row 1, 2, 3, etc. are the shim coefficients for slice "
                   "1, 2, 3, etc. Use 'chronological' if the inputs in row 1, 2, 3, etc. are the shim value "
                   "for trigger 1, 2, 3, etc. The trigger is an event sent by the scanner and "
                   "captured by the controller of the shim amplifier. Use volume if the intput is a single set of shim "
                   "coefficients.")
@click.option('--output-file-format', 'o_format',
              type=click.Choice(['volume', 'slicewise', 'chronological', 'custom-cl']), required=True,
              help="Syntax used to describe the sequence of shim events for a coil or coil channel. "
                   "Use 'slicewise' to output in row 1, 2, 3, etc. the shim coefficients for slice "
                   "1, 2, 3, etc. Use 'chronological' to output in row 1, 2, 3, etc. the shim value "
                   "for trigger 1, 2, 3, etc. The trigger is an event sent by the scanner and "
                   "captured by the controller of the shim amplifier. 'custom-cl' is a custom format for a "
                   "collaborator. Use volume to output a single set of shim coefficients.")
@click.option('--target', 'fname_target', nargs=1, type=click.Path(exists=True), required=False,
              help="Target image the text file is based on. This is used to infer slice timing information when "
                   "converting between 'slicewise' and 'chronological'. It is also used to infer the number of slices "
                   "when converting from volume to any other format. Supported formats: .nii, .nii.gz")
@click.option('--reverse-slice-order', 'rev_slice_order', is_flag=True, default=False,
              help="Reverse the order of the slices. Only relevant for 'custom-cl'", required=False)
@click.option('--add-channels', 'to_add_channels',
              help="Add channels to the text file that are 0s. ", type=click.STRING, default='', required=False)
@click.option('-o', '--output', 'fname_output', type=click.Path(),
              default=os.path.join(os.path.abspath(os.curdir), 'shim_coefs.txt'),
              show_default=True, help="Filename to output shim text file.")
@click.option('-v', '--verbose', type=click.Choice(['info', 'debug']), default='info',
              help="Be more verbose")
def convert_shim_coefs_format(fname_input, i_format, o_format, fname_target, rev_slice_order, fname_output,
                              to_add_channels, verbose):
    """ Convert the shim coefficients from one format to another."""

    # Set logger level
    set_all_loggers(verbose)

    # Prepare the output
    create_output_dir(fname_output, is_file=True)

    if o_format == 'custom_cl' and i_format != 'slicewise':
        raise ValueError("Custom-cl output format is only compatible with slicewise input format")
    if i_format in ['chronological', 'volume'] or o_format == 'chronological':
        if fname_target is None:
            raise ValueError("The target image is required for the specified input/output formats")
        nii_target = nib.load(fname_target)

    coefs = read_txt_file(fname_input)

    to_add_channels = parse_add_channels(to_add_channels, 9)
    coefs = add_channels(coefs, to_add_channels)

    # convert coefs
    if i_format == 'volume':
        # convert to slice_wise
        coefs = np.repeat(coefs, nii_target.shape[2], axis=0)
    elif i_format == 'chronological':
        # convert to slice_wise
        slices = parse_slices(fname_target)
        tmp = np.zeros((nii_target.shape[2], coefs.shape[1]))
        for i_slice, slice in enumerate(slices):
            tmp[slice] = np.repeat(coefs[i_slice], len(slice))
        coefs = tmp

    # All coefficients should be in a slicewise format at this point
    # Convert from slicewise to the desired format

    if o_format == 'volume':
        # convert to volume
        for i_slice in range(coefs.shape[0]):
            if not np.all(coefs[i_slice] == coefs[0]):
                raise ValueError("All slices must have the same shim coefficients to convert to volume format")
        coefs = coefs[0]

    elif o_format == 'chronological':
        # convert to chronological
        slices = parse_slices(fname_target)
        tmp = np.zeros((len(slices), coefs.shape[1]))
        for i_shim in range(len(slices)):
            for i_slice in range(len(slices[i_shim])):
                if np.all(coefs[slices[i_shim][i_slice]] == coefs[slices[i_shim][0]]):
                    tmp[i_shim] = coefs[slices[i_shim][0]]
        coefs = tmp
    elif o_format == 'custom_cl':
        # Make sure there are 9 channels
        if coefs.shape[1] != 9:
            raise ValueError("The number of channels in one of the text files must be 9 for the custom-cl format")

        # Make sure the 2nd order shims are the same for all slices
        for i_shim in range(coefs.shape[0]):
            if not np.all(np.isclose(coefs[i_shim][4:], coefs[0][4:])):
                raise ValueError("The 2nd order shims must be the same for all slices to convert to 'custom-cl' format")

        # Send to write_coefs_to_text_file in a slice-wise format, the formatting is handled in that function

    write_coefs_to_text_file(coefs, fname_output, o_format, rev_slice_order)


def parse_add_channels(channels: str, n_channels: int):
    """
    Parse the channels to add to the shim coefficients
    Args:
        channels (str): String containing the channels to add
        n_channels (int): Number of channels that there currently is

    Returns:
        list: List of channels to add
    """
    channels = channels.split(',')
    try:
        if channels == ['']:
            return []
        channels = [int(channel) for channel in channels]
        channels.sort()
        if len(channels) + n_channels <= max(channels):
            raise ValueError("The provided channels to add would leave gaps in the channels")
        return channels
    except ValueError:
        raise ValueError(f"Invalid channels: {channels}\n Channels must be integers ")


def add_channels(coefs: np.array, channels: list):
    """
    Add channels to the shim coefficients
    Args:
        coefs (np.array): Shim coefficients (n_shims x n_channels)
        channels (list): List of channels to add

    Returns:
        np.array: Shim coefficients with added channels

    """
    if len(channels) == 0:
        return coefs
    for channel in channels:
        coefs = np.insert(coefs, channel, 0, axis=1)
    return coefs


def read_txt_file(fname_input):
    """
    Read the text file containing the shim coefficients
    Args:
        fname_input (str): Filename of the text file

    Returns:
        np.array: Array containing the shim coefficients
    """
    coefs = []
    with open(fname_input, 'r') as f:
        for i_line, line in enumerate(f):
            list_line = line.strip('\n').split(',')
            temp = []
            for i, value in enumerate(list_line):
                if value.strip(' ') != '':
                    temp.append(float(value.strip()))
            coefs.append(temp)
    n_lines = i_line + 1
    coefs = np.array(coefs)
    logger.debug(f"Reading text file. Number of shim events: {n_lines}, number of channels: {coefs.shape[1]}")
    return coefs


def write_coefs_to_text_file(coefs, fname_output, o_format, rev_slice_order=False):
    if o_format == 'slicewise' or o_format == 'chronological':
        with open(fname_output, 'w', encoding='utf-8') as f:
            for i_shim in range(coefs.shape[0]):
                for i_coef, coef in enumerate(coefs[i_shim]):
                    f.write(f"{coef:.6f},")
                    if i_coef != coefs.shape[1] - 1:
                        f.write(" ")
                f.write("\n")
    elif o_format == 'volume':
        with open(fname_output, 'w', encoding='utf-8') as f:
            for i_coef, coef in enumerate(coefs):
                f.write(f"{coef:.6f},")
                if i_coef != len(coefs) - 1:
                    f.write(" ")
    elif o_format == 'custom-cl':
        coefs[:, 0] *= -1
        if coefs.shape[1] != 9:
            raise ValueError("The number of channels in the text file must be 9 for the custom-cl format")
        with open(fname_output, 'w', encoding='utf-8') as f:
            f.write("(mA)%6s%11s%11s%11s%11s\n" % ("xy", "zy", "zx", "x2-y2", "z2"))
            ref = coefs[0][4:]

            for i_shim in range(coefs.shape[0]):
                if not np.all(np.isclose(coefs[i_shim][4:], ref)):
                    raise ValueError("The 2nd order shims must be the same for all slices")

            coefs[..., 4:] = reorder_shim_to_scaling_ge(coefs[..., 4:])

            f.write("%10s%11s%11s%11s%11s\n" % tuple(str(int(coefs[0][i_channel])) for i_channel in range(4, 9)))
            f.write("\n(G/cm)%6s%13s%13s%13s\n" % ("x", "y", "z", "bo (Hz)"))

            if rev_slice_order:
                coefs = coefs[::-1]

            cfxfull = 30082
            cfyfull = 30430
            cfzfull = 30454
            cfxfs = cfyfs = cfzfs = 5
            shim_scale = 16

            coefs[:, 1] = coefs[:, 1] / cfxfull / shim_scale * cfxfs
            coefs[:, 2] = coefs[:, 2] / cfyfull / shim_scale * cfyfs
            coefs[:, 3] = coefs[:, 3] / cfzfull / shim_scale * cfzfs

            for i_shim in range(coefs.shape[0]):
                f.write("%12s%13s%13s%13s\n" % (f"{coefs[i_shim][1]:.6f}",
                                                f"{coefs[i_shim][2]:.6f}",
                                                f"{coefs[i_shim][3]:.6f}",
                                                f"{coefs[i_shim][0]:.6f}"))


def coefs_to_dict(coefs_coil, scanner_coil_order, manufacturer):
    """ Convert the shim coefficients to a dictionary format based on the scanner coil order.

    Args:
        coefs_coil (np.array): Array of shim coefficients (n_shims x n_channels)
        scanner_coil_order (list): List of scanner coil orders (e.g. [0, 1, 2])
        manufacturer (str): Manufacturer of the scanner (e.g. 'GE', 'Siemens', 'Philips')

    Returns:
        dict: Dictionary with keys as scanner coil orders and values as the corresponding shim coefficients.
    """
    coefs_scanner = {}
    start_channel_scanner = 0
    for order in scanner_coil_order:
        end_channel_scanner_order = start_channel_scanner + channels_per_order(order, manufacturer)
        coefs_scanner[order] = coefs_coil[:, start_channel_scanner:end_channel_scanner_order]
        start_channel_scanner = end_channel_scanner_order
    coefs_coil = coefs_scanner

    return coefs_coil


b0shim_cli.add_command(dynamic)
b0shim_cli.add_command(realtime_dynamic)
b0shim_cli.add_command(max_intensity)
b0shim_cli.add_command(add_shim_coefs)
b0shim_cli.add_command(convert_shim_coefs_format)<|MERGE_RESOLUTION|>--- conflicted
+++ resolved
@@ -18,15 +18,8 @@
 from matplotlib.figure import Figure
 
 from shimmingtoolbox import __config_scanner_constraints__, __config_custom_coil_constraints__
-<<<<<<< HEAD
-from shimmingtoolbox.cli.realtime_shim import gradient_realtime
-from shimmingtoolbox.coils.coil import Coil, ScannerCoil, get_scanner_constraints
-from shimmingtoolbox.coils.spher_harm_basis import channels_per_order, reorder_shim_to_scaling_ge, SPH_HARMONICS_TITLES
-from shimmingtoolbox.load_nifti import get_isocenter
-=======
 from shimmingtoolbox.coils.coil import Coil, ScannerCoil, get_scanner_constraints
 from shimmingtoolbox.coils.spher_harm_basis import channels_per_order, reorder_shim_to_scaling_ge
->>>>>>> fb2a915e
 from shimmingtoolbox.pmu import PmuResp
 from shimmingtoolbox.shim.sequencer import ShimSequencer, RealTimeSequencer
 from shimmingtoolbox.shim.sequencer import shim_max_intensity, define_slices
@@ -633,12 +626,9 @@
     # Set logger level
     set_all_loggers(verbose)
 
-<<<<<<< HEAD
-=======
     # Prepare the output
     create_output_dir(path_output)
 
->>>>>>> fb2a915e
     # Set coils and scanner order for riro if none were indicated
     if scanner_coil_order_riro is None:
         scanner_coil_order_riro = scanner_coil_order_static
@@ -649,26 +639,8 @@
     # Load the fieldmap
     nif_fmap = NiftiFieldMap(fname_fmap, dilation_kernel_size, path_output=path_output, is_realtime=True)
 
-<<<<<<< HEAD
-    # Prepare the output
-    create_output_dir(path_output)
-
-    # Load the anat
-    nii_anat = nib.load(fname_anat)
-    dim_info = nii_anat.header.get_dim_info()
-    if dim_info[2] != 2:
-        # Slice must be the 3rd dimension of the file
-        # TODO: Reorient nifti so that the slice is the 3rd dim
-        raise RuntimeError("Slice encode direction must be the 3rd dimension of the NIfTI file.")
-
-    # Load anat json
-    fname_anat_json = fname_anat.rsplit('.nii', 1)[0] + '.json'
-    with open(fname_anat_json) as json_file:
-        json_anat_data = json.load(json_file)
-=======
     # Load the target
     nif_target = NiftiTarget(fname_target, path_output=path_output)
->>>>>>> fb2a915e
 
     # Load static mask
     if fname_mask_target_static is not None:
