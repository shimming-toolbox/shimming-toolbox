# -*- coding: utf-8 -*-

"""
This file includes CLIs for shimming by fitting fieldmaps for static and realtime shimming. It groups them along with
the gradient method in a st_shim CLI with the argument being:
- fieldmap_static
- fieldmap_realtime
- gradient_realtime
"""

import click
import copy
import json
import nibabel as nib
import numpy as np
import logging
import os
from matplotlib.figure import Figure

from shimmingtoolbox import __config_scanner_constraints__, __config_custom_coil_constraints__
from shimmingtoolbox.cli.realtime_shim import gradient_realtime
from shimmingtoolbox.coils.coil import Coil, ScannerCoil, get_scanner_constraints, restrict_to_orders
from shimmingtoolbox.coils.spher_harm_basis import channels_per_order, reorder_shim_to_scaling_ge
from shimmingtoolbox.load_nifti import get_isocenter
from shimmingtoolbox.pmu import PmuResp
from shimmingtoolbox.shim.sequencer import ShimSequencer, RealTimeSequencer
from shimmingtoolbox.shim.sequencer import shim_max_intensity, define_slices
from shimmingtoolbox.shim.sequencer import extend_fmap_to_kernel_size, parse_slices, new_bounds_from_currents
from shimmingtoolbox.utils import create_output_dir, set_all_loggers, timeit
from shimmingtoolbox.shim.shim_utils import phys_to_gradient_cs, shim_to_phys_cs
from shimmingtoolbox.shim.shim_utils import ScannerShimSettings

CONTEXT_SETTINGS = dict(help_option_names=['-h', '--help'])
logging.basicConfig(level=logging.INFO)
logger = logging.getLogger(__name__)
AVAILABLE_ORDERS = [-1, 0, 1, 2, 3]


@click.group(context_settings=CONTEXT_SETTINGS,
             help="Shim according to the specified algorithm as an argument e.g. st_b0shim xxxxx")
def b0shim_cli():
    pass


@click.command(context_settings=CONTEXT_SETTINGS)
@click.option('--coil', 'coils', nargs=2, multiple=True, type=(click.Path(exists=True), click.Path(exists=True)),
              help="Pair of filenames containing the coil profiles followed by the filename to the constraints "
                   "e.g. --coil a.nii cons.json. If you have more than one coil, use this option more than once. "
                   "The coil profiles and the fieldmaps (--fmap) must have matching units (if fmap is in Hz, the coil "
                   "profiles must be in Hz/unit_shim). If using the scanner's gradient/shim coils, the coil profiles "
                   "must be in Hz/unit_shim and fieldmaps must be in Hz. If you want to shim using the scanner's "
                   "gradient/shim coils, use the `--scanner-coil-order` option. For an example of a constraint file, "
                   f"see: {__config_custom_coil_constraints__}")
@click.option('--fmap', 'fname_fmap', required=True, type=click.Path(exists=True),
              help="Static B0 fieldmap.")
@click.option('--anat', 'fname_anat', type=click.Path(exists=True), required=True,
              help="Anatomical image to apply the correction onto.")
@click.option('--mask', 'fname_mask_anat', type=click.Path(exists=True), required=False,
              help="Mask defining the spatial region to shim.")
@click.option('--scanner-coil-order', 'scanner_coil_order', type=click.STRING, default='-1', show_default=True,
              help="Spherical harmonics orders to be used in optimization. "
                   f"Available orders: {AVAILABLE_ORDERS}. "
                   "Orders should be writen with a coma separating the values. (i.e. 0,1,2)"
                   "The 0th order is the f0 frequency.")
@click.option('--scanner-coil-constraints', 'fname_sph_constr', type=click.Path(), default="",
              help=f"Constraints for the scanner coil. Example file located: {__config_scanner_constraints__}")
@click.option('--slices', type=click.Choice(['interleaved', 'ascending', 'descending', 'volume', 'auto']),
              required=False,
              default='auto', show_default=True,
              help="Define the slice ordering. If set to 'auto', automatically parse the target image.")
@click.option('--slice-factor', 'slice_factor', type=click.INT, required=False, default=1, show_default=True,
              help="Number of slices per shimmed group. Used when '--slices' is not set to 'auto'. For example, if the "
                   "'--slice-factor' value is '3', then with the 'sequential' mode ('ascending' or 'descending'), shimming will be performed "
                   "independently on the following groups: {0,1,2}, {3,4,5}, etc. With the mode 'interleaved', "
                   "it will be: {0,2,4}, {1,3,5}, etc.")
@click.option('--optimizer-method', 'method', type=click.Choice(['least_squares', 'pseudo_inverse', 'quad_prog']),
              required=False, default='quad_prog', show_default=True,
              help="Method used by the optimizer. LS, and QP will respect the constraints,"
                   "PS will not respect the constraints")
@click.option('--regularization-factor', 'reg_factor', type=click.FLOAT, required=False, default=0.0, show_default=True,
              help="Regularization factor for the current when optimizing. A higher coefficient will penalize higher "
                   "current values while 0 provides no regularization. Not relevant for 'pseudo-inverse' "
                   "optimizer_method.")
@click.option('--optimizer-criteria', 'opt_criteria', type=click.Choice(['mse', 'mae', 'grad', 'rmse']), required=False,
              default='mse', show_default=True,
              help="Criteria of optimization for the optimizer 'least_squares'."
                   " mse: Mean Squared Error, mae: Mean Absolute Error, grad: Signal Loss, grad: mse of Bz + weighting X mse of Grad Z, relevant for signal recovery, "
                   "rmse: Root Mean Squared Error. Not relevant for 'pseudo-inverse' optimizer_method.")
@click.option('--weighting-signal-loss', 'w_signal_loss', type=click.FLOAT, required=False, default=0.0,
              show_default=True,
              help="weighting for signal loss recovery. Since there is generally a compromise between B0 inhomogeneity"
                   " and Gradient in z direction (i.e., signal loss recovery), a higher coefficient will put more weights to recover the signal loss over the B0 inhomogeneity.")
@click.option('--weighting-signal-loss-xy', 'w_signal_loss_xy', type=click.FLOAT, required=False, default=0.0,
              show_default=True,
              help="weighting for signal loss recovery for the X and Y gradients. Since there is generally a compromise between B0 inhomogeneity"
                   " and Gradient in z (through slice), x, y (phase and readout) direction (i.e., signal loss recovery), a higher coefficient will put more weights to recover the signal loss over the B0 inhomogeneity.")
@click.option('--mask-dilation-kernel-size', 'dilation_kernel_size', type=click.INT, required=False, default='3',
              show_default=True,
              help="Number of voxels to consider outside of the masked area. For example, when doing dynamic shimming "
                   "with a linear gradient, the coefficient corresponding to the gradient orthogonal to a single "
                   "slice cannot be estimated: there must be at least 2 (ideally 3) points to properly estimate the "
                   "linear term. When using 2nd order or more, more dilation is necessary.")
@click.option('--fatsat', type=click.Choice(['auto', 'yes', 'no']), default='auto', show_default=True,
              help="Describe what to do with a fat saturation pulse. 'auto': It will parse the NIfTI file "
                   "for a fat-sat pulse and add shim coefficients of 0s before every shim group when using "
                   "'chronological-...' output-file-format-coil. 'no': It will not add 0s. 'yes': It will add 0s.")
@click.option('-o', '--output', 'path_output', type=click.Path(), default=os.path.abspath(os.curdir),
              show_default=True, help="Directory to output coil text file(s).")
@click.option('--output-file-format-coil', 'o_format_coil',
              type=click.Choice(['slicewise-ch', 'slicewise-coil', 'chronological-ch', 'chronological-coil']),
              default='slicewise-coil',
              show_default=True, help="Syntax used to describe the sequence of shim events for custom coils. "
                                      "Use 'slicewise' to output in row 1, 2, 3, etc. the shim coefficients for slice "
                                      "1, 2, 3, etc. Use 'chronological' to output in row 1, 2, 3, etc. the shim value "
                                      "for trigger 1, 2, 3, etc. The trigger is an event sent by the scanner and "
                                      "captured by the controller of the shim amplifier. Use 'ch' to output one "
                                      "file per coil channel (coil1_ch1.txt, coil1_ch2.txt, etc.). Use 'coil' to "
                                      "output one file per coil system (coil1.txt, coil2.txt). In the latter case, "
                                      "all coil channels are encoded across multiple columns in the text file.")
@click.option('--output-file-format-scanner', 'o_format_sph',
              type=click.Choice(['slicewise-ch', 'slicewise-coil', 'chronological-ch', 'chronological-coil',
                                 'gradient']),
              default='slicewise-coil',
              show_default=True, help="Syntax used to describe the sequence of shim events for scanner coils. "
                                      "Use 'slicewise' to output in row 1, 2, 3, etc. the shim coefficients for slice "
                                      "1, 2, 3, etc. Use 'chronological' to output in row 1, 2, 3, etc. the shim value "
                                      "for trigger 1, 2, 3, etc. The trigger is an event sent by the scanner and "
                                      "captured by the controller of the shim amplifier. If there is a fat saturation "
                                      "pulse in the anat sequence, shim weights of 0s are included in the output "
                                      "text file before each slice coefficients. Use 'ch' to output one "
                                      "file per coil channel (coil1_ch1.txt, coil1_ch2.txt, etc.). Use 'coil' to "
                                      "output one file per coil system (coil1.txt, coil2.txt). In the latter case, "
                                      "all coil channels are encoded across multiple columns in the text file. Use "
                                      "'gradient' to output the 1st order in the Gradient CS, otherwise, it outputs in "
                                      "the Shim CS.")
@click.option('--output-value-format', 'output_value_format', type=click.Choice(['delta', 'absolute']), default='delta',
              show_default=True,
              help="Coefficient values for the scanner coil. delta: Outputs the change of shim coefficients. "
                   "absolute: Outputs the absolute coefficient by taking into account the current shim settings. "
                   "This is effectively initial + shim. Scanner coil coefficients will be in the Shim coordinate "
                   "system unless the option --output-file-format is set to gradient. The delta value format should be "
                   "used in that case.")
@click.option('-v', '--verbose', type=click.Choice(['info', 'debug']), default='info', help="Be more verbose")
@timeit
def dynamic(fname_fmap, fname_anat, fname_mask_anat, method, opt_criteria, slices, slice_factor, coils,
            dilation_kernel_size, scanner_coil_order, fname_sph_constr, fatsat, path_output, o_format_coil,
            o_format_sph, output_value_format, reg_factor, w_signal_loss, w_signal_loss_xy, verbose):
    """ Static shim by fitting a fieldmap. Use the option --optimizer-method to change the shimming algorithm used to
    optimize. Use the options --slices and --slice-factor to change the shimming order/size of the slices.

    Example of use: st_b0shim dynamic --coil coil1.nii coil1_constraints.json --coil coil2.nii coil2_constraints.json
    --fmap fmap.nii --anat anat.nii --mask mask.nii --optimizer-method least_squares
    """

    logger.info(f"Output value format: {output_value_format}, o_format_coil: {o_format_coil}")

    # Set logger level
    set_all_loggers(verbose)

    # Parse scanner_coil_order
    scanner_coil_order = parse_orders(scanner_coil_order)

    # Load the fieldmap
    nii_fmap_orig = nib.load(fname_fmap)

    # Make sure the fieldmap has the appropriate dimensions
    if nii_fmap_orig.get_fdata().ndim != 3:
        if nii_fmap_orig.get_fdata().ndim == 2:
            nii_fmap = nib.Nifti1Image(nii_fmap_orig.get_fdata()[..., np.newaxis], nii_fmap_orig.affine,
                                       header=nii_fmap_orig.header)
            nii_fmap = extend_fmap_to_kernel_size(nii_fmap, dilation_kernel_size, path_output)
        else:
            raise ValueError("Fieldmap must be 2d or 3d")
    else:
        # Extend the fieldmap if there are axes that have less voxels than the kernel size. This is done since we are
        # fitting a fieldmap to coil profiles and having a small number of voxels can lead to errors in fitting
        # (2 voxels in one dimension can differentiate order 1 at most), the parameter allows to have at least the
        # size of the kernel for each dimension This is usually useful in the through plane direction where we could
        # have less slices. To mitigate this, we create a 3d volume by replicating the slices on the edges.
        extending = False
        for i_axis in range(3):
            if nii_fmap_orig.shape[i_axis] < dilation_kernel_size:
                extending = True
                break

        if extending:
            nii_fmap = extend_fmap_to_kernel_size(nii_fmap_orig, dilation_kernel_size, path_output)
        else:
            nii_fmap = copy.deepcopy(nii_fmap_orig)

    # Prepare the output
    create_output_dir(path_output)

    # Load the anat
    nii_anat = nib.load(fname_anat)
    dim_info = nii_anat.header.get_dim_info()
    if dim_info[2] is None:
        logger.warning("The slice encoding direction is not specified in the NIfTI header, Shimming Toolbox will "
                       "assume it is in the third dimension.")
    else:
        if dim_info[2] != 2:
            # # Reorient nifti so that the slice is the last dim
            # anat = nii_anat.get_fdata()
            # # TODO: find index of dim_info
            # index_in = 0
            # index_out = 2
            #
            # # Swap axis in the array
            # anat = np.swapaxes(anat, index_in, index_out)
            #
            # # Affine must change
            # affine = copy.deepcopy(nii_anat.affine)
            # affine[:, index_in] = nii_anat.affine[:, index_out]
            # affine[:, index_out] = nii_anat.affine[:, index_in]
            # affine[index_out, 3] = nii_anat.affine[index_in, 3]
            # affine[index_in, 3] = nii_anat.affine[index_out, 3]
            #
            # nii_reorient = nib.Nifti1Image(anat, affine, header=nii_anat.header)
            # nib.save(nii_reorient, os.path.join(path_output, 'anat_reorient.nii.gz'))

            # Slice must be the 3rd dimension of the file
            # TODO: Reorient nifti so that the slice is the 3rd dim
            raise RuntimeError("Slice encode direction must be the 3rd dimension of the NIfTI file.")

    # Load anat json
    fname_anat_json = fname_anat.rsplit('.nii', 1)[0] + '.json'
    with open(fname_anat_json) as json_file:
        json_anat_data = json.load(json_file)

    # Get the EPI echo time if optimization criteria is grad
    if opt_criteria == 'grad':
        epi_te = json_anat_data.get('EchoTime')
    else:
        epi_te = None

    # Load mask
    if fname_mask_anat is not None:
        nii_mask_anat = nib.load(fname_mask_anat)
    else:
        # If no mask is provided, shim the whole anat volume
        nii_mask_anat = nib.Nifti1Image(np.ones_like(nii_anat.get_fdata()), nii_anat.affine, header=nii_anat.header)

    if logger.level <= getattr(logging, 'DEBUG'):
        # Save inputs
        list_fname = [fname_fmap, fname_anat, fname_mask_anat]
        _save_nii_to_new_dir(list_fname, path_output)

    # Open json of the fmap
    fname_json = fname_fmap.rsplit('.nii', 1)[0] + '.json'
    # Read from json file
    if os.path.isfile(fname_json):
        with open(fname_json) as json_file:
            json_fm_data = json.load(json_file)
    else:
        raise OSError("Missing fieldmap json file")

    # Error out for unsupported inputs. If file format is in gradient CS, it must be 1st order and the output format be
    # delta. Only Siemens gradient coordinate system has been defined
    if o_format_sph == 'gradient':
        if output_value_format != 'delta':
            raise ValueError(f"Unsupported output value format: {output_value_format} for output file format: "
                             f"{o_format_sph}")
        if not (scanner_coil_order == [0, 1] or scanner_coil_order == [1] or scanner_coil_order == [0]):
            raise ValueError(f"Unsupported scanner coil order: {scanner_coil_order} for output file format: "
                             f"{o_format_sph}. Supported orders are: [0, 1], [1], [0]")
        if json_fm_data.get('Manufacturer') != 'Siemens':
            raise NotImplementedError(f"Unsupported manufacturer: {json_fm_data.get('Manufacturer')} for output file"
                                      f"format: {o_format_sph}")

    # Find the isocenter
    isocenter_fm = get_isocenter(json_fm_data)
    isocenter_anat = get_isocenter(json_anat_data)
    if not np.all(np.isclose(isocenter_fm, isocenter_anat)):
        raise ValueError("Table position in the field map and target image are not the same.")

    # Read the current shim settings from the scanner
    scanner_shim_settings = ScannerShimSettings(json_fm_data, orders=scanner_coil_order)
    options = {'scanner_shim': scanner_shim_settings.shim_settings}

    manufacturer_model_name = json_fm_data.get('ManufacturersModelName')
    if manufacturer_model_name is not None:
        manufacturer_model_name.replace(' ', '_')

    # Load the coils
<<<<<<< HEAD
    list_coils = load_coils(coils, scanner_coil_order, fname_sph_constr, nii_fmap, options['scanner_shim'],
                             json_fm_data.get('Manufacturer'), manufacturer_model_name)
=======
    list_coils = _load_coils(coils, scanner_coil_order, fname_sph_constr, nii_fmap, options['scanner_shim'],
                             json_fm_data)
>>>>>>> c7a3492b

    # Get the shim slice ordering
    n_slices = nii_anat.shape[2]
    if slices == 'auto':
        list_slices = parse_slices(fname_anat)
    else:
        list_slices = define_slices(n_slices, slice_factor, slices, json_fm_data.get('SoftwareVersions'))
    logger.info(f"The slices to shim are:\n{list_slices}")
    # Get shimming coefficients
    # 1 ) Create the Shimming sequencer object
    sequencer = ShimSequencer(nii_fmap_orig, json_fm_data,
                              nii_anat, json_anat_data,
                              nii_mask_anat,
                              list_slices, list_coils,
                              method=method,
                              opt_criteria=opt_criteria,
                              mask_dilation_kernel='sphere',
                              mask_dilation_kernel_size=dilation_kernel_size,
                              reg_factor=reg_factor,
                              w_signal_loss=w_signal_loss,
                              w_signal_loss_xy=w_signal_loss_xy,
                              epi_te=epi_te,
                              path_output=path_output)

    # 2) Launch shim sequencer
    coefs = sequencer.shim()
    # Output
    # Load output options
    options['fatsat'] = _get_fatsat_option(json_anat_data, fatsat)

    list_fname_output = []
    end_channel = 0
    for i_coil, coil in enumerate(list_coils):

        # Figure out the start and end channels for a coil to be able to select it from the coefs
        n_channels = coil.dim[3]
        start_channel = end_channel
        end_channel = start_channel + n_channels

        # Select the coefficients for a coil
        coefs_coil = copy.deepcopy(coefs[:, start_channel:end_channel])

        # If it's a scanner
        if type(coil) == ScannerCoil:
            manufacturer = json_anat_data['Manufacturer']

            # If outputting in the gradient CS, it must be specific orders, it must be in the delta CS and Siemens
            # The check has already been done earlier in the program to avoid processing and throw an error afterwards.
            # Therefore, we can only check for the o_format_sph.
            if o_format_sph == 'gradient':
                logger.debug("Converting Siemens scanner coil from Shim CS (LAI) to Gradient CS")

                # Fill in a dictionary with the coefficients for each order
                coefs_scanner = {}
                start_channel_scanner = 0
                for order in scanner_coil_order:
                    end_channel_scanner_order = start_channel_scanner + channels_per_order(order, manufacturer)
                    coefs_scanner[order] = coefs_coil[:, start_channel_scanner:end_channel_scanner_order]
                    start_channel_scanner = end_channel_scanner_order

                if 1 in scanner_coil_order:
                    for i_shim in range(coefs.shape[0]):
                        # Convert to RAS
                        coefs_scanner[1][i_shim] = shim_to_phys_cs(coefs_scanner[1][i_shim], manufacturer, (1,))

                    # Convert coef of 1st order sph harmonics to Gradient coord system
                    coefs_freq, coefs_phase, coefs_slice = phys_to_gradient_cs(coefs_scanner[1][:, 0],
                                                                               coefs_scanner[1][:, 1],
                                                                               coefs_scanner[1][:, 2], fname_anat)
                    coefs_scanner[1][:, 0] = coefs_freq
                    coefs_scanner[1][:, 1] = coefs_phase
                    coefs_scanner[1][:, 2] = coefs_slice

                coefs_coil = coefs_scanner

            else:
                # If the output format is absolute, add the initial coefs
                if output_value_format == 'absolute':
                    initial_coefs = scanner_shim_settings.concatenate_shim_settings(scanner_coil_order)
                    for i_channel in range(n_channels):
                        # abs_coef = delta + initial
                        coefs_coil[:, i_channel] = coefs_coil[:, i_channel] + initial_coefs[i_channel]

                    list_fname_output += _save_to_text_file_static(coil, coefs_coil, list_slices, path_output,
                                                                   o_format_sph, options, coil_number=i_coil,
                                                                   default_coefs=initial_coefs)
                    continue

            list_fname_output += _save_to_text_file_static(coil, coefs_coil, list_slices, path_output, o_format_sph,
                                                           options, coil_number=i_coil)

        else:
            list_fname_output += _save_to_text_file_static(coil, coefs_coil, list_slices, path_output, o_format_coil,
                                                           options, coil_number=i_coil)

    logger.info(f"Coil txt file(s) are here:\n{os.linesep.join(list_fname_output)}")
    logger.info(f"Plotting figure(s)")
    sequencer.eval(coefs)
    logger.info(f" Plotting currents")

    if logger.level <= getattr(logging, 'DEBUG'):
        # Plot the coefs after outputting the currents to the text file
        end_channel = 0
        for i_coil, coil in enumerate(list_coils):
            # Figure out the start and end channels for a coil to be able to select it from the coefs
            n_channels = coil.dim[3]
            start_channel = end_channel
            end_channel = start_channel + n_channels

            if type(coil) != ScannerCoil:
                # Select the coefficients for a coil
                coefs_coil = copy.deepcopy(coefs[:, start_channel:end_channel])
                # Plot a figure of the coefficients
                _plot_coefs(coil, list_slices, coefs_coil, path_output, i_coil,
                            bounds=[bound for bounds in coil.coef_channel_minmax.values() for bound in bounds])

        logger.info(f"Finished plotting figure(s)")


def _save_to_text_file_static(coil, coefs, list_slices, path_output, o_format, options, coil_number,
                              default_coefs=None):
    """o_format can either be 'slicewise-ch', 'slicewise-coil', 'chronological-ch', 'chronological-coil', 'gradient'"""

    logger.info(f"Saving to text file with format: {o_format}")
    n_channels = coil.dim[3]
    list_fname_output = []
    if o_format[-5:] == '-coil':

        fname_output = os.path.join(path_output, f"coefs_coil{coil_number}_{coil.name}.txt")
        if options['fatsat']:
            fname_output_no_fatsat = os.path.join(path_output, f"coefs_coil{coil_number}_{coil.name}_no_fatsat.txt")
            f_no_fatsat = open(fname_output_no_fatsat, 'w', encoding='utf-8')

        # Print the average shim coefficients without considering slices with 0s
        logger.info(f"Average shim coefficients for coil {coil.name} without considering slices with 0s: "
                    f"{np.mean(np.sum(abs(coefs), axis=1, where=(coefs != 0)), axis=0)}")

        with open(fname_output, 'w', encoding='utf-8') as f:
            # (len(slices) x n_channels)

            if o_format == 'chronological-coil':
                # Output per shim (chronological), output all channels for a particular shim, then repeat
                for i_shim in range(len(list_slices)):
                    # If fatsat pulse, set shim coefs to 0
                    if options['fatsat']:
                        for i_channel in range(n_channels):
                            if default_coefs is None:
                                # Output 0 (delta)
                                f.write(f"{0:.1f}, ")
                            else:
                                # Output initial coefs (absolute)
                                f.write(f"{default_coefs[i_channel]:.6f}, ")
                        f.write(f"\n")

                    for i_channel in range(n_channels):
                        f.write(f"{coefs[i_shim, i_channel]:.6f}, ")
                        if options['fatsat']:
                            f_no_fatsat.write(f"{coefs[i_shim, i_channel]:.6f}, ")

                    f.write("\n")
                    if options['fatsat']:
                        f_no_fatsat.write("\n")

            elif o_format == 'slicewise-coil':
                # Output per slice, output all channels for a particular slice, then repeat
                # Assumes all slices are in list_slices once which is the case for ascending, descending, interleaved and
                # volume
                n_slices = np.sum([len(a_shim) for a_shim in list_slices])
                for i_slice in range(n_slices):
                    i_shim = [list_slices.index(a_shim) for a_shim in list_slices if i_slice in a_shim][0]
                    for i_channel in range(n_channels):
                        f.write(f"{coefs[i_shim, i_channel]:.6f}, ")
                    f.write("\n")

        if options['fatsat']:
            f_no_fatsat.close()
        list_fname_output.append(os.path.abspath(fname_output))

    elif o_format[-3:] == '-ch':

        # Write a file for each channel
        for i_channel in range(n_channels):
            fname_output = os.path.abspath(os.path.join(path_output,
                                                        f"coefs_coil{coil_number}_ch{i_channel}_{coil.name}.txt"))

            if o_format == 'chronological-ch':
                with open(fname_output, 'w', encoding='utf-8') as f:
                    # Each row will have one coef representing the shim in chronological order
                    for i_shim in range(len(list_slices)):
                        # If fatsat pulse, set shim coefs to 0
                        if options['fatsat']:
                            if default_coefs is None:
                                # Output 0 (delta)
                                f.write(f"{0:.1f},\n")
                            else:
                                # Output initial coefs (absolute)
                                f.write(f"{default_coefs[i_channel]:.6f},\n")
                        f.write(f"{coefs[i_shim, i_channel]:.6f},\n")

            if o_format == 'slicewise-ch':
                with open(fname_output, 'w', encoding='utf-8') as f:
                    # Each row will have one coef representing the shim in slicewise order
                    n_slices = np.sum([len(a_tuple) for a_tuple in list_slices])
                    for i_slice in range(n_slices):
                        i_shim = [list_slices.index(i) for i in list_slices if i_slice in i][0]
                        f.write(f"{coefs[i_shim, i_channel]:.6f}\n")

            list_fname_output.append(os.path.abspath(fname_output))
    else:  # o_format == 'gradient':
        # coefs is a dictionary
        f0 = 'f0'
        gradients = ['x', 'y', 'z']

        names = {
            0: (f0,),
            1: (gradients[0], gradients[1], gradients[2])
        }

        for i_order, order in enumerate(coefs):
            for i_channel in range(coefs[order].shape[1]):
                fname_output = os.path.join(path_output, f"{names[order][i_channel]}shim_gradients.txt")
                with open(fname_output, 'w', encoding='utf-8') as f:
                    n_slices = np.sum([len(a_tuple) for a_tuple in list_slices])
                    for i_slice in range(n_slices):
                        i_shim = [list_slices.index(i) for i in list_slices if i_slice in i][0]

                        if names[order][i_channel] == f0:
                            # f0, Output is in Hz
                            f.write(f"corr_vec[0][{i_slice}]= "
                                    f"{coefs[order][i_shim, i_channel]:.6f}\n")
                        elif names[order][i_channel] in gradients:
                            # For Gx, Gy, Gz: Divide by 1000 for mT/m
                            f.write(f"corr_vec[0][{i_slice}]= "
                                    f"{coefs[order][i_shim, i_channel] / 1000:.6f}\n")
                        else:
                            raise ValueError(f"Unsupported name: {names[order][i_channel]}")

                        # Static shimming does not have a riro component
                        f.write(f"corr_vec[1][{i_slice}]= "
                                f"{0:.12f}\n")
                        # Arbitrarily chose a mean pressure of 2000 to satisfy the sequence
                        f.write(f"corr_vec[2][{i_slice}]= {2000:.3f}\n")

                list_fname_output.append(os.path.abspath(fname_output))

    return list_fname_output


@click.command(context_settings=CONTEXT_SETTINGS)
@click.option('--coil', 'coils_static', nargs=2, multiple=True, type=(click.Path(exists=True), click.Path(exists=True)),
              help="Pair of filenames containing the coil profiles followed by the filename to the constraints "
                   "e.g. --coil a.nii cons.json. If you have more than one coil, use this option more than once. "
                   "The coil profiles and the fieldmaps (--fmap) must have matching units (if fmap is in Hz, the coil "
                   "profiles must be in Hz/unit_shim). If you only want to shim using the scanner's gradient/shim "
                   "coils, use the `--scanner-coil-order` option. For an example of a constraint file, "
                   f"see: {__config_custom_coil_constraints__}")
@click.option('--coil-riro', 'coils_riro', nargs=2, multiple=True,
              type=(click.Path(exists=True), click.Path(exists=True)), required=False,
              help="Pair of filenames containing the coil profiles followed by the filename to the constraints "
                   "e.g. --coil a.nii cons.json. If you have more than one coil, use this option more than once. "
                   "The coil profiles and the fieldmaps (--fmap) must have matching units (if fmap is in Hz, the coil "
                   "profiles must be in Hz/unit_shim). If this option is used, these coil profiles will be used for "
                   "the RIRO optimization, otherwise, the coils from the --coil options will be used."
                   "If you only want to shim using the scanner's gradient/shim "
                   "coils, use the `--scanner-coil-order` option. For an example of a constraint file, "
                   f"see: {__config_custom_coil_constraints__}")
@click.option('--fmap', 'fname_fmap', required=True, type=click.Path(exists=True),
              help="Timeseries of B0 fieldmap.")
@click.option('--anat', 'fname_anat', type=click.Path(exists=True), required=True,
              help="Anatomical image to apply the correction onto.")
@click.option('--resp', 'fname_resp', type=click.Path(exists=True), required=True,
              help="Siemens respiratory file containing pressure data.")
@click.option('--mask-static', 'fname_mask_anat_static', type=click.Path(exists=True), required=False,
              help="Mask defining the static spatial region to shim.")
@click.option('--mask-riro', 'fname_mask_anat_riro', type=click.Path(exists=True), required=False,
              help="Mask defining the time varying (i.e. RIRO, Respiration-Induced Resonance Offset) "
                   "region to shim.")
@click.option('--scanner-coil-order', 'scanner_coil_order_static', type=click.STRING, default='-1', show_default=True,
              help="Spherical harmonics orders to be used in static optimization. "
                   f"Available orders: {AVAILABLE_ORDERS}. "
                   "Orders should be writen with a coma separating the values. (i.e. 0,1,2)"
                   "The 0th order is the f0 frequency.")
@click.option('--scanner-coil-order-riro', 'scanner_coil_order_riro', type=click.STRING, default=None,
              show_default=True,
              help="Spherical harmonics orders to be used in RIRO optimization. If not set, the same orders as "
                   "--scanner-coil-order will be used for RIRO"
                   f"Available orders: {AVAILABLE_ORDERS}. "
                   "Orders should be writen with a coma separating the values. (i.e. 0,1,2)"
                   "The 0th order is the f0 frequency.")
@click.option('--scanner-coil-constraints', 'fname_sph_constr', type=click.Path(), default="",
              help=f"Constraints for the scanner coil. Example file located: {__config_scanner_constraints__}")
@click.option('--slices', type=click.Choice(['interleaved', 'ascending', 'descdending', 'volume', 'auto']),
              required=False,
              default='auto', show_default=True,
              help="Define the slice ordering. If set to 'auto', automatically parse the target image.")
@click.option('--slice-factor', 'slice_factor', type=click.INT, required=False, default=1, show_default=True,
              help="Number of slices per shimmed group. Used when '--slices' is not set to 'auto'. For example, if the "
                   "'--slice-factor' value is '3', then with the 'sequential' ('ascending' or 'descending') mode, shimming will be performed "
                   "independently on the following groups: {0,1,2}, {3,4,5}, etc. With the mode 'interleaved', "
                   "it will be: {0,2,4}, {1,3,5}, etc.")
@click.option('--optimizer-method', 'method', type=click.Choice(['least_squares', 'pseudo_inverse',
                                                                 'quad_prog']), required=False,
              default='quad_prog', show_default=True,
              help="Method used by the optimizer. LS and QP will respect the constraints,"
                   "PS will not respect the constraints")
@click.option('--optimizer-criteria', 'opt_criteria', type=click.Choice(['mse', 'mae', 'grad', 'rmse']), required=False,
              default='mse', show_default=True,
              help="Criteria of optimization for the optimizer 'least_squares'."
                   " mse: Mean Squared Error, mae: Mean Absolute Error, grad: MSE of Bz and Gz, i.e., Signal Loss, "
                   "rmse: Root Mean Squared Error")
@click.option('--regularization-factor', 'reg_factor', type=click.FLOAT, required=False, default=0.0, show_default=True,
              help="Regularization factor for the current when optimizing. A higher coefficient will penalize higher "
                   "current values while 0 provides no regularization. Not relevant for 'pseudo-inverse' "
                   "optimizer_method.")
@click.option('--mask-dilation-kernel-size', 'dilation_kernel_size', type=click.INT, required=False, default='3',
              show_default=True,
              help="Number of voxels to consider outside of the masked area. For example, when doing dynamic shimming "
                   "with a linear gradient, the coefficient corresponding to the gradient orthogonal to a single "
                   "slice cannot be estimated: there must be at least 2 (ideally 3) points to properly estimate the "
                   "linear term. When using 2nd order or more, more dilation is necessary.")
@click.option('--fatsat', type=click.Choice(['auto', 'yes', 'no']), default='auto', show_default=True,
              help="Describe what to do with a fat saturation pulse. 'auto': It will parse the NIfTI file "
                   "for a fat-sat pulse and add shim coefficients of 0s before every shim group when using "
                   "'chronological-...' output-file-format-coil. 'no': It will not add 0s. 'yes': It will add 0s.")
@click.option('-o', '--output', 'path_output', type=click.Path(), default=os.path.abspath(os.curdir),
              show_default=True, help="Directory to output coil text file(s).")
@click.option('--output-file-format-coil', 'o_format_coil',
              type=click.Choice(['slicewise-ch', 'chronological-ch']), default='slicewise-ch', show_default=True,
              help="Syntax used to describe the sequence of shim events. "
                   "Use 'slicewise' to output in row 1, 2, 3, etc. the shim coefficients for slice "
                   "1, 2, 3, etc. Use 'chronological' to output in row 1, 2, 3, etc. the shim value "
                   "for trigger 1, 2, 3, etc. The trigger is an event sent by the scanner and "
                   "captured by the controller of the shim amplifier. For both 'slicewice' and 'chronological', "
                   "there will be one output file per coil channel (coil1_ch1.txt, coil1_ch2.txt, etc.). The static, "
                   "time-varying and mean pressure are encoded in the columns of each file.")
@click.option('--output-file-format-scanner', 'o_format_sph',
              type=click.Choice(['slicewise-ch', 'chronological-ch', 'gradient']), default='slicewise-ch',
              show_default=True,
              help="Syntax used to describe the sequence of shim events. "
                   "Use 'slicewise' to output in row 1, 2, 3, etc. the shim coefficients for slice "
                   "1, 2, 3, etc. Use 'chronological' to output in row 1, 2, 3, etc. the shim value "
                   "for trigger 1, 2, 3, etc. The trigger is an event sent by the scanner and "
                   "captured by the controller of the shim amplifier. In both cases, there will be one output "
                   "file per coil channel (coil1_ch1.txt, coil1_ch2.txt, etc.). The static, "
                   "time-varying and mean pressure are encoded in the columns of each file. Use "
                   "'gradient' to output the scanner 1st order in the Gradient CS, otherwise, it outputs "
                   "in the Shim CS.")
@click.option('--output-value-format', 'output_value_format', type=click.Choice(['delta', 'absolute']),
              default='delta', show_default=True,
              help="Coefficient values for the scanner coil. delta: Outputs the change of shim coefficients. "
                   "absolute: Outputs the absolute coefficient by taking into account the current shim settings. "
                   "This is effectively initial + shim. Scanner coil coefficients will be in the Shim coordinate "
                   "system unless the option --output-file-format is set to gradient. The delta value format should be "
                   "used in that case.")
@click.option('-v', '--verbose', type=click.Choice(['info', 'debug']), default='info', help="Be more verbose")
@timeit
def realtime_dynamic(fname_fmap, fname_anat, fname_mask_anat_static, fname_mask_anat_riro, fname_resp, method,
                     opt_criteria, slices, slice_factor, coils_static, coils_riro, dilation_kernel_size,
                     scanner_coil_order_static, scanner_coil_order_riro, fname_sph_constr, fatsat, path_output,
                     o_format_coil, o_format_sph, output_value_format, reg_factor, verbose):
    """ Realtime shim by fitting a fieldmap to a pressure monitoring unit. Use the option --optimizer-method to change
    the shimming algorithm used to optimize. Use the options --slices and --slice-factor to change the shimming
    order/size of the slices.

    Example of use: st_b0shim realtime-dynamic --coil coil1.nii coil1_constraints.json --coil coil2.nii coil2_constraints.json
    --fmap fmap.nii --anat anat.nii --mask-static mask.nii --resp trace.resp --optimizer-method least_squares
    """
    # Set coils and scanner order for riro if none were indicated
    if scanner_coil_order_riro is None:
        scanner_coil_order_riro = scanner_coil_order_static

    scanner_coil_order_static = parse_orders(scanner_coil_order_static)
    scanner_coil_order_riro = parse_orders(scanner_coil_order_riro)

    # Set logger level
    set_all_loggers(verbose)

    # Prepare the output
    create_output_dir(path_output)

    # Load the fieldmap
    nii_fmap_orig = nib.load(fname_fmap)

    # Make sure the fieldmap has the appropriate dimensions
    if nii_fmap_orig.get_fdata().ndim != 4:
        raise ValueError("Fieldmap must be 4d (dim1, dim2, dim3, t)")

    # Extend the fieldmap if there are axes that have less voxels than the kernel size. This is done since we are
    # fitting a fieldmap to coil profiles and having a small number of voxels can lead to errors in fitting (2 voxels
    # in one dimension can differentiate order 1 at most), the parameter allows to have at least the size of the kernel
    # for each dimension This is usually useful in the through plane direction where we could have less slices.
    # To mitigate this, we create a 3d volume by replicating the slices on the edges.
    extending = False
    for i_axis in range(3):
        if nii_fmap_orig.shape[i_axis] < dilation_kernel_size:
            extending = True
            break

    if extending:
        nii_fmap = extend_fmap_to_kernel_size(nii_fmap_orig, dilation_kernel_size, path_output)
    else:
        nii_fmap = copy.deepcopy(nii_fmap_orig)

    # Load the anat
    nii_anat = nib.load(fname_anat)
    dim_info = nii_anat.header.get_dim_info()
    if dim_info[2] != 2:
        # Slice must be the 3rd dimension of the file
        # TODO: Reorient nifti so that the slice is the 3rd dim
        raise RuntimeError("Slice encode direction must be the 3rd dimension of the NIfTI file.")

    # Load anat json
    fname_anat_json = fname_anat.rsplit('.nii', 1)[0] + '.json'
    with open(fname_anat_json) as json_file:
        json_anat_data = json.load(json_file)

    # Load static mask
    if fname_mask_anat_static is not None:
        nii_mask_anat_static = nib.load(fname_mask_anat_static)
    else:
        # If no mask is provided, shim the whole anat volume
        nii_mask_anat_static = nib.Nifti1Image(np.ones_like(nii_anat.get_fdata()), nii_anat.affine,
                                               header=nii_anat.header)

    # Load riro mask
    if fname_mask_anat_riro is not None:
        nii_mask_anat_riro = nib.load(fname_mask_anat_riro)
    else:
        # If no mask is provided, shim the whole anat volume
        nii_mask_anat_riro = nib.Nifti1Image(np.ones_like(nii_anat.get_fdata()), nii_anat.affine,
                                             header=nii_anat.header)

    # Open json of the fmap
    fname_json = fname_fmap.split('.nii')[0] + '.json'
    # Read from json file
    if os.path.isfile(fname_json):
        with open(fname_json) as json_file:
            json_fm_data = json.load(json_file)
    else:
        raise OSError("Missing fieldmap json file")

    # Error out for unsupported inputs. If file format is in gradient CS, it must be 1st order and the output format be
    # delta.
    if o_format_sph == 'gradient':
        if output_value_format == 'absolute':
            raise ValueError(f"Unsupported output value format: {output_value_format} for output file format: "
                             f"{o_format_sph}")
        if not (scanner_coil_order_static == [0, 1] or scanner_coil_order_static == [
            1] or scanner_coil_order_static == [0]) or \
                not (scanner_coil_order_riro == [0, 1] or scanner_coil_order_riro == [1] or scanner_coil_order_riro == [
                    0]):
            raise ValueError(f"Unsupported scanner coil order: {scanner_coil_order_static} for output file format: "
                             f"{o_format_sph}")
        if json_fm_data['Manufacturer'] != 'Siemens':
            raise ValueError(f"Unsupported manufacturer: {json_fm_data['manufacturer']} for output file format: "
                             f"{o_format_sph}")

    # Find the isocenter
    isocenter_fm = get_isocenter(json_fm_data)
    isocenter_anat = get_isocenter(json_anat_data)
    if isocenter_fm is None or isocenter_anat is None or not np.all(np.isclose(isocenter_fm, isocenter_anat)):
        raise ValueError("Table position in the field map and target image are not the same.")

    # Read the current shim settings from the scanner
    all_scanner_orders = set(scanner_coil_order_static).union(set(scanner_coil_order_riro))
    scanner_shim_settings = ScannerShimSettings(json_fm_data, orders=all_scanner_orders)
    options = {'scanner_shim': scanner_shim_settings.shim_settings}

    manufacturer_model_name = json_fm_data.get('ManufacturersModelName')
    if manufacturer_model_name is not None:
        manufacturer_model_name.replace(' ', '_')

    # Load the coils
<<<<<<< HEAD
    list_coils_static = load_coils(coils_static, scanner_coil_order_static, fname_sph_constr, nii_fmap,
                                    options['scanner_shim'], json_fm_data['Manufacturer'], manufacturer_model_name)
    list_coils_riro = load_coils(coils_riro, scanner_coil_order_riro, fname_sph_constr, nii_fmap,
                                  options['scanner_shim'], json_fm_data['Manufacturer'], manufacturer_model_name)
=======
    list_coils_static = _load_coils(coils_static, scanner_coil_order_static, fname_sph_constr, nii_fmap,
                                    options['scanner_shim'], json_fm_data)
    list_coils_riro = _load_coils(coils_riro, scanner_coil_order_riro, fname_sph_constr, nii_fmap,
                                  options['scanner_shim'], json_fm_data)
>>>>>>> c7a3492b

    if logger.level <= getattr(logging, 'DEBUG'):
        # Save inputs
        list_fname = [fname_fmap, fname_anat, fname_mask_anat_static, fname_mask_anat_riro]
        _save_nii_to_new_dir(list_fname, path_output)

    # Get the shim slice ordering
    n_slices = nii_anat.shape[2]
    if slices == 'auto':
        list_slices = parse_slices(fname_anat)
    else:
        list_slices = define_slices(n_slices, slice_factor, slices, json_fm_data.get('SoftwareVersions'))

    logger.info(f"The slices to shim are: {list_slices}")

    # Load PMU
    pmu = PmuResp(fname_resp)
    # 1 ) Create the real time pmu sequencer object
    sequencer = RealTimeSequencer(nii_fmap_orig, json_fm_data, nii_anat, nii_mask_anat_static,
                                  nii_mask_anat_riro,
                                  list_slices, pmu, list_coils_static, list_coils_riro,
                                  method=method,
                                  opt_criteria=opt_criteria,
                                  mask_dilation_kernel='sphere',
                                  mask_dilation_kernel_size=dilation_kernel_size,
                                  reg_factor=reg_factor,
                                  path_output=path_output)
    # 2) Launch the sequencer
    out = sequencer.shim()
    coefs_static, coefs_riro, mean_p, p_rms = out

    # Output
    # Load output options
    options['fatsat'] = _get_fatsat_option(json_anat_data, fatsat)

    # Get common coils between static and riro // Comparison based on coil name
    coil_static_only = [coil for coil in list_coils_static if coil not in list_coils_riro]
    coil_riro_only = [coil for coil in list_coils_riro if coil not in list_coils_static]
    list_coils_common = [coil for coil in list_coils_static if coil in list_coils_riro]
    # Create a list of all coils used in optimization
    all_coils = list_coils_common + coil_static_only + coil_riro_only

    index = 0
    coil_indexes_static = {}
    for coil in list_coils_static:
        if type(coil) == Coil:
            coil_indexes_static[coil.name] = [index, index + len(coil.coef_channel_minmax['coil'])]
            index += len(coil.coef_channel_minmax['coil'])
        else:
            coil_indexes_static[coil.name] = {}
            for key in coil.coef_channel_minmax:
                coil_indexes_static[coil.name][key] = [index, index + len(coil.coef_channel_minmax[key])]
                index += len(coil.coef_channel_minmax[key])

    index = 0
    coil_indexes_riro = {}
    for coil in list_coils_riro:
        if type(coil) == Coil:
            coil_indexes_riro[coil.name] = [index, index + len(coil.coef_channel_minmax['coil'])]
            index += len(coil.coef_channel_minmax['coil'])
        else:
            coil_indexes_riro[coil.name] = {}
            for key in coil.coef_channel_minmax:
                coil_indexes_riro[coil.name][key] = [index, index + len(coil.coef_channel_minmax[key])]
                index += len(coil.coef_channel_minmax[key])

    list_fname_output = []
    for i_coil, coil in enumerate(all_coils):
        # Figure out the start and end channels for a coil to be able to select it from the coefs

        # If it's a scanner
        if type(coil) == ScannerCoil:
            if coil in list_coils_common:
                keys = [str(order) for order in AVAILABLE_ORDERS
                        if (order != -1 and (str(order) in coil_indexes_riro[coil.name]
                                             or str(order) in coil_indexes_static[coil.name]))]
            elif coil in coil_static_only:
                keys = [str(order) for order in AVAILABLE_ORDERS
                        if (order != -1 and str(order) in coil_indexes_static[coil.name])]
            elif coil in coil_riro_only:
                keys = [str(order) for order in AVAILABLE_ORDERS
                        if (order != -1 and str(order) in coil_indexes_riro[coil.name])]

            save_coefs_static = None
            save_coefs_riro = None
            for key in keys:
                if coil in list_coils_riro:
                    if key in coil_indexes_riro[coil.name]:
                        coefs_coil_riro = copy.deepcopy(
                            coefs_riro[:, coil_indexes_riro[coil.name][key][0]:coil_indexes_riro[coil.name][key][1]])
                    else:
                        coefs_coil_riro = np.zeros_like(coefs_static[:, coil_indexes_static[coil.name][key][0]:
                                                                        coil_indexes_static[coil.name][key][1]])
                else:
                    coefs_coil_riro = np.zeros_like(
                        coefs_static[:, coil_indexes_static[coil.name][key][0]:coil_indexes_static[coil.name][key][1]])

                if coil in list_coils_static:
                    if key in coil_indexes_static[coil.name]:
                        coefs_coil_static = copy.deepcopy(coefs_static[:, coil_indexes_static[coil.name][key][0]:
                                                                          coil_indexes_static[coil.name][key][1]])
                    else:
                        coefs_coil_static = np.zeros_like(coefs_coil_riro)
                else:
                    coefs_coil_static = np.zeros_like(coefs_coil_riro)

                manufacturer = json_anat_data['Manufacturer']
                # If outputting in the gradient CS, it must be the 1st order and must be in the delta CS and Siemens
                # The check has already been done earlier in the program to avoid processing and throw an error
                # afterwards.
                # Therefore, we can only check for the o_format_sph.
                if o_format_sph == 'gradient':
                    if key == '0':
                        pass
                    elif key == '1':
                        if coefs_coil_static is not None:
                            logger.debug("Converting scanner coil static from Shim CS to Gradient CS")
                            for i_shim in range(coefs_coil_static.shape[0]):
                                coefs_coil_static[i_shim] = shim_to_phys_cs(coefs_coil_static[i_shim], manufacturer,
                                                                            (1,))
                            # RAS to gradient
                            coefs_st_freq, coefs_st_phase, coefs_st_slice = phys_to_gradient_cs(
                                coefs_coil_static[:, 0],
                                coefs_coil_static[:, 1],
                                coefs_coil_static[:, 2],
                                fname_anat)
                            coefs_coil_static[:, 0] = coefs_st_freq
                            coefs_coil_static[:, 1] = coefs_st_phase
                            coefs_coil_static[:, 2] = coefs_st_slice

                        if coefs_coil_riro is not None:
                            logger.debug("Converting scanner coil riro from Shim CS to Gradient CS")
                            for i_shim in range(coefs_coil_riro.shape[0]):
                                coefs_coil_riro[i_shim] = shim_to_phys_cs(coefs_coil_riro[i_shim], manufacturer, (1,))
                            # RAS to gradient
                            coefs_riro_freq, coefs_riro_phase, coefs_riro_slice = phys_to_gradient_cs(
                                coefs_coil_riro[:, 0],
                                coefs_coil_riro[:, 1],
                                coefs_coil_riro[:, 2],
                                fname_anat)
                            coefs_coil_riro[:, 0] = coefs_riro_freq
                            coefs_coil_riro[:, 1] = coefs_riro_phase
                            coefs_coil_riro[:, 2] = coefs_riro_slice

                    else:
                        raise NotImplementedError("Only order 1 and 0 supported for gradient file format")

                else:

                    # If the output format is absolute, add the initial coefs
                    if output_value_format == 'absolute' and coefs_coil_static is not None:
                        initial_coefs = scanner_shim_settings.concatenate_shim_settings(scanner_coil_order_static)
                        for i_channel in range(coefs_coil_static.shape[-1]):
                            # abs_coef = delta + initial
                            coefs_coil_static[:, i_channel] = coefs_coil_static[:, i_channel] + initial_coefs[i_channel]
                            # riro does not change

                            list_fname_output += _save_to_text_file_rt(coil, coefs_coil_static, coefs_coil_riro, mean_p,
                                                                       list_slices, path_output, o_format_sph, options,
                                                                       i_coil, int(key) ** 2,
                                                                       default_st_coefs=initial_coefs)
                        continue

                list_fname_output += _save_to_text_file_rt(coil, coefs_coil_static, coefs_coil_riro, mean_p,
                                                           list_slices,
                                                           path_output, o_format_sph, options, i_coil, int(key) ** 2)

        else:  # Custom coil
            if coil in list_coils_riro:
                coefs_coil_riro = copy.deepcopy(
                    coefs_riro[:, coil_indexes_riro[coil.name][0]:coil_indexes_riro[coil.name][1]])
            else:
                coefs_coil_riro = np.zeros_like(
                    coefs_static[:, coil_indexes_static[coil.name][0]:coil_indexes_static[coil.name][1]])
            if coil in list_coils_static:
                coefs_coil_static = copy.deepcopy(
                    coefs_static[:, coil_indexes_static[coil.name][0]:coil_indexes_static[coil.name][1]])
            else:
                coefs_coil_static = np.zeros_like(coefs_coil_riro)

            list_fname_output += _save_to_text_file_rt(coil, coefs_coil_static, coefs_coil_riro, mean_p, list_slices,
                                                       path_output, o_format_coil, options, i_coil, 0)

    logger.info(f"Coil txt file(s) are here:\n{os.linesep.join(list_fname_output)}")
    logger.info(f"Plotting figure(s)")
    sequencer.eval(coefs_static, coefs_riro, mean_p, p_rms)
    logger.info(f"Plotting Currents")
    # Plot the coefs after outputting the currents to the text file
    end_channel = 0

    for i_coil, coil in enumerate(all_coils):
        # Figure out the start and end channels for a coil to be able to select it from the coefs
        if type(coil) != ScannerCoil:
            if coil in list_coils_riro:
                coefs_coil_riro = copy.deepcopy(
                    coefs_riro[:, coil_indexes_riro[coil.name][0]:coil_indexes_riro[coil.name][1]])
            else:
                coefs_coil_riro = None
            if coil in list_coils_static:
                coefs_coil_static = copy.deepcopy(
                    coefs_static[:, coil_indexes_static[coil.name][0]:coil_indexes_static[coil.name][1]])
            else:
                coefs_coil_static = np.zeros_like(coefs_coil_riro)
            # Plot a figure of the coefficients
            _plot_coefs(coil, list_slices, coefs_coil_static, path_output, i_coil, coefs_coil_riro,
                        pres_probe_max=pmu.max - mean_p, pres_probe_min=pmu.min - mean_p,
                        bounds=[bound for bounds in coil.coef_channel_minmax.values() for bound in bounds])

    logger.info(f"Finished plotting figure(s)")


def _save_to_text_file_rt(coil, currents_static, currents_riro, mean_p, list_slices, path_output, o_format,
                          options, coil_number, channel_start, default_st_coefs=None):
    """o_format can either be 'chronological-ch', 'chronological-coil', 'gradient'"""

    list_fname_output = []
    if currents_riro is not None:
        n_channels = currents_riro.shape[-1]
    else:
        n_channels = currents_static.shape[-1]
    # Write a file for each channel
    for i_channel in range(n_channels):

        if o_format == 'chronological-ch':
            fname_output = os.path.join(path_output,
                                        f"coefs_coil{coil_number}_ch{channel_start + i_channel}_{coil.name}.txt")
            with open(fname_output, 'w', encoding='utf-8') as f:
                # Each row will have 3 coef representing the static, riro and mean_p in chronological order
                for i_shim in range(len(list_slices)):
                    # If fatsat pulse, set shim coefs to 0 and output mean pressure
                    if options['fatsat']:
                        if default_st_coefs is None:
                            # Output 0 (delta)
                            f.write(f"{0:.1f}, {0:.1f}, {mean_p:.4f},\n")
                        else:
                            # Output initial coefs (absolute)
                            f.write(f"{default_st_coefs[i_channel]:.1f}, {0:.1f}, {mean_p:.4f},\n")
                    if currents_static is not None:
                        f.write(f"{currents_static[i_shim, i_channel]:.6f}, ")
                    if currents_riro is not None:
                        f.write(f"{currents_riro[i_shim, i_channel]:.12f}, ")
                    f.write(f"{mean_p:.4f},\n")

        elif o_format == 'slicewise-ch':
            fname_output = os.path.join(path_output,
                                        f"coefs_coil{coil_number}_ch{channel_start + i_channel}_{coil.name}.txt")
            with open(fname_output, 'w', encoding='utf-8') as f:
                # Each row will have one coef representing the static, riro and mean_p in slicewise order
                n_slices = np.sum([len(a_tuple) for a_tuple in list_slices])
                for i_slice in range(n_slices):
                    i_shim = [list_slices.index(i) for i in list_slices if i_slice in i][0]

                    if currents_static is not None:
                        f.write(f"{currents_static[i_shim, i_channel]:.6f}, ")
                    if currents_riro is not None:
                        f.write(f"{currents_riro[i_shim, i_channel]:.12f}, ")
                    f.write(f"{mean_p:.4f},\n")

        else:  # o_format == 'gradient':
            f0 = 'f0'
            gradients = ['x', 'y', 'z']
            if n_channels == 1:
                name = {0: f0}
            elif n_channels == 3:
                name = {0: gradients[0],
                        1: gradients[1],
                        2: gradients[2]}
            elif n_channels == 4:
                name = {0: f0,
                        1: gradients[0],
                        2: gradients[1],
                        3: gradients[2]}
            else:
                raise RuntimeError("Gradient output format should only be used with 1st order scanner coils")

            fname_output = os.path.join(path_output, f"{name[i_channel]}shim_gradients.txt")
            with open(fname_output, 'w', encoding='utf-8') as f:
                n_slices = np.sum([len(a_tuple) for a_tuple in list_slices])
                for i_slice in range(n_slices):
                    i_shim = [list_slices.index(i) for i in list_slices if i_slice in i][0]

                    if name[i_channel] == f0:
                        # f0, Output is in Hz
                        if currents_static is not None:
                            f.write(f"corr_vec[0][{i_slice}]= "
                                    f"{currents_static[i_shim, i_channel]:.6f}\n")
                        if currents_riro is not None:
                            f.write(f"corr_vec[1][{i_slice}]= "
                                    f"{currents_riro[i_shim, i_channel]:.12f}\n")
                        f.write(f"corr_vec[2][{i_slice}]= {mean_p:.3f}\n")

                    elif name[i_channel] in gradients:
                        # For Gx, Gy, Gz: Divide by 1000 for mT/m
                        if currents_static is not None:
                            f.write(f"corr_vec[0][{i_slice}]= "
                                    f"{currents_static[i_shim, i_channel] / 1000:.6f}\n")
                        if currents_riro is not None:
                            f.write(f"corr_vec[1][{i_slice}]= "
                                    f"{currents_riro[i_shim, i_channel] / 1000:.12f}\n")
                        f.write(f"corr_vec[2][{i_slice}]= {mean_p:.3f}\n")
                    else:
                        raise RuntimeError("Unsupported name")

        list_fname_output.append(os.path.abspath(fname_output))

    return list_fname_output


def parse_orders(orders: str):
    orders = orders.split(',')
    try:
        orders = [int(order) for order in orders]
        orders.sort()
        if any(order not in AVAILABLE_ORDERS for order in orders):
            raise ValueError(f'Orders must be selected from: {AVAILABLE_ORDERS}')
        return orders
    except ValueError:
        raise ValueError(f"Invalid orders: {orders}\n Orders must be integers ")


<<<<<<< HEAD
def load_coils(coils, orders, fname_constraints, nii_fmap, scanner_shim_settings, manufacturer,
                manufacturers_model_name):
=======
def _load_coils(coils, orders, fname_constraints, nii_fmap, scanner_shim_settings, json_fm_data):
>>>>>>> c7a3492b
    """ Loads the Coil objects from filenames

    Args:
        coils (list): List of tuples(fname_nii, fname_json) of coil profiles and constraints
        orders (list): Orders of the scanner coils (0 or 1 or 2)
        fname_constraints (str): Filename of the constraints of the scanner coils
        nii_fmap (nib.Nifti1Image): Nibabel object of the fieldmap
        scanner_shim_settings (dict): Dictionary containing the shim settings of the scanner ('0', '1', '2')
        json_fm_data (dict): BIDS JSON sidecar as a dictionary

    Returns:
        list: List of Coil objects containing the custom coils followed by the scanner coil if requested
    """

    manufacturer = json_fm_data.get('Manufacturer')
    manufacturers_model_name = json_fm_data.get('ManufacturersModelName')
    isocenter = get_isocenter(json_fm_data)

    list_coils = []

    # Load custom coils
    for coil in coils:
        nii_coil_profiles = nib.load(coil[0])
        with open(coil[1]) as json_file:
            constraints = json.load(json_file)
        list_coils.append(Coil(nii_coil_profiles.get_fdata(), nii_coil_profiles.affine, constraints))

    if len(list_coils) != len(set(list_coils)):
        raise ValueError("Coils must be unique. Make sure different coils have different names.")

    # Create the spherical harmonic coil profiles of the scanner
    if -1 not in orders:
        # Todo: Skip loading constraints if the algo does not support constraints?
        if os.path.isfile(fname_constraints):
            with open(fname_constraints) as json_file:
                external_contraints = json.load(json_file)
            scanner_contraints = get_scanner_constraints(manufacturers_model_name, orders, manufacturer,
                                                         scanner_shim_settings, external_contraints)
        else:
            scanner_contraints = get_scanner_constraints(manufacturers_model_name, orders, manufacturer,
                                                         scanner_shim_settings)

<<<<<<< HEAD
        scanner_coil = ScannerCoil(nii_fmap.shape[:3], nii_fmap.affine, scanner_contraints, orders,
                                   manufacturer=manufacturer)
=======
        sph_contraints_calc = calculate_scanner_constraints(sph_contraints, scanner_shim_settings, orders, manufacturer)
        scanner_coil = ScannerCoil(nii_fmap.shape[:3], nii_fmap.affine, sph_contraints_calc, orders,
                                   manufacturer=manufacturer, isocenter=isocenter)
>>>>>>> c7a3492b
        list_coils.append(scanner_coil)

    # Make sure a coil is selected
    if len(list_coils) == 0:
        raise RuntimeError("No custom or scanner coils were selected. Use --coil and/or --scanner-coil-order")

    return list_coils


def _save_nii_to_new_dir(list_fname, path_output):
    """List of nii to save to a new output folder"""
    logger.debug(f"Saving CLI inputs to: {path_output}")
    for fname in list_fname:
        if fname is None:
            continue
        nii = nib.load(fname)
        fname_to_save = os.path.join(path_output, os.path.basename(fname))
        nib.save(nii, fname_to_save)


def _get_fatsat_option(json_anat, fatsat):
    """ Return if the fat saturation option should be turned on or off. This function mainly exists to resolve the 'auto'
        case

    Args:
        json_anat (dict): BIDS Json sidecar
        fatsat (str): String containing either : 'yes', 'no' or 'auto'

    Returns:
        bool: Whether to activate fatsat or not
    """
    fatsat_option = False

    if fatsat == 'auto':
        if 'ScanOptions' in json_anat:
            if 'FS' in json_anat['ScanOptions']:
                logger.debug("Fat Saturation pulse detected")
                fatsat_option = True
    elif fatsat == 'yes':
        fatsat_option = True

    return fatsat_option


@click.command(context_settings=CONTEXT_SETTINGS)
@click.option('--slices', required=True,
              help="Enter the total number of slices. Also accepts a path to an anatomical file to determine the "
                   "number of slices automatically. (Looks at 3rd dim)")
@click.option('--factor', required=True, type=click.INT,
              help="Number of slices per shim")
@click.option('--method', type=click.Choice(['interleaved', 'ascending', 'descending', 'volume']), required=True,
              help="Defines how the slices should be sorted")
@click.option('-o', '--output', 'fname_output', type=click.Path(), default=os.path.join(os.curdir, 'slices.json'),
              show_default=True, help="Output filename for the json file")
def define_slices_cli(slices, factor, method, fname_output):
    """ Define slices to shim to a json file according to the number slices, factor and method used.

    """
    # Get the number of slices
    click.echo(type(slices))
    if os.path.isfile(slices):
        nii_anat = nib.load(slices)
        n_slices = nii_anat.shape[2]
    else:
        try:
            n_slices = int(slices)
        except ValueError:
            raise ValueError(f"Could not get the number of slices. Make sure {slices} is a number or a file that "
                             f"exists")

    list_slices = define_slices(n_slices, factor, method)

    if fname_output[-5:] != '.json':
        raise ValueError("Filename of the output must be a json file")
    create_output_dir(fname_output, is_file=True)

    with open(fname_output, 'w', encoding='utf-8') as f:
        json.dump(list_slices, f, ensure_ascii=False, indent=4)

    logger.info(f"The slices to shim are: {list_slices}")


@timeit
def _plot_coefs(coil, slices, static_coefs, path_output, coil_number, rt_coefs=None, pres_probe_min=None,
                pres_probe_max=None, units='', bounds=None):
    # Find which slices are not shimmed and group them (smaller file size and reduce the plot saving time)
    shimmed_slice_index = []
    n_shims = len(slices)
    slices_index_wo_shim = []
    unused_slice = False
    for i_shim in range(n_shims):
        # Static case
        if np.any(static_coefs[i_shim]):
            shimmed_slice_index.append(i_shim)
            continue

        # Realtime case
        if rt_coefs is not None:
            if np.any(rt_coefs[i_shim]):
                shimmed_slice_index.append(i_shim)
                continue

        # Get a string with the number of all the unshimmed slices
        slices_index_wo_shim.append(i_shim)
        unused_slice = True

    # Find min and max values of the plots
    # Calculate the min and max of the bounds if it's an input
    if bounds is not None:
        bounds = np.array(bounds)
        min_y = bounds.min()
        max_y = bounds.max()
    else:
        min_y = None
        max_y = None

    # Calculate the min and max coefficient for the combined static + riro * (acq_pressure - mean_p)
    # It can expand the min/max of the bounds if necessary
    if rt_coefs is not None:
        for i_shim in range(n_shims):
            n_channels = static_coefs.shape[1]
            for i_channel in range(n_channels):
                coef = rt_coefs[i_shim, i_channel]
                if coef > 0:
                    temp_min = static_coefs[i_shim, i_channel] + coef * pres_probe_min
                    temp_max = static_coefs[i_shim, i_channel] + coef * pres_probe_max
                else:
                    temp_min = static_coefs[i_shim, i_channel] + coef * pres_probe_max
                    temp_max = static_coefs[i_shim, i_channel] + coef * pres_probe_min

                if min_y is None or min_y > temp_min:
                    min_y = temp_min
                if max_y is None or max_y < temp_max:
                    max_y = temp_max

    # If its static optimization, find the min and max. It can expand the bounds.
    else:
        temp_min = np.array(static_coefs).min()
        if min_y is None or min_y > temp_min:
            min_y = temp_min
        temp_max = np.array(static_coefs).max()
        if max_y is None or max_y < temp_max:
            max_y = np.array(static_coefs).max()

    # Plot the currents
    n_plots = len(shimmed_slice_index)
    if unused_slice:
        n_plots += 1

    fig = Figure(figsize=(8, 4 * n_plots), tight_layout=True)
    for i_plot, slice_index in enumerate(shimmed_slice_index):

        if rt_coefs is not None:
            rt_coef_tmp = rt_coefs[slice_index]
        else:
            rt_coef_tmp = None

        _add_sub_figure(fig, i_plot + 1, n_plots, static_coefs[slice_index], bounds, min_y, max_y, units,
                        slices[slice_index], rt_coef_tmp, pres_probe_min, pres_probe_max)

    # Add a subplot for all the non shimmed slices
    if unused_slice:
        i_unshimmed_slice = slices_index_wo_shim[0]
        slices_wo_shim = tuple(j for i in slices_index_wo_shim for j in slices[i])
        _add_sub_figure(fig, n_plots, n_plots, static_coefs[i_unshimmed_slice], bounds,
                        min_y, max_y, units, slices_wo_shim)

    # Save the figure
    fname_figure = os.path.join(path_output, f"fig_currents_per_slice_group_coil{coil_number}_{coil.name}.png")
    fig.savefig(fname_figure, bbox_inches='tight')
    logger.debug(f"Saved figure: {fname_figure}")


def _add_sub_figure(fig, i_plot, n_plots, static_coefs, bounds, min_y, max_y, units, slice_number, rt_coefs=None,
                    pres_probe_min=None, pres_probe_max=None):
    # Make a subplot for slices
    # If it's the recap subplot for all the slices where the correction is null then we need to take an index further to
    # not have visual problem

    ax = fig.add_subplot(n_plots, 1, i_plot)
    n_channels = len(static_coefs)

    # Add realtime component as an errorbar
    if rt_coefs is not None:
        riro = np.zeros((2, rt_coefs.shape[0]))
        for i_slice in range(rt_coefs.shape[0]):
            riro[0, i_slice] = np.abs(min(rt_coefs[i_slice] * -pres_probe_min, rt_coefs[i_slice] * pres_probe_max))
            riro[1, i_slice] = np.abs(max(rt_coefs[i_slice] * -pres_probe_min, rt_coefs[i_slice] * pres_probe_max))
        ax.errorbar(range(n_channels), static_coefs, yerr=riro, fmt='o', elinewidth=4, capsize=6,
                    label='static-riro')
    # Add static component
    else:
        ax.scatter(range(n_channels), static_coefs, marker='o', label='static')

    # Draw a black line at y=0
    ax.hlines(0, 0, 1, transform=ax.get_yaxis_transform(), colors='k')

    delta_y = max_y - min_y
    # Add bounds on the graph
    if bounds is not None:
        len_vline_bounds = 0.01
        len_hline_bounds = 0.4
        if np.all(bounds[:, 0] == bounds[0, 0]) and np.all(bounds[:, 1] == bounds[0, 1]):
            ax.hlines(bounds[0, 0], 0 - len_hline_bounds, n_channels + len_hline_bounds, colors='r',
                      label='bounds', capstyle='projecting')
            ax.hlines(bounds[0, 1], 0 - len_hline_bounds, n_channels + len_hline_bounds, colors='r',
                      capstyle='projecting')
        else:
            # Channel 0 used for the legend
            # min
            ax.hlines(bounds[0, 0], -len_hline_bounds, len_hline_bounds, colors='r', label='bounds',
                      capstyle='projecting')
            ax.vlines(-len_hline_bounds, bounds[0, 0], bounds[0, 0] + (delta_y * len_vline_bounds), colors='r',
                      capstyle='projecting')
            ax.vlines(len_hline_bounds, bounds[0, 0], bounds[0, 0] + (delta_y * len_vline_bounds), colors='r',
                      capstyle='projecting')
            # max
            ax.hlines(bounds[0, 1], -len_hline_bounds, len_hline_bounds, colors='r', capstyle='projecting')
            ax.vlines(-len_hline_bounds, bounds[0, 1] - (delta_y * len_vline_bounds), bounds[0, 1], colors='r',
                      capstyle='projecting')
            ax.vlines(len_hline_bounds, bounds[0, 1] - (delta_y * len_vline_bounds), bounds[0, 1], colors='r',
                      capstyle='projecting')
            # All other channels
            for i_channel in range(1, n_channels):
                # min
                ax.hlines(bounds[i_channel, 0], i_channel - len_hline_bounds, i_channel + len_hline_bounds, colors='r',
                          capstyle='projecting')
                ax.vlines(i_channel - len_hline_bounds, bounds[i_channel, 0],
                          bounds[i_channel, 0] + (delta_y * len_vline_bounds), colors='r', capstyle='projecting')
                ax.vlines(i_channel + len_hline_bounds, bounds[i_channel, 0],
                          bounds[i_channel, 0] + (delta_y * len_vline_bounds), colors='r', capstyle='projecting')
                # max
                ax.hlines(bounds[i_channel, 1], i_channel - len_hline_bounds, i_channel + len_hline_bounds, colors='r',
                          capstyle='projecting')
                ax.vlines(i_channel - len_hline_bounds, bounds[i_channel, 1] - (delta_y * len_vline_bounds),
                          bounds[i_channel, 1], colors='r', capstyle='projecting')
                ax.vlines(i_channel + len_hline_bounds, bounds[i_channel, 1] - (delta_y * len_vline_bounds),
                          bounds[i_channel, 1], colors='r', capstyle='projecting')
    # Set the extent of the plot
    ax.set(ylim=(min_y - (0.05 * delta_y), max_y + (0.05 * delta_y)), xlim=(-0.75, n_channels - 0.25),
           xticks=range(n_channels))
    ax.legend()

    ax.set_title(f"Slices: {slice_number}, Total static current: {np.abs(static_coefs).sum()}")
    ax.set_xlabel('Channels')
    ax.set_ylabel(f"Coefficients {units}")


@click.command(context_settings=CONTEXT_SETTINGS)
@click.option('-i', '--input', 'fname_input', nargs=1, type=click.Path(exists=True), required=True,
              help="4d volume where 4th dimension was acquired with different shim values")
@click.option('--mask', 'fname_mask', type=click.Path(exists=True), required=False,
              help="Mask defining the spatial region to shim. If no mask is provided, all voxels of the input will be "
                   "considered.")
@click.option('-o', '--output', 'fname_output', type=click.Path(),
              default=os.path.join(os.path.abspath(os.curdir), 'shim_index.txt'),
              show_default=True, help="Filename to output shim text file.")
@click.option('-v', '--verbose', type=click.Choice(['info', 'debug']), default='info', help="Be more verbose")
def max_intensity(fname_input, fname_mask, fname_output, verbose):
    """ Find indexes of the 4th dimension of the input volume that has the highest signal intensity for each slice.
        Based on: https://onlinelibrary.wiley.com/doi/10.1002/hbm.26018

    """
    # Set logger level
    set_all_loggers(verbose)

    # Prepare the output
    create_output_dir(fname_output, is_file=True)

    # Load the input file
    nii_input = nib.load(fname_input)

    # Load the mask
    if fname_mask is None:
        nii_mask = None
    else:
        nii_mask = nib.load(fname_mask)

    # Shim
    # Output with 1 index
    index_per_slice = shim_max_intensity(nii_input, nii_mask) + 1

    # Log the output (1 index)
    logger.info(f"Max intensity indexes: {index_per_slice}")

    # Write to a text file
    n_slices = len(index_per_slice)
    with open(fname_output, 'w', encoding='utf-8') as f:
        f.write(f"{n_slices}\n")
        for i_slice in range(n_slices - 1):
            f.write(f"{index_per_slice[i_slice]} ")
        f.write(f"{index_per_slice[n_slices - 1]}")

    logger.info(f"Txt file is located here:\n{fname_output}")


@click.command(context_settings=CONTEXT_SETTINGS)
@click.option('-i', '--input', 'fname_input', nargs=1, type=click.Path(exists=True), required=True,
              help="Text file containing the shim coefficients. Supported formats: .txt")
@click.option('-i2', '--input2', 'fname_input2', nargs=1, type=click.Path(exists=True), required=True,
              help="Text file containing the shim coefficients. Supported formats: .txt")
@click.option('-o', '--output', 'fname_output', type=click.Path(),
              default=os.path.join(os.path.abspath(os.curdir), 'shim_coefs.txt'),
              show_default=True, help="Filename to output shim text file.")
@click.option('-v', '--verbose', type=click.Choice(['info', 'debug']), default='info',
              help="Be more verbose")
def add_shim_coefs(fname_input, fname_input2, fname_output, verbose):
    """ Combine the shim coefficients from two files into a single file."""
    # Set logger level
    set_all_loggers(verbose)

    # Prepare the output
    create_output_dir(fname_output, is_file=True)

    coefs1 = read_txt_file(fname_input)
    coefs2 = read_txt_file(fname_input2)

    if coefs1.shape == coefs2.shape:
        coefs = coefs1 + coefs2
    else:
        raise ValueError("The number of shim events and/or the number of channels is not the same in both text files")

    logger.debug(coefs1)
    logger.debug(coefs2)
    logger.debug(coefs)
    write_coefs_to_text_file(coefs, fname_output, 'slicewise')


@click.command(context_settings=CONTEXT_SETTINGS)
@click.option('-i', '--input', 'fname_input', nargs=1, type=click.Path(exists=True), required=True,
              help="Text file containing the shim coefficients. Supported formats: .txt")
@click.option('--input-file-format', 'i_format',
              type=click.Choice(['volume', 'slicewise', 'chronological']), required=True,
              help="Syntax used to describe the sequence of shim events for a coil or coil channel. "
                   "Use 'slicewise' if the inputs in row 1, 2, 3, etc. are the shim coefficients for slice "
                   "1, 2, 3, etc. Use 'chronological' if the inputs in row 1, 2, 3, etc. are the shim value "
                   "for trigger 1, 2, 3, etc. The trigger is an event sent by the scanner and "
                   "captured by the controller of the shim amplifier. Use volume if the intput is a single set of shim "
                   "coefficients.")
@click.option('--output-file-format', 'o_format',
              type=click.Choice(['volume', 'slicewise', 'chronological', 'custom-cl']), required=True,
              help="Syntax used to describe the sequence of shim events for a coil or coil channel. "
                   "Use 'slicewise' to output in row 1, 2, 3, etc. the shim coefficients for slice "
                   "1, 2, 3, etc. Use 'chronological' to output in row 1, 2, 3, etc. the shim value "
                   "for trigger 1, 2, 3, etc. The trigger is an event sent by the scanner and "
                   "captured by the controller of the shim amplifier. 'custom-cl' is a custom format for a "
                   "collaborator. Use volume to output a single set of shim coefficients.")
@click.option('--target', 'fname_target', nargs=1, type=click.Path(exists=True), required=False,
              help="Target image the text file is based on. This is used to infer slice timing information when "
                   "converting between 'slicewise' and 'chronological'. It is also used to infer the number of slices "
                   "when converting from volume to any other format. Supported formats: .nii, .nii.gz")
@click.option('--reverse-slice-order', 'rev_slice_order', is_flag=True, default=False,
              help="Reverse the order of the slices. Only relevant for 'custom-cl'", required=False)
@click.option('--add-channels', 'to_add_channels',
              help="Add channels to the text file that are 0s. ", type=click.STRING, default='', required=False)
@click.option('-o', '--output', 'fname_output', type=click.Path(),
              default=os.path.join(os.path.abspath(os.curdir), 'shim_coefs.txt'),
              show_default=True, help="Filename to output shim text file.")
@click.option('-v', '--verbose', type=click.Choice(['info', 'debug']), default='info',
              help="Be more verbose")
def convert_shim_coefs_format(fname_input, i_format, o_format, fname_target, rev_slice_order, fname_output,
                              to_add_channels, verbose):
    """ Convert the shim coefficients from one format to another."""

    # Set logger level
    set_all_loggers(verbose)

    # Prepare the output
    create_output_dir(fname_output, is_file=True)

    if o_format == 'custom_cl' and i_format != 'slicewise':
        raise ValueError("Custom-cl output format is only compatible with slicewise input format")
    if i_format in ['chronological', 'volume'] or o_format == 'chronological':
        if fname_target is None:
            raise ValueError("The target image is required for the specified input/output formats")
        nii_target = nib.load(fname_target)

    coefs = read_txt_file(fname_input)

    to_add_channels = parse_add_channels(to_add_channels, 9)
    coefs = add_channels(coefs, to_add_channels)

    # convert coefs
    if i_format == 'volume':
        # convert to slice_wise
        coefs = np.repeat(coefs, nii_target.shape[2], axis=0)
    elif i_format == 'chronological':
        # convert to slice_wise
        slices = parse_slices(fname_target)
        tmp = np.zeros((nii_target.shape[2], coefs.shape[1]))
        for i_slice, slice in enumerate(slices):
            tmp[slice] = np.repeat(coefs[i_slice], len(slice))
        coefs = tmp

    # All coefficients should be in a slicewise format at this point
    # Convert from slicewise to the desired format

    if o_format == 'volume':
        # convert to volume
        for i_slice in range(coefs.shape[0]):
            if not np.all(coefs[i_slice] == coefs[0]):
                raise ValueError("All slices must have the same shim coefficients to convert to volume format")
        coefs = coefs[0]

    elif o_format == 'chronological':
        # convert to chronological
        slices = parse_slices(fname_target)
        tmp = np.zeros((len(slices), coefs.shape[1]))
        for i_shim in range(len(slices)):
            for i_slice in range(len(slices[i_shim])):
                if np.all(coefs[slices[i_shim][i_slice]] == coefs[slices[i_shim][0]]):
                    tmp[i_shim] = coefs[slices[i_shim][0]]
        coefs = tmp
    elif o_format == 'custom_cl':
        # Make sure there are 9 channels
        if coefs.shape[1] != 9:
            raise ValueError("The number of channels in one of the text files must be 9 for the custom-cl format")

        # Make sure the 2nd order shims are the same for all slices
        for i_shim in range(coefs.shape[0]):
            if not np.all(np.isclose(coefs[i_shim][4:], coefs[0][4:])):
                raise ValueError("The 2nd order shims must be the same for all slices to convert to 'custom-cl' format")

        # Send to write_coefs_to_text_file in a slice-wise format, the formatting is handled in that function

    write_coefs_to_text_file(coefs, fname_output, o_format, rev_slice_order)


def parse_add_channels(channels: str, n_channels: int):
    """
    Parse the channels to add to the shim coefficients
    Args:
        channels (str): String containing the channels to add
        n_channels (int): Number of channels that there currently is

    Returns:
        list: List of channels to add
    """
    channels = channels.split(',')
    try:
        if channels == ['']:
            return []
        channels = [int(channel) for channel in channels]
        channels.sort()
        if len(channels) + n_channels <= max(channels):
            raise ValueError(f"The provided channels to add would leave gaps in the channels")
        return channels
    except ValueError:
        raise ValueError(f"Invalid channels: {channels}\n Channels must be integers ")


def add_channels(coefs: np.array, channels: list):
    """
    Add channels to the shim coefficients
    Args:
        coefs (np.array): Shim coefficients (n_shims x n_channels)
        channels (list): List of channels to add

    Returns:
        np.array: Shim coefficients with added channels

    """
    if len(channels) == 0:
        return coefs
    for channel in channels:
        coefs = np.insert(coefs, channel, 0, axis=1)
    return coefs


def read_txt_file(fname_input):
    """
    Read the text file containing the shim coefficients
    Args:
        fname_input (str): Filename of the text file

    Returns:
        np.array: Array containing the shim coefficients
    """
    coefs = []
    with open(fname_input, 'r') as f:
        for i_line, line in enumerate(f):
            list_line = line.strip('\n').split(',')
            temp = []
            for i, value in enumerate(list_line):
                if value.strip(' ') != '':
                    temp.append(float(value.strip()))
            coefs.append(temp)
    n_lines = i_line + 1
    coefs = np.array(coefs)
    logger.debug(f"Reading text file. Number of shim events: {n_lines}, number of channels: {coefs.shape[1]}")
    return coefs


def write_coefs_to_text_file(coefs, fname_output, o_format, rev_slice_order=False):
    if o_format == 'slicewise' or o_format == 'chronological':
        with open(fname_output, 'w', encoding='utf-8') as f:
            for i_shim in range(coefs.shape[0]):
                for i_coef, coef in enumerate(coefs[i_shim]):
                    f.write(f"{coef:.6f},")
                    if i_coef != coefs.shape[1] - 1:
                        f.write(" ")
                f.write("\n")
    elif o_format == 'volume':
        with open(fname_output, 'w', encoding='utf-8') as f:
            for i_coef, coef in enumerate(coefs):
                f.write(f"{coef:.6f},")
                if i_coef != len(coefs) - 1:
                    f.write(" ")
    elif o_format == 'custom-cl':
        coefs[:, 0] *= -1
        if coefs.shape[1] != 9:
            raise ValueError("The number of channels in the text file must be 9 for the custom-cl format")
        with open(fname_output, 'w', encoding='utf-8') as f:
            f.write("(mA)%6s%11s%11s%11s%11s\n" % ("xy", "zy", "zx", "x2-y2", "z2"))
            ref = coefs[0][4:]

            for i_shim in range(coefs.shape[0]):
                if not np.all(np.isclose(coefs[i_shim][4:], ref)):
                    raise ValueError("The 2nd order shims must be the same for all slices")

            coefs[..., 4:] = reorder_shim_to_scaling_ge(coefs[..., 4:])

            f.write("%10s%11s%11s%11s%11s\n" % tuple(str(int(coefs[0][i_channel])) for i_channel in range(4, 9)))
            f.write("\n(G/cm)%6s%13s%13s%13s\n" % ("x", "y", "z", "bo (Hz)"))

            if rev_slice_order:
                coefs = coefs[::-1]

            cfxfull = 30082
            cfyfull = 30430
            cfzfull = 30454
            cfxfs = cfyfs = cfzfs = 5
            shim_scale = 16

            coefs[:, 1] = coefs[:, 1] / cfxfull / shim_scale * cfxfs
            coefs[:, 2] = coefs[:, 2] / cfyfull / shim_scale * cfyfs
            coefs[:, 3] = coefs[:, 3] / cfzfull / shim_scale * cfzfs

            for i_shim in range(coefs.shape[0]):
                f.write("%12s%13s%13s%13s\n" % (f"{coefs[i_shim][1]:.6f}",
                                                f"{coefs[i_shim][2]:.6f}",
                                                f"{coefs[i_shim][3]:.6f}",
                                                f"{coefs[i_shim][0]:.6f}"))


b0shim_cli.add_command(gradient_realtime)
b0shim_cli.add_command(dynamic)
b0shim_cli.add_command(realtime_dynamic)
b0shim_cli.add_command(max_intensity)
b0shim_cli.add_command(add_shim_coefs)
b0shim_cli.add_command(convert_shim_coefs_format)<|MERGE_RESOLUTION|>--- conflicted
+++ resolved
@@ -277,18 +277,9 @@
     scanner_shim_settings = ScannerShimSettings(json_fm_data, orders=scanner_coil_order)
     options = {'scanner_shim': scanner_shim_settings.shim_settings}
 
-    manufacturer_model_name = json_fm_data.get('ManufacturersModelName')
-    if manufacturer_model_name is not None:
-        manufacturer_model_name.replace(' ', '_')
-
     # Load the coils
-<<<<<<< HEAD
     list_coils = load_coils(coils, scanner_coil_order, fname_sph_constr, nii_fmap, options['scanner_shim'],
-                             json_fm_data.get('Manufacturer'), manufacturer_model_name)
-=======
-    list_coils = _load_coils(coils, scanner_coil_order, fname_sph_constr, nii_fmap, options['scanner_shim'],
                              json_fm_data)
->>>>>>> c7a3492b
 
     # Get the shim slice ordering
     n_slices = nii_anat.shape[2]
@@ -757,22 +748,11 @@
     scanner_shim_settings = ScannerShimSettings(json_fm_data, orders=all_scanner_orders)
     options = {'scanner_shim': scanner_shim_settings.shim_settings}
 
-    manufacturer_model_name = json_fm_data.get('ManufacturersModelName')
-    if manufacturer_model_name is not None:
-        manufacturer_model_name.replace(' ', '_')
-
     # Load the coils
-<<<<<<< HEAD
     list_coils_static = load_coils(coils_static, scanner_coil_order_static, fname_sph_constr, nii_fmap,
-                                    options['scanner_shim'], json_fm_data['Manufacturer'], manufacturer_model_name)
+                                    options['scanner_shim'], json_fm_data)
     list_coils_riro = load_coils(coils_riro, scanner_coil_order_riro, fname_sph_constr, nii_fmap,
-                                  options['scanner_shim'], json_fm_data['Manufacturer'], manufacturer_model_name)
-=======
-    list_coils_static = _load_coils(coils_static, scanner_coil_order_static, fname_sph_constr, nii_fmap,
-                                    options['scanner_shim'], json_fm_data)
-    list_coils_riro = _load_coils(coils_riro, scanner_coil_order_riro, fname_sph_constr, nii_fmap,
                                   options['scanner_shim'], json_fm_data)
->>>>>>> c7a3492b
 
     if logger.level <= getattr(logging, 'DEBUG'):
         # Save inputs
@@ -1093,12 +1073,7 @@
         raise ValueError(f"Invalid orders: {orders}\n Orders must be integers ")
 
 
-<<<<<<< HEAD
-def load_coils(coils, orders, fname_constraints, nii_fmap, scanner_shim_settings, manufacturer,
-                manufacturers_model_name):
-=======
-def _load_coils(coils, orders, fname_constraints, nii_fmap, scanner_shim_settings, json_fm_data):
->>>>>>> c7a3492b
+def load_coils(coils, orders, fname_constraints, nii_fmap, scanner_shim_settings, json_fm_data):
     """ Loads the Coil objects from filenames
 
     Args:
@@ -1115,7 +1090,8 @@
 
     manufacturer = json_fm_data.get('Manufacturer')
     manufacturers_model_name = json_fm_data.get('ManufacturersModelName')
-    isocenter = get_isocenter(json_fm_data)
+    if manufacturers_model_name is not None:
+        manufacturers_model_name.replace(' ', '_')
 
     list_coils = []
 
@@ -1141,14 +1117,9 @@
             scanner_contraints = get_scanner_constraints(manufacturers_model_name, orders, manufacturer,
                                                          scanner_shim_settings)
 
-<<<<<<< HEAD
+        isocenter = get_isocenter(json_fm_data)
         scanner_coil = ScannerCoil(nii_fmap.shape[:3], nii_fmap.affine, scanner_contraints, orders,
-                                   manufacturer=manufacturer)
-=======
-        sph_contraints_calc = calculate_scanner_constraints(sph_contraints, scanner_shim_settings, orders, manufacturer)
-        scanner_coil = ScannerCoil(nii_fmap.shape[:3], nii_fmap.affine, sph_contraints_calc, orders,
                                    manufacturer=manufacturer, isocenter=isocenter)
->>>>>>> c7a3492b
         list_coils.append(scanner_coil)
 
     # Make sure a coil is selected
