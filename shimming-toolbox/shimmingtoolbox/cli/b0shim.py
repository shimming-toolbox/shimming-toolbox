# -*- coding: utf-8 -*-

"""
This file includes CLIs for shimming by fitting fieldmaps for static and realtime shimming. It groups them along with
the gradient method in a st_shim CLI with the argument being:
- fieldmap_static
- fieldmap_realtime
- gradient_realtime
"""

import click
import copy
import json
import nibabel as nib
import numpy as np
import logging
import os
from matplotlib.figure import Figure

from shimmingtoolbox import __config_scanner_constraints__, __config_custom_coil_constraints__
from shimmingtoolbox.cli.realtime_shim import gradient_realtime
from shimmingtoolbox.coils.coil import Coil, ScannerCoil, get_scanner_constraints, restrict_to_orders
from shimmingtoolbox.coils.spher_harm_basis import channels_per_order, reorder_shim_to_scaling_ge
from shimmingtoolbox.load_nifti import get_isocenter
from shimmingtoolbox.pmu import PmuResp
from shimmingtoolbox.shim.sequencer import ShimSequencer, RealTimeSequencer
from shimmingtoolbox.shim.sequencer import shim_max_intensity, define_slices
from shimmingtoolbox.shim.sequencer import extend_fmap_to_kernel_size, parse_slices, new_bounds_from_currents
from shimmingtoolbox.utils import create_output_dir, set_all_loggers, timeit
from shimmingtoolbox.shim.shim_utils import phys_to_gradient_cs, shim_to_phys_cs
from shimmingtoolbox.shim.shim_utils import ScannerShimSettings

CONTEXT_SETTINGS = dict(help_option_names=['-h', '--help'])
logging.basicConfig(level=logging.INFO)
logger = logging.getLogger(__name__)
AVAILABLE_ORDERS = [-1, 0, 1, 2, 3]


@click.group(context_settings=CONTEXT_SETTINGS,
             help="Shim according to the specified algorithm as an argument e.g. st_b0shim xxxxx")
def b0shim_cli():
    pass


@click.command(context_settings=CONTEXT_SETTINGS)
@click.option('--coil', 'coils', nargs=2, multiple=True, type=(click.Path(exists=True),
                                                               click.Path(exists=True)),
              help="Pair of filenames containing the coil profiles followed by the filename to the constraints "
                   "e.g. --coil a.nii cons.json. If you have more than one coil, use this option more than once. "
                   "The coil profiles and the fieldmaps (--fmap) must have matching units (if fmap is in Hz, the coil "
                   "profiles must be in Hz/unit_shim). If using the scanner's gradient/shim coils, the coil profiles "
                   "must be in Hz/unit_shim and fieldmaps must be in Hz. If you want to shim using the scanner's "
                   "gradient/shim coils, use the `--scanner-coil-order` option. For an example of a constraint file, "
                   f"see: {__config_custom_coil_constraints__}")
@click.option('--fmap', 'fname_fmap', required=True, type=click.Path(exists=True),
              help="Static B0 fieldmap.")
@click.option('--anat', 'fname_anat', type=click.Path(exists=True), required=True,
              help="Anatomical image to apply the correction onto.")
@click.option('--mask', 'fname_mask_anat', type=click.Path(exists=True), required=False,
              help="Mask defining the spatial region to shim.")
@click.option('--scanner-coil-order', 'scanner_coil_order', type=click.STRING, default='-1',
              show_default=True,
              help="Spherical harmonics orders to be used in optimization. "
                   f"Available orders: {AVAILABLE_ORDERS}. "
                   "Orders should be writen with a coma separating the values. (i.e. 0,1,2)"
                   "The 0th order is the f0 frequency.")
@click.option('--scanner-coil-constraints', 'fname_sph_constr', type=click.Path(), default="",
              help=f"Constraints for the scanner coil. Example file located: {__config_scanner_constraints__}")
@click.option('--slices', type=click.Choice(['interleaved', 'ascending', 'descending', 'volume', 'auto']),
              required=False,
              default='auto', show_default=True,
              help="Define the slice ordering. If set to 'auto', automatically parse the target image.")
@click.option('--slice-factor', 'slice_factor', type=click.INT, required=False, default=1,
              show_default=True,
              help="Number of slices per shimmed group. Used when '--slices' is not set to 'auto'. For example, if the "
                   "'--slice-factor' value is '3', then with the 'sequential' mode ('ascending' or 'descending'), "
                   "shimming will be performed independently on the following groups: {0,1,2}, {3,4,5}, etc. With the "
                   "mode 'interleaved', "
                   "it will be: {0,2,4}, {1,3,5}, etc.")
@click.option('--optimizer-method', 'method', required=False, default='quad_prog', show_default=True,
              type=click.Choice(['least_squares', 'pseudo_inverse', 'quad_prog', 'bfgs']),
              help="Method used by the optimizer. LS and QP will respect the constraints, "
              "BFGS method only accepts constraints for each channel (not constraints on the total current), "
              "PS will not respect any constraints")
@click.option('--regularization-factor', 'reg_factor', type=click.FLOAT, required=False, default=0.0,
              show_default=True,
              help="Regularization factor for the current when optimizing. A higher coefficient will penalize higher "
                   "current values while 0 provides no regularization. Not relevant for 'pseudo-inverse' "
                   "optimizer_method.")
<<<<<<< HEAD
@click.option('--optimizer-criteria', 'opt_criteria',
              type=click.Choice(['mse', 'mae', 'rmse', 'grad', 'ps_huber']), required=False,
              default='mse', show_default=True,
              help="Criteria of optimization for the optimizer 'least_squares' and 'bfgs'. "
                   "mse: Mean Squared Error, mae: Mean Absolute Error, ps_huber: pseudo huber cost function, "
                   "grad: Signal Loss, grad: mse of Bz + weighting X mse of Grad Z, relevant for signal recovery, "
                   "rmse: Root Mean Squared Error. Not relevant for 'pseudo_inverse' --optimizer-method.")
@click.option('--weighting-signal-loss', 'w_signal_loss', type=click.FLOAT, required=False, default=0.0,
              show_default=True,
              help="weighting for signal loss recovery. Since there is generally a compromise between B0 inhomogeneity"
                   " and Gradient in z direction (i.e., signal loss recovery), a higher coefficient will put more "
                   "weights to recover the signal loss over the B0 inhomogeneity.")
@click.option('--weighting-signal-loss-xy', 'w_signal_loss_xy', type=click.FLOAT, required=False,
              default=0.0, show_default=True,
              help="weighting for signal loss recovery for the X and Y gradients. Since there is generally a "
                   "compromise between B0 inhomogeneity"
                   " and Gradient in z (through slice), x, y (phase and readout) direction (i.e., signal loss recovery)"
                   ", a higher coefficient will put more weights to recover the signal loss over the B0 inhomogeneity.")
@click.option('--mask-dilation-kernel-size', 'dilation_kernel_size', type=click.INT, required=False,
              default='3', show_default=True,
=======
@click.option('--optimizer-criteria', 'opt_criteria', type=click.Choice(['mse', 'mae', 'rmse']), required=False,
              default='mse', show_default=True,
              help="Criteria of optimization for the optimizer 'least_squares'."
                   " mse: Mean Squared Error, mae: Mean Absolute Error, grad: Signal Loss, grad: mse of Bz + weighting X mse of Grad Z, relevant for signal recovery, "
                   "rmse: Root Mean Squared Error. Not relevant for 'pseudo-inverse' optimizer_method.")
@click.option('--weighting-signal-loss', 'w_signal_loss', type=click.FLOAT, required=False, default=None,
              show_default=True,
              help="weighting for signal loss recovery. Since there is generally a compromise between B0 inhomogeneity"
                   " and gradient in z direction (i.e., signal loss recovery), a higher coefficient will put more weights to recover the signal loss over the B0 inhomogeneity."
                   " This parameter can be used with the Least Squares optimization and the mse or rmse criteria.\n"
                   "The optimal value for mse is around 0.01\n"
                   "The optimal value for rmse is around 10")
@click.option('--weighting-signal-loss-xy', 'w_signal_loss_xy', type=click.FLOAT, required=False, default=None,
              show_default=True,
              help="weighting for signal loss recovery for the X and Y gradients. Since there is generally a compromise between B0 inhomogeneity"
                   " and Gradient in z (through slice), x, y (phase and readout) direction (i.e., signal loss recovery), a higher coefficient will put more weights to recover the signal loss over the B0 inhomogeneity.")
@click.option('--mask-dilation-kernel-size', 'dilation_kernel_size', type=click.INT, required=False, default='3',
              show_default=True,
>>>>>>> 08dff9ca
              help="Number of voxels to consider outside of the masked area. For example, when doing dynamic shimming "
                   "with a linear gradient, the coefficient corresponding to the gradient orthogonal to a single "
                   "slice cannot be estimated: there must be at least 2 (ideally 3) points to properly estimate the "
                   "linear term. When using 2nd order or more, more dilation is necessary.")
@click.option('--fatsat', type=click.Choice(['auto', 'yes', 'no']), default='auto', show_default=True,
              help="Describe what to do with a fat saturation pulse. 'auto': It will parse the NIfTI file "
                   "for a fat-sat pulse and add shim coefficients of 0s before every shim group when using "
                   "'chronological-...' output-file-format-coil. 'no': It will not add 0s. 'yes': It will add 0s.")
@click.option('-o', '--output', 'path_output', type=click.Path(), default=os.path.abspath(os.curdir),
              show_default=True, help="Directory to output coil text file(s).")
@click.option('--output-file-format-coil', 'o_format_coil',
              type=click.Choice(['slicewise-ch', 'slicewise-coil', 'chronological-ch', 'chronological-coil']),
              default='slicewise-coil',
              show_default=True, help="Syntax used to describe the sequence of shim events for custom coils. "
                                      "Use 'slicewise' to output in row 1, 2, 3, etc. the shim coefficients for slice "
                                      "1, 2, 3, etc. Use 'chronological' to output in row 1, 2, 3, etc. the shim value "
                                      "for trigger 1, 2, 3, etc. The trigger is an event sent by the scanner and "
                                      "captured by the controller of the shim amplifier. Use 'ch' to output one "
                                      "file per coil channel (coil1_ch1.txt, coil1_ch2.txt, etc.). Use 'coil' to "
                                      "output one file per coil system (coil1.txt, coil2.txt). In the latter case, "
                                      "all coil channels are encoded across multiple columns in the text file.")
@click.option('--output-file-format-scanner', 'o_format_sph',
              type=click.Choice(['slicewise-ch', 'slicewise-coil', 'chronological-ch', 'chronological-coil',
                                 'gradient']),
              default='slicewise-coil',
              show_default=True, help="Syntax used to describe the sequence of shim events for scanner coils. "
                                      "Use 'slicewise' to output in row 1, 2, 3, etc. the shim coefficients for slice "
                                      "1, 2, 3, etc. Use 'chronological' to output in row 1, 2, 3, etc. the shim value "
                                      "for trigger 1, 2, 3, etc. The trigger is an event sent by the scanner and "
                                      "captured by the controller of the shim amplifier. If there is a fat saturation "
                                      "pulse in the anat sequence, shim weights of 0s are included in the output "
                                      "text file before each slice coefficients. Use 'ch' to output one "
                                      "file per coil channel (coil1_ch1.txt, coil1_ch2.txt, etc.). Use 'coil' to "
                                      "output one file per coil system (coil1.txt, coil2.txt). In the latter case, "
                                      "all coil channels are encoded across multiple columns in the text file. Use "
                                      "'gradient' to output the 1st order in the Gradient CS, otherwise, it outputs in "
                                      "the Shim CS.")
@click.option('--output-value-format', 'output_value_format', type=click.Choice(['delta', 'absolute']),
              default='delta', show_default=True,
              help="Coefficient values for the scanner coil. delta: Outputs the change of shim coefficients. "
                   "absolute: Outputs the absolute coefficient by taking into account the current shim settings. "
                   "This is effectively initial + shim. Scanner coil coefficients will be in the Shim coordinate "
                   "system unless the option --output-file-format is set to gradient. The delta value format should be "
                   "used in that case.")
@click.option('-v', '--verbose', type=click.Choice(['info', 'debug']), default='info',
              help="Be more verbose")
@timeit
def dynamic(fname_fmap, fname_anat, fname_mask_anat, method, opt_criteria, slices, slice_factor, coils,
            dilation_kernel_size, scanner_coil_order, fname_sph_constr, fatsat, path_output, o_format_coil,
            o_format_sph, output_value_format, reg_factor, w_signal_loss, w_signal_loss_xy, verbose):
    """ Static shim by fitting a fieldmap. Use the option --optimizer-method to change the shimming algorithm used to
    optimize. Use the options --slices and --slice-factor to change the shimming order/size of the slices.

    Example of use: st_b0shim dynamic --coil coil1.nii coil1_constraints.json --coil coil2.nii coil2_constraints.json
    --fmap fmap.nii --anat anat.nii --mask mask.nii --optimizer-method least_squares
    """

    logger.info(f"Output value format: {output_value_format}, o_format_coil: {o_format_coil}")

    # Set logger level
    set_all_loggers(verbose)

    # Parse scanner_coil_order
    scanner_coil_order = parse_orders(scanner_coil_order)

    # Load the fieldmap
    nii_fmap_orig = nib.load(fname_fmap)

    # Make sure the fieldmap has the appropriate dimensions
    if nii_fmap_orig.get_fdata().ndim != 3:
        if nii_fmap_orig.get_fdata().ndim == 2:
            nii_fmap = nib.Nifti1Image(nii_fmap_orig.get_fdata()[..., np.newaxis], nii_fmap_orig.affine,
                                       header=nii_fmap_orig.header)
            nii_fmap = extend_fmap_to_kernel_size(nii_fmap, dilation_kernel_size, path_output)
        else:
            raise ValueError("Fieldmap must be 2d or 3d")
    else:
        # Extend the fieldmap if there are axes that have less voxels than the kernel size. This is done since we are
        # fitting a fieldmap to coil profiles and having a small number of voxels can lead to errors in fitting
        # (2 voxels in one dimension can differentiate order 1 at most), the parameter allows to have at least the
        # size of the kernel for each dimension This is usually useful in the through plane direction where we could
        # have less slices. To mitigate this, we create a 3d volume by replicating the slices on the edges.
        extending = False
        for i_axis in range(3):
            if nii_fmap_orig.shape[i_axis] < dilation_kernel_size:
                extending = True
                break

        if extending:
            nii_fmap = extend_fmap_to_kernel_size(nii_fmap_orig, dilation_kernel_size, path_output)
        else:
            nii_fmap = copy.deepcopy(nii_fmap_orig)

    # Prepare the output
    create_output_dir(path_output)

    # Load the anat
    nii_anat = nib.load(fname_anat)
    dim_info = nii_anat.header.get_dim_info()
    if dim_info[2] is None:
        logger.warning("The slice encoding direction is not specified in the NIfTI header, Shimming Toolbox will "
                       "assume it is in the third dimension.")
    else:
        if dim_info[2] != 2:
            # # Reorient nifti so that the slice is the last dim
            # anat = nii_anat.get_fdata()
            # # TODO: find index of dim_info
            # index_in = 0
            # index_out = 2
            #
            # # Swap axis in the array
            # anat = np.swapaxes(anat, index_in, index_out)
            #
            # # Affine must change
            # affine = copy.deepcopy(nii_anat.affine)
            # affine[:, index_in] = nii_anat.affine[:, index_out]
            # affine[:, index_out] = nii_anat.affine[:, index_in]
            # affine[index_out, 3] = nii_anat.affine[index_in, 3]
            # affine[index_in, 3] = nii_anat.affine[index_out, 3]
            #
            # nii_reorient = nib.Nifti1Image(anat, affine, header=nii_anat.header)
            # nib.save(nii_reorient, os.path.join(path_output, 'anat_reorient.nii.gz'))

            # Slice must be the 3rd dimension of the file
            # TODO: Reorient nifti so that the slice is the 3rd dim
            raise RuntimeError("Slice encode direction must be the 3rd dimension of the NIfTI file.")

    # Load anat json
    fname_anat_json = fname_anat.rsplit('.nii', 1)[0] + '.json'
    with open(fname_anat_json) as json_file:
        json_anat_data = json.load(json_file)

    # Get the EPI echo time and set signal recovery optimizer criteria if w signal loss is set
    if (w_signal_loss is not None) or (w_signal_loss_xy is not None):
        if opt_criteria not in ['mse', 'rmse']:
            raise ValueError("Signal loss weighting is only available with the mse optimization criteria")

        opt_criteria += '_signal_recovery'
        epi_te = json_anat_data.get('EchoTime')

        if w_signal_loss is None:
            w_signal_loss = 0
        if w_signal_loss_xy is None:
            w_signal_loss_xy = 0
    else:
        epi_te = None

    # Load mask
    if fname_mask_anat is not None:
        nii_mask_anat = nib.load(fname_mask_anat)
    else:
        # If no mask is provided, shim the whole anat volume
        nii_mask_anat = nib.Nifti1Image(np.ones_like(nii_anat.get_fdata()), nii_anat.affine, header=nii_anat.header)

    if logger.level <= getattr(logging, 'DEBUG'):
        # Save inputs
        list_fname = [fname_fmap, fname_anat, fname_mask_anat]
        _save_nii_to_new_dir(list_fname, path_output)

    # Open json of the fmap
    fname_json = fname_fmap.rsplit('.nii', 1)[0] + '.json'
    # Read from json file
    if os.path.isfile(fname_json):
        with open(fname_json) as json_file:
            json_fm_data = json.load(json_file)
    else:
        raise OSError("Missing fieldmap json file")

    # Error out for unsupported inputs. If file format is in gradient CS, it must be 1st order and the output format be
    # delta. Only Siemens gradient coordinate system has been defined
    if o_format_sph == 'gradient':
        if output_value_format != 'delta':
            raise ValueError(f"Unsupported output value format: {output_value_format} for output file format: "
                             f"{o_format_sph}")
        if not (scanner_coil_order == [0, 1] or scanner_coil_order == [1] or scanner_coil_order == [0]):
            raise ValueError(f"Unsupported scanner coil order: {scanner_coil_order} for output file format: "
                             f"{o_format_sph}. Supported orders are: [0, 1], [1], [0]")
        if json_fm_data.get('Manufacturer') != 'Siemens':
            raise NotImplementedError(f"Unsupported manufacturer: {json_fm_data.get('Manufacturer')} for output file"
                                      f"format: {o_format_sph}")

    # Find the isocenter
    isocenter_fm = get_isocenter(json_fm_data)
    isocenter_anat = get_isocenter(json_anat_data)
    if not np.all(np.isclose(isocenter_fm, isocenter_anat)):
        raise ValueError("Table position in the field map and target image are not the same.")

    # Read the current shim settings from the scanner
    scanner_shim_settings = ScannerShimSettings(json_fm_data, orders=scanner_coil_order)
    options = {'scanner_shim': scanner_shim_settings.shim_settings}

    # Load the coils
    list_coils = load_coils(coils, scanner_coil_order, fname_sph_constr, nii_fmap, options['scanner_shim'],
                             json_fm_data)

    # Get the shim slice ordering
    n_slices = nii_anat.shape[2]
    if slices == 'auto':
        list_slices = parse_slices(fname_anat)
    else:
        list_slices = define_slices(n_slices, slice_factor, slices, json_fm_data.get('SoftwareVersions'))
    logger.info(f"The slices to shim are:\n{list_slices}")
    # Get shimming coefficients
    # 1 ) Create the Shimming sequencer object
    sequencer = ShimSequencer(nii_fmap_orig, json_fm_data,
                              nii_anat, json_anat_data,
                              nii_mask_anat,
                              list_slices, list_coils,
                              method=method,
                              opt_criteria=opt_criteria,
                              mask_dilation_kernel='sphere',
                              mask_dilation_kernel_size=dilation_kernel_size,
                              reg_factor=reg_factor,
                              w_signal_loss=w_signal_loss,
                              w_signal_loss_xy=w_signal_loss_xy,
                              epi_te=epi_te,
                              path_output=path_output)

    # 2) Launch shim sequencer
    coefs = sequencer.shim()
    # Output
    # Load output options
    options['fatsat'] = _get_fatsat_option(json_anat_data, fatsat)

    list_fname_output = []
    end_channel = 0
    for i_coil, coil in enumerate(list_coils):

        # Figure out the start and end channels for a coil to be able to select it from the coefs
        n_channels = coil.dim[3]
        start_channel = end_channel
        end_channel = start_channel + n_channels

        # Select the coefficients for a coil
        coefs_coil = copy.deepcopy(coefs[:, start_channel:end_channel])

        # If it's a scanner
        if type(coil) == ScannerCoil:
            manufacturer = json_anat_data['Manufacturer']

            # If outputting in the gradient CS, it must be specific orders, it must be in the delta CS and Siemens
            # The check has already been done earlier in the program to avoid processing and throw an error afterwards.
            # Therefore, we can only check for the o_format_sph.
            if o_format_sph == 'gradient':
                logger.debug("Converting Siemens scanner coil from Shim CS (LAI) to Gradient CS")

                # Fill in a dictionary with the coefficients for each order
                coefs_scanner = {}
                start_channel_scanner = 0
                for order in scanner_coil_order:
                    end_channel_scanner_order = start_channel_scanner + channels_per_order(order, manufacturer)
                    coefs_scanner[order] = coefs_coil[:, start_channel_scanner:end_channel_scanner_order]
                    start_channel_scanner = end_channel_scanner_order

                if 1 in scanner_coil_order:
                    for i_shim in range(coefs.shape[0]):
                        # Convert to RAS
                        coefs_scanner[1][i_shim] = shim_to_phys_cs(coefs_scanner[1][i_shim], manufacturer, (1,))

                    # Convert coef of 1st order sph harmonics to Gradient coord system
                    coefs_freq, coefs_phase, coefs_slice = phys_to_gradient_cs(coefs_scanner[1][:, 0],
                                                                               coefs_scanner[1][:, 1],
                                                                               coefs_scanner[1][:, 2], fname_anat)
                    coefs_scanner[1][:, 0] = coefs_freq
                    coefs_scanner[1][:, 1] = coefs_phase
                    coefs_scanner[1][:, 2] = coefs_slice

                coefs_coil = coefs_scanner

            else:
                # If the output format is absolute, add the initial coefs
                if output_value_format == 'absolute':
                    initial_coefs = scanner_shim_settings.concatenate_shim_settings(scanner_coil_order)
                    for i_channel in range(n_channels):
                        # abs_coef = delta + initial
                        coefs_coil[:, i_channel] = coefs_coil[:, i_channel] + initial_coefs[i_channel]

                    list_fname_output += _save_to_text_file_static(coil, coefs_coil, list_slices, path_output,
                                                                   o_format_sph, options, coil_number=i_coil,
                                                                   default_coefs=initial_coefs)
                    continue

            list_fname_output += _save_to_text_file_static(coil, coefs_coil, list_slices, path_output, o_format_sph,
                                                           options, coil_number=i_coil)

        else:
            list_fname_output += _save_to_text_file_static(coil, coefs_coil, list_slices, path_output, o_format_coil,
                                                           options, coil_number=i_coil)

    logger.info(f"Coil txt file(s) are here:\n{os.linesep.join(list_fname_output)}")
    logger.info(f"Plotting figure(s)")
    sequencer.eval(coefs)
    logger.info(f" Plotting currents")

    if logger.level <= getattr(logging, 'DEBUG'):
        # Plot the coefs after outputting the currents to the text file
        end_channel = 0
        for i_coil, coil in enumerate(list_coils):
            # Figure out the start and end channels for a coil to be able to select it from the coefs
            n_channels = coil.dim[3]
            start_channel = end_channel
            end_channel = start_channel + n_channels

            if type(coil) != ScannerCoil:
                # Select the coefficients for a coil
                coefs_coil = copy.deepcopy(coefs[:, start_channel:end_channel])
                # Plot a figure of the coefficients
                _plot_coefs(coil, list_slices, coefs_coil, path_output, i_coil,
                            bounds=[bound for bounds in coil.coef_channel_minmax.values() for bound in bounds])

        logger.info(f"Finished plotting figure(s)")


def _save_to_text_file_static(coil, coefs, list_slices, path_output, o_format, options, coil_number,
                              default_coefs=None):
    """o_format can either be 'slicewise-ch', 'slicewise-coil', 'chronological-ch', 'chronological-coil', 'gradient'"""

    logger.info(f"Saving to text file with format: {o_format}")
    n_channels = coil.dim[3]
    list_fname_output = []
    if o_format[-5:] == '-coil':

        fname_output = os.path.join(path_output, f"coefs_coil{coil_number}_{coil.name}.txt")
        if options['fatsat']:
            fname_output_no_fatsat = os.path.join(path_output, f"coefs_coil{coil_number}_{coil.name}_no_fatsat.txt")
            f_no_fatsat = open(fname_output_no_fatsat, 'w', encoding='utf-8')

        # Print the average shim coefficients without considering slices with 0s
        logger.info(f"Average shim coefficients for coil {coil.name} without considering slices with 0s: "
                    f"{np.mean(np.sum(abs(coefs), axis=1, where=(coefs != 0)), axis=0)}")

        with open(fname_output, 'w', encoding='utf-8') as f:
            # (len(slices) x n_channels)

            if o_format == 'chronological-coil':
                # Output per shim (chronological), output all channels for a particular shim, then repeat
                for i_shim in range(len(list_slices)):
                    # If fatsat pulse, set shim coefs to 0
                    if options['fatsat']:
                        for i_channel in range(n_channels):
                            if default_coefs is None:
                                # Output 0 (delta)
                                f.write(f"{0:.1f}, ")
                            else:
                                # Output initial coefs (absolute)
                                f.write(f"{default_coefs[i_channel]:.6f}, ")
                        f.write(f"\n")

                    for i_channel in range(n_channels):
                        f.write(f"{coefs[i_shim, i_channel]:.6f}, ")
                        if options['fatsat']:
                            f_no_fatsat.write(f"{coefs[i_shim, i_channel]:.6f}, ")

                    f.write("\n")
                    if options['fatsat']:
                        f_no_fatsat.write("\n")

            elif o_format == 'slicewise-coil':
                # Output per slice, output all channels for a particular slice, then repeat
                # Assumes all slices are in list_slices once which is the case for ascending, descending, interleaved and
                # volume
                n_slices = np.sum([len(a_shim) for a_shim in list_slices])
                for i_slice in range(n_slices):
                    i_shim = [list_slices.index(a_shim) for a_shim in list_slices if i_slice in a_shim][0]
                    for i_channel in range(n_channels):
                        f.write(f"{coefs[i_shim, i_channel]:.6f}, ")
                    f.write("\n")

        if options['fatsat']:
            f_no_fatsat.close()
        list_fname_output.append(os.path.abspath(fname_output))

    elif o_format[-3:] == '-ch':

        # Write a file for each channel
        for i_channel in range(n_channels):
            fname_output = os.path.abspath(os.path.join(path_output,
                                                        f"coefs_coil{coil_number}_ch{i_channel}_{coil.name}.txt"))

            if o_format == 'chronological-ch':
                with open(fname_output, 'w', encoding='utf-8') as f:
                    # Each row will have one coef representing the shim in chronological order
                    for i_shim in range(len(list_slices)):
                        # If fatsat pulse, set shim coefs to 0
                        if options['fatsat']:
                            if default_coefs is None:
                                # Output 0 (delta)
                                f.write(f"{0:.1f},\n")
                            else:
                                # Output initial coefs (absolute)
                                f.write(f"{default_coefs[i_channel]:.6f},\n")
                        f.write(f"{coefs[i_shim, i_channel]:.6f},\n")

            if o_format == 'slicewise-ch':
                with open(fname_output, 'w', encoding='utf-8') as f:
                    # Each row will have one coef representing the shim in slicewise order
                    n_slices = np.sum([len(a_tuple) for a_tuple in list_slices])
                    for i_slice in range(n_slices):
                        i_shim = [list_slices.index(i) for i in list_slices if i_slice in i][0]
                        f.write(f"{coefs[i_shim, i_channel]:.6f}\n")

            list_fname_output.append(os.path.abspath(fname_output))
    else:  # o_format == 'gradient':
        # coefs is a dictionary
        f0 = 'f0'
        gradients = ['x', 'y', 'z']

        names = {
            0: (f0,),
            1: (gradients[0], gradients[1], gradients[2])
        }

        for i_order, order in enumerate(coefs):
            for i_channel in range(coefs[order].shape[1]):
                fname_output = os.path.join(path_output, f"{names[order][i_channel]}shim_gradients.txt")
                with open(fname_output, 'w', encoding='utf-8') as f:
                    n_slices = np.sum([len(a_tuple) for a_tuple in list_slices])
                    for i_slice in range(n_slices):
                        i_shim = [list_slices.index(i) for i in list_slices if i_slice in i][0]

                        if names[order][i_channel] == f0:
                            # f0, Output is in Hz
                            f.write(f"corr_vec[0][{i_slice}]= "
                                    f"{coefs[order][i_shim, i_channel]:.6f}\n")
                        elif names[order][i_channel] in gradients:
                            # For Gx, Gy, Gz: Divide by 1000 for mT/m
                            f.write(f"corr_vec[0][{i_slice}]= "
                                    f"{coefs[order][i_shim, i_channel] / 1000:.6f}\n")
                        else:
                            raise ValueError(f"Unsupported name: {names[order][i_channel]}")

                        # Static shimming does not have a riro component
                        f.write(f"corr_vec[1][{i_slice}]= "
                                f"{0:.12f}\n")
                        # Arbitrarily chose a mean pressure of 2000 to satisfy the sequence
                        f.write(f"corr_vec[2][{i_slice}]= {2000:.3f}\n")

                list_fname_output.append(os.path.abspath(fname_output))

    return list_fname_output


@click.command(context_settings=CONTEXT_SETTINGS)
@click.option('--coil', 'coils_static', nargs=2, multiple=True,
              type=(click.Path(exists=True), click.Path(exists=True)),
              help="Pair of filenames containing the coil profiles followed by the filename to the constraints "
                   "e.g. --coil a.nii cons.json. If you have more than one coil, use this option more than once. "
                   "The coil profiles and the fieldmaps (--fmap) must have matching units (if fmap is in Hz, the coil "
                   "profiles must be in Hz/unit_shim). If you only want to shim using the scanner's gradient/shim "
                   "coils, use the `--scanner-coil-order` option. For an example of a constraint file, "
                   f"see: {__config_custom_coil_constraints__}")
@click.option('--coil-riro', 'coils_riro', nargs=2, multiple=True,
              type=(click.Path(exists=True), click.Path(exists=True)), required=False,
              help="Pair of filenames containing the coil profiles followed by the filename to the constraints "
                   "e.g. --coil a.nii cons.json. If you have more than one coil, use this option more than once. "
                   "The coil profiles and the fieldmaps (--fmap) must have matching units (if fmap is in Hz, the coil "
                   "profiles must be in Hz/unit_shim). If this option is used, these coil profiles will be used for "
                   "the RIRO optimization, otherwise, the coils from the --coil options will be used."
                   "If you only want to shim using the scanner's gradient/shim "
                   "coils, use the `--scanner-coil-order` option. For an example of a constraint file, "
                   f"see: {__config_custom_coil_constraints__}")
@click.option('--fmap', 'fname_fmap', required=True, type=click.Path(exists=True),
              help="Timeseries of B0 fieldmap.")
@click.option('--anat', 'fname_anat', type=click.Path(exists=True), required=True,
              help="Anatomical image to apply the correction onto.")
@click.option('--resp', 'fname_resp', type=click.Path(exists=True), required=True,
              help="Siemens respiratory file containing pressure data.")
@click.option('--mask-static', 'fname_mask_anat_static', type=click.Path(exists=True), required=False,
              help="Mask defining the static spatial region to shim.")
@click.option('--mask-riro', 'fname_mask_anat_riro', type=click.Path(exists=True), required=False,
              help="Mask defining the time varying (i.e. RIRO, Respiration-Induced Resonance Offset) "
                   "region to shim.")
@click.option('--scanner-coil-order', 'scanner_coil_order_static', type=click.STRING, default='-1',
              show_default=True,
              help="Spherical harmonics orders to be used in static optimization. "
                   f"Available orders: {AVAILABLE_ORDERS}. "
                   "Orders should be writen with a coma separating the values. (i.e. 0,1,2)"
                   "The 0th order is the f0 frequency.")
@click.option('--scanner-coil-order-riro', 'scanner_coil_order_riro', type=click.STRING, default=None,
              show_default=True,
              help="Spherical harmonics orders to be used in RIRO optimization. If not set, the same orders as "
                   "--scanner-coil-order will be used for RIRO"
                   f"Available orders: {AVAILABLE_ORDERS}. "
                   "Orders should be writen with a coma separating the values. (i.e. 0,1,2)"
                   "The 0th order is the f0 frequency.")
@click.option('--scanner-coil-constraints', 'fname_sph_constr', type=click.Path(), default="",
              help=f"Constraints for the scanner coil. Example file located: {__config_scanner_constraints__}")
@click.option('--slices', type=click.Choice(['interleaved', 'ascending', 'descdending', 'volume', 'auto']),
              required=False,
              default='auto', show_default=True,
              help="Define the slice ordering. If set to 'auto', automatically parse the target image.")
@click.option('--slice-factor', 'slice_factor', type=click.INT, required=False, default=1, show_default=True,
              help="Number of slices per shimmed group. Used when '--slices' is not set to 'auto'. For example, if the "
                   "'--slice-factor' value is '3', then with the 'sequential' ('ascending' or 'descending') mode, "
                   "shimming will be performed independently on the following groups: {0,1,2}, {3,4,5}, etc. With the "
                   "mode 'interleaved', "
                   "it will be: {0,2,4}, {1,3,5}, etc.")
@click.option('--optimizer-method', 'method', required=False, default='quad_prog', show_default=True,
              type=click.Choice(['least_squares', 'pseudo_inverse', 'quad_prog', 'bfgs']),
              help="Method used by the optimizer. LS and QP will respect the constraints, "
              "BFGS method only accepts constraints for each channel (not constraints on the total current), "
              "PS will not respect any constraints")
@click.option('--optimizer-criteria', 'opt_criteria', type=click.Choice(['mse', 'mae', 'grad', 'rmse']), required=False,
              default='mse', show_default=True,
              help="Criteria of optimization for the optimizer 'least_squares' and 'bfgs'. "
                   "mse: Mean Squared Error, mae: Mean Absolute Error, ps_huber: pseudo huber cost function, "
                   "rmse: Root Mean Squared Error. Not relevant for 'pseudo_inverse' or 'quad_prog' "
                   "--optimizer-method.")
@click.option('--regularization-factor', 'reg_factor', type=click.FLOAT, required=False, default=0.0, show_default=True,
              help="Regularization factor for the current when optimizing. A higher coefficient will penalize higher "
                   "current values while 0 provides no regularization. Not relevant for 'pseudo-inverse' "
                   "optimizer_method.")
@click.option('--mask-dilation-kernel-size', 'dilation_kernel_size', type=click.INT, required=False, default='3',
              show_default=True,
              help="Number of voxels to consider outside of the masked area. For example, when doing dynamic shimming "
                   "with a linear gradient, the coefficient corresponding to the gradient orthogonal to a single "
                   "slice cannot be estimated: there must be at least 2 (ideally 3) points to properly estimate the "
                   "linear term. When using 2nd order or more, more dilation is necessary.")
@click.option('--fatsat', type=click.Choice(['auto', 'yes', 'no']), default='auto', show_default=True,
              help="Describe what to do with a fat saturation pulse. 'auto': It will parse the NIfTI file "
                   "for a fat-sat pulse and add shim coefficients of 0s before every shim group when using "
                   "'chronological-...' output-file-format-coil. 'no': It will not add 0s. 'yes': It will add 0s.")
@click.option('-o', '--output', 'path_output', type=click.Path(), default=os.path.abspath(os.curdir),
              show_default=True, help="Directory to output coil text file(s).")
@click.option('--output-file-format-coil', 'o_format_coil',
              type=click.Choice(['slicewise-ch', 'chronological-ch']), default='slicewise-ch', show_default=True,
              help="Syntax used to describe the sequence of shim events. "
                   "Use 'slicewise' to output in row 1, 2, 3, etc. the shim coefficients for slice "
                   "1, 2, 3, etc. Use 'chronological' to output in row 1, 2, 3, etc. the shim value "
                   "for trigger 1, 2, 3, etc. The trigger is an event sent by the scanner and "
                   "captured by the controller of the shim amplifier. For both 'slicewice' and 'chronological', "
                   "there will be one output file per coil channel (coil1_ch1.txt, coil1_ch2.txt, etc.). The static, "
                   "time-varying and mean pressure are encoded in the columns of each file.")
@click.option('--output-file-format-scanner', 'o_format_sph',
              type=click.Choice(['slicewise-ch', 'chronological-ch', 'gradient']), default='slicewise-ch',
              show_default=True,
              help="Syntax used to describe the sequence of shim events. "
                   "Use 'slicewise' to output in row 1, 2, 3, etc. the shim coefficients for slice "
                   "1, 2, 3, etc. Use 'chronological' to output in row 1, 2, 3, etc. the shim value "
                   "for trigger 1, 2, 3, etc. The trigger is an event sent by the scanner and "
                   "captured by the controller of the shim amplifier. In both cases, there will be one output "
                   "file per coil channel (coil1_ch1.txt, coil1_ch2.txt, etc.). The static, "
                   "time-varying and mean pressure are encoded in the columns of each file. Use "
                   "'gradient' to output the scanner 1st order in the Gradient CS, otherwise, it outputs "
                   "in the Shim CS.")
@click.option('--output-value-format', 'output_value_format', type=click.Choice(['delta', 'absolute']),
              default='delta', show_default=True,
              help="Coefficient values for the scanner coil. delta: Outputs the change of shim coefficients. "
                   "absolute: Outputs the absolute coefficient by taking into account the current shim settings. "
                   "This is effectively initial + shim. Scanner coil coefficients will be in the Shim coordinate "
                   "system unless the option --output-file-format is set to gradient. The delta value format should be "
                   "used in that case.")
@click.option('-v', '--verbose', type=click.Choice(['info', 'debug']), default='info', help="Be more verbose")
@timeit
def realtime_dynamic(fname_fmap, fname_anat, fname_mask_anat_static, fname_mask_anat_riro, fname_resp, method,
                     opt_criteria, slices, slice_factor, coils_static, coils_riro, dilation_kernel_size,
                     scanner_coil_order_static, scanner_coil_order_riro, fname_sph_constr, fatsat, path_output,
                     o_format_coil, o_format_sph, output_value_format, reg_factor, verbose):
    """ Realtime shim by fitting a fieldmap to a pressure monitoring unit. Use the option --optimizer-method to change
    the shimming algorithm used to optimize. Use the options --slices and --slice-factor to change the shimming
    order/size of the slices.

    Example of use: st_b0shim realtime-dynamic --coil coil1.nii coil1_constraints.json --coil coil2.nii coil2_constraints.json
    --fmap fmap.nii --anat anat.nii --mask-static mask.nii --resp trace.resp --optimizer-method least_squares
    """
    # Set coils and scanner order for riro if none were indicated
    if scanner_coil_order_riro is None:
        scanner_coil_order_riro = scanner_coil_order_static

    scanner_coil_order_static = parse_orders(scanner_coil_order_static)
    scanner_coil_order_riro = parse_orders(scanner_coil_order_riro)

    # Set logger level
    set_all_loggers(verbose)

    # Prepare the output
    create_output_dir(path_output)

    # Load the fieldmap
    nii_fmap_orig = nib.load(fname_fmap)

    # Make sure the fieldmap has the appropriate dimensions
    if nii_fmap_orig.get_fdata().ndim != 4:
        raise ValueError("Fieldmap must be 4d (dim1, dim2, dim3, t)")

    # Extend the fieldmap if there are axes that have less voxels than the kernel size. This is done since we are
    # fitting a fieldmap to coil profiles and having a small number of voxels can lead to errors in fitting (2 voxels
    # in one dimension can differentiate order 1 at most), the parameter allows to have at least the size of the kernel
    # for each dimension This is usually useful in the through plane direction where we could have less slices.
    # To mitigate this, we create a 3d volume by replicating the slices on the edges.
    extending = False
    for i_axis in range(3):
        if nii_fmap_orig.shape[i_axis] < dilation_kernel_size:
            extending = True
            break

    if extending:
        nii_fmap = extend_fmap_to_kernel_size(nii_fmap_orig, dilation_kernel_size, path_output)
    else:
        nii_fmap = copy.deepcopy(nii_fmap_orig)

    # Load the anat
    nii_anat = nib.load(fname_anat)
    dim_info = nii_anat.header.get_dim_info()
    if dim_info[2] != 2:
        # Slice must be the 3rd dimension of the file
        # TODO: Reorient nifti so that the slice is the 3rd dim
        raise RuntimeError("Slice encode direction must be the 3rd dimension of the NIfTI file.")

    # Load anat json
    fname_anat_json = fname_anat.rsplit('.nii', 1)[0] + '.json'
    with open(fname_anat_json) as json_file:
        json_anat_data = json.load(json_file)

    # Load static mask
    if fname_mask_anat_static is not None:
        nii_mask_anat_static = nib.load(fname_mask_anat_static)
    else:
        # If no mask is provided, shim the whole anat volume
        nii_mask_anat_static = nib.Nifti1Image(np.ones_like(nii_anat.get_fdata()), nii_anat.affine,
                                               header=nii_anat.header)

    # Load riro mask
    if fname_mask_anat_riro is not None:
        nii_mask_anat_riro = nib.load(fname_mask_anat_riro)
    else:
        # If no mask is provided, shim the whole anat volume
        nii_mask_anat_riro = nib.Nifti1Image(np.ones_like(nii_anat.get_fdata()), nii_anat.affine,
                                             header=nii_anat.header)

    # Open json of the fmap
    fname_json = fname_fmap.split('.nii')[0] + '.json'
    # Read from json file
    if os.path.isfile(fname_json):
        with open(fname_json) as json_file:
            json_fm_data = json.load(json_file)
    else:
        raise OSError("Missing fieldmap json file")

    # Error out for unsupported inputs. If file format is in gradient CS, it must be 1st order and the output format be
    # delta.
    if o_format_sph == 'gradient':
        if output_value_format == 'absolute':
            raise ValueError(f"Unsupported output value format: {output_value_format} for output file format: "
                             f"{o_format_sph}")
        if not (scanner_coil_order_static == [0, 1] or scanner_coil_order_static == [
            1] or scanner_coil_order_static == [0]) or \
                not (scanner_coil_order_riro == [0, 1] or scanner_coil_order_riro == [1] or scanner_coil_order_riro == [
                    0]):
            raise ValueError(f"Unsupported scanner coil order: {scanner_coil_order_static} for output file format: "
                             f"{o_format_sph}")
        if json_fm_data['Manufacturer'] != 'Siemens':
            raise ValueError(f"Unsupported manufacturer: {json_fm_data['manufacturer']} for output file format: "
                             f"{o_format_sph}")

    # Find the isocenter
    isocenter_fm = get_isocenter(json_fm_data)
    isocenter_anat = get_isocenter(json_anat_data)
    if isocenter_fm is None or isocenter_anat is None or not np.all(np.isclose(isocenter_fm, isocenter_anat)):
        raise ValueError("Table position in the field map and target image are not the same.")

    # Read the current shim settings from the scanner
    all_scanner_orders = set(scanner_coil_order_static).union(set(scanner_coil_order_riro))
    scanner_shim_settings = ScannerShimSettings(json_fm_data, orders=all_scanner_orders)
    options = {'scanner_shim': scanner_shim_settings.shim_settings}

    # Load the coils
    list_coils_static = load_coils(coils_static, scanner_coil_order_static, fname_sph_constr, nii_fmap,
                                    options['scanner_shim'], json_fm_data)
    list_coils_riro = load_coils(coils_riro, scanner_coil_order_riro, fname_sph_constr, nii_fmap,
                                  options['scanner_shim'], json_fm_data)

    if logger.level <= getattr(logging, 'DEBUG'):
        # Save inputs
        list_fname = [fname_fmap, fname_anat, fname_mask_anat_static, fname_mask_anat_riro]
        _save_nii_to_new_dir(list_fname, path_output)

    # Get the shim slice ordering
    n_slices = nii_anat.shape[2]
    if slices == 'auto':
        list_slices = parse_slices(fname_anat)
    else:
        list_slices = define_slices(n_slices, slice_factor, slices, json_fm_data.get('SoftwareVersions'))

    logger.info(f"The slices to shim are: {list_slices}")

    # Load PMU
    pmu = PmuResp(fname_resp)
    # 1 ) Create the real time pmu sequencer object
    sequencer = RealTimeSequencer(nii_fmap_orig, json_fm_data, nii_anat, nii_mask_anat_static,
                                  nii_mask_anat_riro,
                                  list_slices, pmu, list_coils_static, list_coils_riro,
                                  method=method,
                                  opt_criteria=opt_criteria,
                                  mask_dilation_kernel='sphere',
                                  mask_dilation_kernel_size=dilation_kernel_size,
                                  reg_factor=reg_factor,
                                  path_output=path_output)
    # 2) Launch the sequencer
    out = sequencer.shim()
    coefs_static, coefs_riro, mean_p, p_rms = out

    # Output
    # Load output options
    options['fatsat'] = _get_fatsat_option(json_anat_data, fatsat)

    # Get common coils between static and riro // Comparison based on coil name
    coil_static_only = [coil for coil in list_coils_static if coil not in list_coils_riro]
    coil_riro_only = [coil for coil in list_coils_riro if coil not in list_coils_static]
    list_coils_common = [coil for coil in list_coils_static if coil in list_coils_riro]
    # Create a list of all coils used in optimization
    all_coils = list_coils_common + coil_static_only + coil_riro_only

    index = 0
    coil_indexes_static = {}
    for coil in list_coils_static:
        if type(coil) == Coil:
            coil_indexes_static[coil.name] = [index, index + len(coil.coef_channel_minmax['coil'])]
            index += len(coil.coef_channel_minmax['coil'])
        else:
            coil_indexes_static[coil.name] = {}
            for key in coil.coef_channel_minmax:
                coil_indexes_static[coil.name][key] = [index, index + len(coil.coef_channel_minmax[key])]
                index += len(coil.coef_channel_minmax[key])

    index = 0
    coil_indexes_riro = {}
    for coil in list_coils_riro:
        if type(coil) == Coil:
            coil_indexes_riro[coil.name] = [index, index + len(coil.coef_channel_minmax['coil'])]
            index += len(coil.coef_channel_minmax['coil'])
        else:
            coil_indexes_riro[coil.name] = {}
            for key in coil.coef_channel_minmax:
                coil_indexes_riro[coil.name][key] = [index, index + len(coil.coef_channel_minmax[key])]
                index += len(coil.coef_channel_minmax[key])

    list_fname_output = []
    for i_coil, coil in enumerate(all_coils):
        # Figure out the start and end channels for a coil to be able to select it from the coefs

        # If it's a scanner
        if type(coil) == ScannerCoil:
            if coil in list_coils_common:
                keys = [str(order) for order in AVAILABLE_ORDERS
                        if (order != -1 and (str(order) in coil_indexes_riro[coil.name]
                                             or str(order) in coil_indexes_static[coil.name]))]
            elif coil in coil_static_only:
                keys = [str(order) for order in AVAILABLE_ORDERS
                        if (order != -1 and str(order) in coil_indexes_static[coil.name])]
            elif coil in coil_riro_only:
                keys = [str(order) for order in AVAILABLE_ORDERS
                        if (order != -1 and str(order) in coil_indexes_riro[coil.name])]

            save_coefs_static = None
            save_coefs_riro = None
            for key in keys:
                if coil in list_coils_riro:
                    if key in coil_indexes_riro[coil.name]:
                        coefs_coil_riro = copy.deepcopy(
                            coefs_riro[:, coil_indexes_riro[coil.name][key][0]:coil_indexes_riro[coil.name][key][1]])
                    else:
                        coefs_coil_riro = np.zeros_like(coefs_static[:, coil_indexes_static[coil.name][key][0]:
                                                                     coil_indexes_static[coil.name][key][1]])
                else:
                    coefs_coil_riro = np.zeros_like(
                        coefs_static[:, coil_indexes_static[coil.name][key][0]:coil_indexes_static[coil.name][key][1]])

                if coil in list_coils_static:
                    if key in coil_indexes_static[coil.name]:
                        coefs_coil_static = copy.deepcopy(coefs_static[:, coil_indexes_static[coil.name][key][0]:
                                                                       coil_indexes_static[coil.name][key][1]])
                    else:
                        coefs_coil_static = np.zeros_like(coefs_coil_riro)
                else:
                    coefs_coil_static = np.zeros_like(coefs_coil_riro)

                manufacturer = json_anat_data['Manufacturer']
                # If outputting in the gradient CS, it must be the 1st order and must be in the delta CS and Siemens
                # The check has already been done earlier in the program to avoid processing and throw an error
                # afterwards.
                # Therefore, we can only check for the o_format_sph.
                if o_format_sph == 'gradient':
                    if key == '0':
                        pass
                    elif key == '1':
                        if coefs_coil_static is not None:
                            logger.debug("Converting scanner coil static from Shim CS to Gradient CS")
                            for i_shim in range(coefs_coil_static.shape[0]):
                                coefs_coil_static[i_shim] = shim_to_phys_cs(coefs_coil_static[i_shim], manufacturer,
                                                                            (1,))
                            # RAS to gradient
                            coefs_st_freq, coefs_st_phase, coefs_st_slice = phys_to_gradient_cs(
                                coefs_coil_static[:, 0],
                                coefs_coil_static[:, 1],
                                coefs_coil_static[:, 2],
                                fname_anat)
                            coefs_coil_static[:, 0] = coefs_st_freq
                            coefs_coil_static[:, 1] = coefs_st_phase
                            coefs_coil_static[:, 2] = coefs_st_slice

                        if coefs_coil_riro is not None:
                            logger.debug("Converting scanner coil riro from Shim CS to Gradient CS")
                            for i_shim in range(coefs_coil_riro.shape[0]):
                                coefs_coil_riro[i_shim] = shim_to_phys_cs(coefs_coil_riro[i_shim], manufacturer, (1,))
                            # RAS to gradient
                            coefs_riro_freq, coefs_riro_phase, coefs_riro_slice = phys_to_gradient_cs(
                                coefs_coil_riro[:, 0],
                                coefs_coil_riro[:, 1],
                                coefs_coil_riro[:, 2],
                                fname_anat)
                            coefs_coil_riro[:, 0] = coefs_riro_freq
                            coefs_coil_riro[:, 1] = coefs_riro_phase
                            coefs_coil_riro[:, 2] = coefs_riro_slice

                    else:
                        raise NotImplementedError("Only order 1 and 0 supported for gradient file format")

                else:

                    # If the output format is absolute, add the initial coefs
                    if output_value_format == 'absolute' and coefs_coil_static is not None:
                        initial_coefs = scanner_shim_settings.concatenate_shim_settings(scanner_coil_order_static)
                        for i_channel in range(coefs_coil_static.shape[-1]):
                            # abs_coef = delta + initial
                            coefs_coil_static[:, i_channel] = coefs_coil_static[:, i_channel] + initial_coefs[i_channel]
                            # riro does not change

                            list_fname_output += _save_to_text_file_rt(coil, coefs_coil_static, coefs_coil_riro, mean_p,
                                                                       list_slices, path_output, o_format_sph, options,
                                                                       i_coil, int(key) ** 2,
                                                                       default_st_coefs=initial_coefs)
                        continue

                list_fname_output += _save_to_text_file_rt(coil, coefs_coil_static, coefs_coil_riro, mean_p,
                                                           list_slices,
                                                           path_output, o_format_sph, options, i_coil, int(key) ** 2)

        else:  # Custom coil
            if coil in list_coils_riro:
                coefs_coil_riro = copy.deepcopy(
                    coefs_riro[:, coil_indexes_riro[coil.name][0]:coil_indexes_riro[coil.name][1]])
            else:
                coefs_coil_riro = np.zeros_like(
                    coefs_static[:, coil_indexes_static[coil.name][0]:coil_indexes_static[coil.name][1]])
            if coil in list_coils_static:
                coefs_coil_static = copy.deepcopy(
                    coefs_static[:, coil_indexes_static[coil.name][0]:coil_indexes_static[coil.name][1]])
            else:
                coefs_coil_static = np.zeros_like(coefs_coil_riro)

            list_fname_output += _save_to_text_file_rt(coil, coefs_coil_static, coefs_coil_riro, mean_p, list_slices,
                                                       path_output, o_format_coil, options, i_coil, 0)

    logger.info(f"Coil txt file(s) are here:\n{os.linesep.join(list_fname_output)}")
    logger.info(f"Plotting figure(s)")
    sequencer.eval(coefs_static, coefs_riro, mean_p, p_rms)
    logger.info(f"Plotting Currents")
    # Plot the coefs after outputting the currents to the text file
    end_channel = 0

    for i_coil, coil in enumerate(all_coils):
        # Figure out the start and end channels for a coil to be able to select it from the coefs
        if type(coil) != ScannerCoil:
            if coil in list_coils_riro:
                coefs_coil_riro = copy.deepcopy(
                    coefs_riro[:, coil_indexes_riro[coil.name][0]:coil_indexes_riro[coil.name][1]])
            else:
                coefs_coil_riro = None
            if coil in list_coils_static:
                coefs_coil_static = copy.deepcopy(
                    coefs_static[:, coil_indexes_static[coil.name][0]:coil_indexes_static[coil.name][1]])
            else:
                coefs_coil_static = np.zeros_like(coefs_coil_riro)
            # Plot a figure of the coefficients
            _plot_coefs(coil, list_slices, coefs_coil_static, path_output, i_coil, coefs_coil_riro,
                        pres_probe_max=pmu.max - mean_p, pres_probe_min=pmu.min - mean_p,
                        bounds=[bound for bounds in coil.coef_channel_minmax.values() for bound in bounds])

    logger.info(f"Finished plotting figure(s)")


def _save_to_text_file_rt(coil, currents_static, currents_riro, mean_p, list_slices, path_output, o_format,
                          options, coil_number, channel_start, default_st_coefs=None):
    """o_format can either be 'chronological-ch', 'chronological-coil', 'gradient'"""

    list_fname_output = []
    if currents_riro is not None:
        n_channels = currents_riro.shape[-1]
    else:
        n_channels = currents_static.shape[-1]
    # Write a file for each channel
    for i_channel in range(n_channels):

        if o_format == 'chronological-ch':
            fname_output = os.path.join(path_output,
                                        f"coefs_coil{coil_number}_ch{channel_start + i_channel}_{coil.name}.txt")
            with open(fname_output, 'w', encoding='utf-8') as f:
                # Each row will have 3 coef representing the static, riro and mean_p in chronological order
                for i_shim in range(len(list_slices)):
                    # If fatsat pulse, set shim coefs to 0 and output mean pressure
                    if options['fatsat']:
                        if default_st_coefs is None:
                            # Output 0 (delta)
                            f.write(f"{0:.1f}, {0:.1f}, {mean_p:.4f},\n")
                        else:
                            # Output initial coefs (absolute)
                            f.write(f"{default_st_coefs[i_channel]:.1f}, {0:.1f}, {mean_p:.4f},\n")
                    if currents_static is not None:
                        f.write(f"{currents_static[i_shim, i_channel]:.6f}, ")
                    if currents_riro is not None:
                        f.write(f"{currents_riro[i_shim, i_channel]:.12f}, ")
                    f.write(f"{mean_p:.4f},\n")

        elif o_format == 'slicewise-ch':
            fname_output = os.path.join(path_output,
                                        f"coefs_coil{coil_number}_ch{channel_start + i_channel}_{coil.name}.txt")
            with open(fname_output, 'w', encoding='utf-8') as f:
                # Each row will have one coef representing the static, riro and mean_p in slicewise order
                n_slices = np.sum([len(a_tuple) for a_tuple in list_slices])
                for i_slice in range(n_slices):
                    i_shim = [list_slices.index(i) for i in list_slices if i_slice in i][0]

                    if currents_static is not None:
                        f.write(f"{currents_static[i_shim, i_channel]:.6f}, ")
                    if currents_riro is not None:
                        f.write(f"{currents_riro[i_shim, i_channel]:.12f}, ")
                    f.write(f"{mean_p:.4f},\n")

        else:  # o_format == 'gradient':
            f0 = 'f0'
            gradients = ['x', 'y', 'z']
            if n_channels == 1:
                name = {0: f0}
            elif n_channels == 3:
                name = {0: gradients[0],
                        1: gradients[1],
                        2: gradients[2]}
            elif n_channels == 4:
                name = {0: f0,
                        1: gradients[0],
                        2: gradients[1],
                        3: gradients[2]}
            else:
                raise RuntimeError("Gradient output format should only be used with 1st order scanner coils")

            fname_output = os.path.join(path_output, f"{name[i_channel]}shim_gradients.txt")
            with open(fname_output, 'w', encoding='utf-8') as f:
                n_slices = np.sum([len(a_tuple) for a_tuple in list_slices])
                for i_slice in range(n_slices):
                    i_shim = [list_slices.index(i) for i in list_slices if i_slice in i][0]

                    if name[i_channel] == f0:
                        # f0, Output is in Hz
                        if currents_static is not None:
                            f.write(f"corr_vec[0][{i_slice}]= "
                                    f"{currents_static[i_shim, i_channel]:.6f}\n")
                        if currents_riro is not None:
                            f.write(f"corr_vec[1][{i_slice}]= "
                                    f"{currents_riro[i_shim, i_channel]:.12f}\n")
                        f.write(f"corr_vec[2][{i_slice}]= {mean_p:.3f}\n")

                    elif name[i_channel] in gradients:
                        # For Gx, Gy, Gz: Divide by 1000 for mT/m
                        if currents_static is not None:
                            f.write(f"corr_vec[0][{i_slice}]= "
                                    f"{currents_static[i_shim, i_channel] / 1000:.6f}\n")
                        if currents_riro is not None:
                            f.write(f"corr_vec[1][{i_slice}]= "
                                    f"{currents_riro[i_shim, i_channel] / 1000:.12f}\n")
                        f.write(f"corr_vec[2][{i_slice}]= {mean_p:.3f}\n")
                    else:
                        raise RuntimeError("Unsupported name")

        list_fname_output.append(os.path.abspath(fname_output))

    return list_fname_output


def parse_orders(orders: str):
    orders = orders.split(',')
    try:
        orders = [int(order) for order in orders]
        orders.sort()
        if any(order not in AVAILABLE_ORDERS for order in orders):
            raise ValueError(f'Orders must be selected from: {AVAILABLE_ORDERS}')
        return orders
    except ValueError:
        raise ValueError(f"Invalid orders: {orders}\n Orders must be integers ")


def load_coils(coils, orders, fname_constraints, nii_fmap, scanner_shim_settings, json_fm_data):
    """ Loads the Coil objects from filenames

    Args:
        coils (list): List of tuples(fname_nii, fname_json) of coil profiles and constraints
        orders (list): Orders of the scanner coils (0 or 1 or 2)
        fname_constraints (str): Filename of the constraints of the scanner coils
        nii_fmap (nib.Nifti1Image): Nibabel object of the fieldmap
        scanner_shim_settings (dict): Dictionary containing the shim settings of the scanner ('0', '1', '2')
        json_fm_data (dict): BIDS JSON sidecar as a dictionary

    Returns:
        list: List of Coil objects containing the custom coils followed by the scanner coil if requested
    """

    manufacturer = json_fm_data.get('Manufacturer')
    manufacturers_model_name = json_fm_data.get('ManufacturersModelName')
    if manufacturers_model_name is not None:
        manufacturers_model_name.replace(' ', '_')

    list_coils = []

    # Load custom coils
    for coil in coils:
        nii_coil_profiles = nib.load(coil[0])
        with open(coil[1]) as json_file:
            constraints = json.load(json_file)
        list_coils.append(Coil(nii_coil_profiles.get_fdata(), nii_coil_profiles.affine, constraints))

    if len(list_coils) != len(set(list_coils)):
        raise ValueError("Coils must be unique. Make sure different coils have different names.")

    # Create the spherical harmonic coil profiles of the scanner
    if -1 not in orders:
        # Todo: Skip loading constraints if the algo does not support constraints?
        if os.path.isfile(fname_constraints):
            with open(fname_constraints) as json_file:
                external_contraints = json.load(json_file)
            scanner_contraints = get_scanner_constraints(manufacturers_model_name, orders, manufacturer,
                                                         scanner_shim_settings, external_contraints)
        else:
            scanner_contraints = get_scanner_constraints(manufacturers_model_name, orders, manufacturer,
                                                         scanner_shim_settings)

        isocenter = get_isocenter(json_fm_data)
        scanner_coil = ScannerCoil(nii_fmap.shape[:3], nii_fmap.affine, scanner_contraints, orders,
                                   manufacturer=manufacturer, isocenter=isocenter)
        list_coils.append(scanner_coil)

    # Make sure a coil is selected
    if len(list_coils) == 0:
        raise RuntimeError("No custom or scanner coils were selected. Use --coil and/or --scanner-coil-order")

    return list_coils


def _save_nii_to_new_dir(list_fname, path_output):
    """List of nii to save to a new output folder"""
    logger.debug(f"Saving CLI inputs to: {path_output}")
    for fname in list_fname:
        if fname is None:
            continue
        nii = nib.load(fname)
        fname_to_save = os.path.join(path_output, os.path.basename(fname))
        nib.save(nii, fname_to_save)


def _get_fatsat_option(json_anat, fatsat):
    """ Return if the fat saturation option should be turned on or off. This function mainly exists to resolve the 'auto'
        case

    Args:
        json_anat (dict): BIDS Json sidecar
        fatsat (str): String containing either : 'yes', 'no' or 'auto'

    Returns:
        bool: Whether to activate fatsat or not
    """
    fatsat_option = False

    if fatsat == 'auto':
        if 'ScanOptions' in json_anat:
            if 'FS' in json_anat['ScanOptions']:
                logger.debug("Fat Saturation pulse detected")
                fatsat_option = True
    elif fatsat == 'yes':
        fatsat_option = True

    return fatsat_option


@click.command(context_settings=CONTEXT_SETTINGS)
@click.option('--slices', required=True,
              help="Enter the total number of slices. Also accepts a path to an anatomical file to determine the "
                   "number of slices automatically. (Looks at 3rd dim)")
@click.option('--factor', required=True, type=click.INT,
              help="Number of slices per shim")
@click.option('--method', type=click.Choice(['interleaved', 'ascending', 'descending', 'volume']), required=True,
              help="Defines how the slices should be sorted")
@click.option('-o', '--output', 'fname_output', type=click.Path(), default=os.path.join(os.curdir, 'slices.json'),
              show_default=True, help="Output filename for the json file")
def define_slices_cli(slices, factor, method, fname_output):
    """ Define slices to shim to a json file according to the number slices, factor and method used.

    """
    # Get the number of slices
    click.echo(type(slices))
    if os.path.isfile(slices):
        nii_anat = nib.load(slices)
        n_slices = nii_anat.shape[2]
    else:
        try:
            n_slices = int(slices)
        except ValueError:
            raise ValueError(f"Could not get the number of slices. Make sure {slices} is a number or a file that "
                             f"exists")

    list_slices = define_slices(n_slices, factor, method)

    if fname_output[-5:] != '.json':
        raise ValueError("Filename of the output must be a json file")
    create_output_dir(fname_output, is_file=True)

    with open(fname_output, 'w', encoding='utf-8') as f:
        json.dump(list_slices, f, ensure_ascii=False, indent=4)

    logger.info(f"The slices to shim are: {list_slices}")


@timeit
def _plot_coefs(coil, slices, static_coefs, path_output, coil_number, rt_coefs=None, pres_probe_min=None,
                pres_probe_max=None, units='', bounds=None):
    # Find which slices are not shimmed and group them (smaller file size and reduce the plot saving time)
    shimmed_slice_index = []
    n_shims = len(slices)
    slices_index_wo_shim = []
    unused_slice = False
    for i_shim in range(n_shims):
        # Static case
        if np.any(static_coefs[i_shim]):
            shimmed_slice_index.append(i_shim)
            continue

        # Realtime case
        if rt_coefs is not None:
            if np.any(rt_coefs[i_shim]):
                shimmed_slice_index.append(i_shim)
                continue

        # Get a string with the number of all the unshimmed slices
        slices_index_wo_shim.append(i_shim)
        unused_slice = True

    # Find min and max values of the plots
    # Calculate the min and max of the bounds if it's an input
    if bounds is not None:
        bounds = np.array(bounds)
        min_y = bounds.min()
        max_y = bounds.max()
    else:
        min_y = None
        max_y = None

    # Calculate the min and max coefficient for the combined static + riro * (acq_pressure - mean_p)
    # It can expand the min/max of the bounds if necessary
    if rt_coefs is not None:
        for i_shim in range(n_shims):
            n_channels = static_coefs.shape[1]
            for i_channel in range(n_channels):
                coef = rt_coefs[i_shim, i_channel]
                if coef > 0:
                    temp_min = static_coefs[i_shim, i_channel] + coef * pres_probe_min
                    temp_max = static_coefs[i_shim, i_channel] + coef * pres_probe_max
                else:
                    temp_min = static_coefs[i_shim, i_channel] + coef * pres_probe_max
                    temp_max = static_coefs[i_shim, i_channel] + coef * pres_probe_min

                if min_y is None or min_y > temp_min:
                    min_y = temp_min
                if max_y is None or max_y < temp_max:
                    max_y = temp_max

    # If its static optimization, find the min and max. It can expand the bounds.
    else:
        temp_min = np.array(static_coefs).min()
        if min_y is None or min_y > temp_min:
            min_y = temp_min
        temp_max = np.array(static_coefs).max()
        if max_y is None or max_y < temp_max:
            max_y = np.array(static_coefs).max()

    # Plot the currents
    n_plots = len(shimmed_slice_index)
    if unused_slice:
        n_plots += 1

    fig = Figure(figsize=(8, 4 * n_plots), tight_layout=True)
    for i_plot, slice_index in enumerate(shimmed_slice_index):

        if rt_coefs is not None:
            rt_coef_tmp = rt_coefs[slice_index]
        else:
            rt_coef_tmp = None

        _add_sub_figure(fig, i_plot + 1, n_plots, static_coefs[slice_index], bounds, min_y, max_y, units,
                        slices[slice_index], rt_coef_tmp, pres_probe_min, pres_probe_max)

    # Add a subplot for all the non shimmed slices
    if unused_slice:
        i_unshimmed_slice = slices_index_wo_shim[0]
        slices_wo_shim = tuple(j for i in slices_index_wo_shim for j in slices[i])
        _add_sub_figure(fig, n_plots, n_plots, static_coefs[i_unshimmed_slice], bounds,
                        min_y, max_y, units, slices_wo_shim)

    # Save the figure
    fname_figure = os.path.join(path_output, f"fig_currents_per_slice_group_coil{coil_number}_{coil.name}.png")
    fig.savefig(fname_figure, bbox_inches='tight')
    logger.debug(f"Saved figure: {fname_figure}")


def _add_sub_figure(fig, i_plot, n_plots, static_coefs, bounds, min_y, max_y, units, slice_number, rt_coefs=None,
                    pres_probe_min=None, pres_probe_max=None):
    # Make a subplot for slices
    # If it's the recap subplot for all the slices where the correction is null then we need to take an index further to
    # not have visual problem

    ax = fig.add_subplot(n_plots, 1, i_plot)
    n_channels = len(static_coefs)

    # Add realtime component as an errorbar
    if rt_coefs is not None:
        riro = np.zeros((2, rt_coefs.shape[0]))
        for i_slice in range(rt_coefs.shape[0]):
            riro[0, i_slice] = np.abs(min(rt_coefs[i_slice] * -pres_probe_min, rt_coefs[i_slice] * pres_probe_max))
            riro[1, i_slice] = np.abs(max(rt_coefs[i_slice] * -pres_probe_min, rt_coefs[i_slice] * pres_probe_max))
        ax.errorbar(range(n_channels), static_coefs, yerr=riro, fmt='o', elinewidth=4, capsize=6,
                    label='static-riro')
    # Add static component
    else:
        ax.scatter(range(n_channels), static_coefs, marker='o', label='static')

    # Draw a black line at y=0
    ax.hlines(0, 0, 1, transform=ax.get_yaxis_transform(), colors='k')

    delta_y = max_y - min_y
    # Add bounds on the graph
    if bounds is not None:
        len_vline_bounds = 0.01
        len_hline_bounds = 0.4
        if np.all(bounds[:, 0] == bounds[0, 0]) and np.all(bounds[:, 1] == bounds[0, 1]):
            ax.hlines(bounds[0, 0], 0 - len_hline_bounds, n_channels + len_hline_bounds, colors='r',
                      label='bounds', capstyle='projecting')
            ax.hlines(bounds[0, 1], 0 - len_hline_bounds, n_channels + len_hline_bounds, colors='r',
                      capstyle='projecting')
        else:
            # Channel 0 used for the legend
            # min
            ax.hlines(bounds[0, 0], -len_hline_bounds, len_hline_bounds, colors='r', label='bounds',
                      capstyle='projecting')
            ax.vlines(-len_hline_bounds, bounds[0, 0], bounds[0, 0] + (delta_y * len_vline_bounds), colors='r',
                      capstyle='projecting')
            ax.vlines(len_hline_bounds, bounds[0, 0], bounds[0, 0] + (delta_y * len_vline_bounds), colors='r',
                      capstyle='projecting')
            # max
            ax.hlines(bounds[0, 1], -len_hline_bounds, len_hline_bounds, colors='r', capstyle='projecting')
            ax.vlines(-len_hline_bounds, bounds[0, 1] - (delta_y * len_vline_bounds), bounds[0, 1], colors='r',
                      capstyle='projecting')
            ax.vlines(len_hline_bounds, bounds[0, 1] - (delta_y * len_vline_bounds), bounds[0, 1], colors='r',
                      capstyle='projecting')
            # All other channels
            for i_channel in range(1, n_channels):
                # min
                ax.hlines(bounds[i_channel, 0], i_channel - len_hline_bounds, i_channel + len_hline_bounds, colors='r',
                          capstyle='projecting')
                ax.vlines(i_channel - len_hline_bounds, bounds[i_channel, 0],
                          bounds[i_channel, 0] + (delta_y * len_vline_bounds), colors='r', capstyle='projecting')
                ax.vlines(i_channel + len_hline_bounds, bounds[i_channel, 0],
                          bounds[i_channel, 0] + (delta_y * len_vline_bounds), colors='r', capstyle='projecting')
                # max
                ax.hlines(bounds[i_channel, 1], i_channel - len_hline_bounds, i_channel + len_hline_bounds, colors='r',
                          capstyle='projecting')
                ax.vlines(i_channel - len_hline_bounds, bounds[i_channel, 1] - (delta_y * len_vline_bounds),
                          bounds[i_channel, 1], colors='r', capstyle='projecting')
                ax.vlines(i_channel + len_hline_bounds, bounds[i_channel, 1] - (delta_y * len_vline_bounds),
                          bounds[i_channel, 1], colors='r', capstyle='projecting')
    # Set the extent of the plot
    ax.set(ylim=(min_y - (0.05 * delta_y), max_y + (0.05 * delta_y)), xlim=(-0.75, n_channels - 0.25),
           xticks=range(n_channels))
    ax.legend()

    ax.set_title(f"Slices: {slice_number}, Total static current: {np.abs(static_coefs).sum()}")
    ax.set_xlabel('Channels')
    ax.set_ylabel(f"Coefficients {units}")


@click.command(context_settings=CONTEXT_SETTINGS)
@click.option('-i', '--input', 'fname_input', nargs=1, type=click.Path(exists=True), required=True,
              help="4d volume where 4th dimension was acquired with different shim values")
@click.option('--mask', 'fname_mask', type=click.Path(exists=True), required=False,
              help="Mask defining the spatial region to shim. If no mask is provided, all voxels of the input will be "
                   "considered.")
@click.option('-o', '--output', 'fname_output', type=click.Path(),
              default=os.path.join(os.path.abspath(os.curdir), 'shim_index.txt'),
              show_default=True, help="Filename to output shim text file.")
@click.option('-v', '--verbose', type=click.Choice(['info', 'debug']), default='info', help="Be more verbose")
def max_intensity(fname_input, fname_mask, fname_output, verbose):
    """ Find indexes of the 4th dimension of the input volume that has the highest signal intensity for each slice.
        Based on: https://onlinelibrary.wiley.com/doi/10.1002/hbm.26018

    """
    # Set logger level
    set_all_loggers(verbose)

    # Prepare the output
    create_output_dir(fname_output, is_file=True)

    # Load the input file
    nii_input = nib.load(fname_input)

    # Load the mask
    if fname_mask is None:
        nii_mask = None
    else:
        nii_mask = nib.load(fname_mask)

    # Shim
    # Output with 1 index
    index_per_slice = shim_max_intensity(nii_input, nii_mask) + 1

    # Log the output (1 index)
    logger.info(f"Max intensity indexes: {index_per_slice}")

    # Write to a text file
    n_slices = len(index_per_slice)
    with open(fname_output, 'w', encoding='utf-8') as f:
        f.write(f"{n_slices}\n")
        for i_slice in range(n_slices - 1):
            f.write(f"{index_per_slice[i_slice]} ")
        f.write(f"{index_per_slice[n_slices - 1]}")

    logger.info(f"Txt file is located here:\n{fname_output}")


@click.command(context_settings=CONTEXT_SETTINGS)
@click.option('-i', '--input', 'fname_input', nargs=1, type=click.Path(exists=True), required=True,
              help="Text file containing the shim coefficients. Supported formats: .txt")
@click.option('-i2', '--input2', 'fname_input2', nargs=1, type=click.Path(exists=True), required=True,
              help="Text file containing the shim coefficients. Supported formats: .txt")
@click.option('-o', '--output', 'fname_output', type=click.Path(),
              default=os.path.join(os.path.abspath(os.curdir), 'shim_coefs.txt'),
              show_default=True, help="Filename to output shim text file.")
@click.option('-v', '--verbose', type=click.Choice(['info', 'debug']), default='info',
              help="Be more verbose")
def add_shim_coefs(fname_input, fname_input2, fname_output, verbose):
    """ Combine the shim coefficients from two files into a single file."""
    # Set logger level
    set_all_loggers(verbose)

    # Prepare the output
    create_output_dir(fname_output, is_file=True)

    coefs1 = read_txt_file(fname_input)
    coefs2 = read_txt_file(fname_input2)

    if coefs1.shape == coefs2.shape:
        coefs = coefs1 + coefs2
    else:
        raise ValueError("The number of shim events and/or the number of channels is not the same in both text files")

    logger.debug(coefs1)
    logger.debug(coefs2)
    logger.debug(coefs)
    write_coefs_to_text_file(coefs, fname_output, 'slicewise')


@click.command(context_settings=CONTEXT_SETTINGS)
@click.option('-i', '--input', 'fname_input', nargs=1, type=click.Path(exists=True), required=True,
              help="Text file containing the shim coefficients. Supported formats: .txt")
@click.option('--input-file-format', 'i_format',
              type=click.Choice(['volume', 'slicewise', 'chronological']), required=True,
              help="Syntax used to describe the sequence of shim events for a coil or coil channel. "
                   "Use 'slicewise' if the inputs in row 1, 2, 3, etc. are the shim coefficients for slice "
                   "1, 2, 3, etc. Use 'chronological' if the inputs in row 1, 2, 3, etc. are the shim value "
                   "for trigger 1, 2, 3, etc. The trigger is an event sent by the scanner and "
                   "captured by the controller of the shim amplifier. Use volume if the intput is a single set of shim "
                   "coefficients.")
@click.option('--output-file-format', 'o_format',
              type=click.Choice(['volume', 'slicewise', 'chronological', 'custom-cl']), required=True,
              help="Syntax used to describe the sequence of shim events for a coil or coil channel. "
                   "Use 'slicewise' to output in row 1, 2, 3, etc. the shim coefficients for slice "
                   "1, 2, 3, etc. Use 'chronological' to output in row 1, 2, 3, etc. the shim value "
                   "for trigger 1, 2, 3, etc. The trigger is an event sent by the scanner and "
                   "captured by the controller of the shim amplifier. 'custom-cl' is a custom format for a "
                   "collaborator. Use volume to output a single set of shim coefficients.")
@click.option('--target', 'fname_target', nargs=1, type=click.Path(exists=True), required=False,
              help="Target image the text file is based on. This is used to infer slice timing information when "
                   "converting between 'slicewise' and 'chronological'. It is also used to infer the number of slices "
                   "when converting from volume to any other format. Supported formats: .nii, .nii.gz")
@click.option('--reverse-slice-order', 'rev_slice_order', is_flag=True, default=False,
              help="Reverse the order of the slices. Only relevant for 'custom-cl'", required=False)
@click.option('--add-channels', 'to_add_channels',
              help="Add channels to the text file that are 0s. ", type=click.STRING, default='', required=False)
@click.option('-o', '--output', 'fname_output', type=click.Path(),
              default=os.path.join(os.path.abspath(os.curdir), 'shim_coefs.txt'),
              show_default=True, help="Filename to output shim text file.")
@click.option('-v', '--verbose', type=click.Choice(['info', 'debug']), default='info',
              help="Be more verbose")
def convert_shim_coefs_format(fname_input, i_format, o_format, fname_target, rev_slice_order, fname_output,
                              to_add_channels, verbose):
    """ Convert the shim coefficients from one format to another."""

    # Set logger level
    set_all_loggers(verbose)

    # Prepare the output
    create_output_dir(fname_output, is_file=True)

    if o_format == 'custom_cl' and i_format != 'slicewise':
        raise ValueError("Custom-cl output format is only compatible with slicewise input format")
    if i_format in ['chronological', 'volume'] or o_format == 'chronological':
        if fname_target is None:
            raise ValueError("The target image is required for the specified input/output formats")
        nii_target = nib.load(fname_target)

    coefs = read_txt_file(fname_input)

    to_add_channels = parse_add_channels(to_add_channels, 9)
    coefs = add_channels(coefs, to_add_channels)

    # convert coefs
    if i_format == 'volume':
        # convert to slice_wise
        coefs = np.repeat(coefs, nii_target.shape[2], axis=0)
    elif i_format == 'chronological':
        # convert to slice_wise
        slices = parse_slices(fname_target)
        tmp = np.zeros((nii_target.shape[2], coefs.shape[1]))
        for i_slice, slice in enumerate(slices):
            tmp[slice] = np.repeat(coefs[i_slice], len(slice))
        coefs = tmp

    # All coefficients should be in a slicewise format at this point
    # Convert from slicewise to the desired format

    if o_format == 'volume':
        # convert to volume
        for i_slice in range(coefs.shape[0]):
            if not np.all(coefs[i_slice] == coefs[0]):
                raise ValueError("All slices must have the same shim coefficients to convert to volume format")
        coefs = coefs[0]

    elif o_format == 'chronological':
        # convert to chronological
        slices = parse_slices(fname_target)
        tmp = np.zeros((len(slices), coefs.shape[1]))
        for i_shim in range(len(slices)):
            for i_slice in range(len(slices[i_shim])):
                if np.all(coefs[slices[i_shim][i_slice]] == coefs[slices[i_shim][0]]):
                    tmp[i_shim] = coefs[slices[i_shim][0]]
        coefs = tmp
    elif o_format == 'custom_cl':
        # Make sure there are 9 channels
        if coefs.shape[1] != 9:
            raise ValueError("The number of channels in one of the text files must be 9 for the custom-cl format")

        # Make sure the 2nd order shims are the same for all slices
        for i_shim in range(coefs.shape[0]):
            if not np.all(np.isclose(coefs[i_shim][4:], coefs[0][4:])):
                raise ValueError("The 2nd order shims must be the same for all slices to convert to 'custom-cl' format")

        # Send to write_coefs_to_text_file in a slice-wise format, the formatting is handled in that function

    write_coefs_to_text_file(coefs, fname_output, o_format, rev_slice_order)


def parse_add_channels(channels: str, n_channels: int):
    """
    Parse the channels to add to the shim coefficients
    Args:
        channels (str): String containing the channels to add
        n_channels (int): Number of channels that there currently is

    Returns:
        list: List of channels to add
    """
    channels = channels.split(',')
    try:
        if channels == ['']:
            return []
        channels = [int(channel) for channel in channels]
        channels.sort()
        if len(channels) + n_channels <= max(channels):
            raise ValueError(f"The provided channels to add would leave gaps in the channels")
        return channels
    except ValueError:
        raise ValueError(f"Invalid channels: {channels}\n Channels must be integers ")


def add_channels(coefs: np.array, channels: list):
    """
    Add channels to the shim coefficients
    Args:
        coefs (np.array): Shim coefficients (n_shims x n_channels)
        channels (list): List of channels to add

    Returns:
        np.array: Shim coefficients with added channels

    """
    if len(channels) == 0:
        return coefs
    for channel in channels:
        coefs = np.insert(coefs, channel, 0, axis=1)
    return coefs


def read_txt_file(fname_input):
    """
    Read the text file containing the shim coefficients
    Args:
        fname_input (str): Filename of the text file

    Returns:
        np.array: Array containing the shim coefficients
    """
    coefs = []
    with open(fname_input, 'r') as f:
        for i_line, line in enumerate(f):
            list_line = line.strip('\n').split(',')
            temp = []
            for i, value in enumerate(list_line):
                if value.strip(' ') != '':
                    temp.append(float(value.strip()))
            coefs.append(temp)
    n_lines = i_line + 1
    coefs = np.array(coefs)
    logger.debug(f"Reading text file. Number of shim events: {n_lines}, number of channels: {coefs.shape[1]}")
    return coefs


def write_coefs_to_text_file(coefs, fname_output, o_format, rev_slice_order=False):
    if o_format == 'slicewise' or o_format == 'chronological':
        with open(fname_output, 'w', encoding='utf-8') as f:
            for i_shim in range(coefs.shape[0]):
                for i_coef, coef in enumerate(coefs[i_shim]):
                    f.write(f"{coef:.6f},")
                    if i_coef != coefs.shape[1] - 1:
                        f.write(" ")
                f.write("\n")
    elif o_format == 'volume':
        with open(fname_output, 'w', encoding='utf-8') as f:
            for i_coef, coef in enumerate(coefs):
                f.write(f"{coef:.6f},")
                if i_coef != len(coefs) - 1:
                    f.write(" ")
    elif o_format == 'custom-cl':
        coefs[:, 0] *= -1
        if coefs.shape[1] != 9:
            raise ValueError("The number of channels in the text file must be 9 for the custom-cl format")
        with open(fname_output, 'w', encoding='utf-8') as f:
            f.write("(mA)%6s%11s%11s%11s%11s\n" % ("xy", "zy", "zx", "x2-y2", "z2"))
            ref = coefs[0][4:]

            for i_shim in range(coefs.shape[0]):
                if not np.all(np.isclose(coefs[i_shim][4:], ref)):
                    raise ValueError("The 2nd order shims must be the same for all slices")

            coefs[..., 4:] = reorder_shim_to_scaling_ge(coefs[..., 4:])

            f.write("%10s%11s%11s%11s%11s\n" % tuple(str(int(coefs[0][i_channel])) for i_channel in range(4, 9)))
            f.write("\n(G/cm)%6s%13s%13s%13s\n" % ("x", "y", "z", "bo (Hz)"))

            if rev_slice_order:
                coefs = coefs[::-1]

            cfxfull = 30082
            cfyfull = 30430
            cfzfull = 30454
            cfxfs = cfyfs = cfzfs = 5
            shim_scale = 16

            coefs[:, 1] = coefs[:, 1] / cfxfull / shim_scale * cfxfs
            coefs[:, 2] = coefs[:, 2] / cfyfull / shim_scale * cfyfs
            coefs[:, 3] = coefs[:, 3] / cfzfull / shim_scale * cfzfs

            for i_shim in range(coefs.shape[0]):
                f.write("%12s%13s%13s%13s\n" % (f"{coefs[i_shim][1]:.6f}",
                                                f"{coefs[i_shim][2]:.6f}",
                                                f"{coefs[i_shim][3]:.6f}",
                                                f"{coefs[i_shim][0]:.6f}"))


b0shim_cli.add_command(gradient_realtime)
b0shim_cli.add_command(dynamic)
b0shim_cli.add_command(realtime_dynamic)
b0shim_cli.add_command(max_intensity)
b0shim_cli.add_command(add_shim_coefs)
b0shim_cli.add_command(convert_shim_coefs_format)<|MERGE_RESOLUTION|>--- conflicted
+++ resolved
@@ -87,7 +87,6 @@
               help="Regularization factor for the current when optimizing. A higher coefficient will penalize higher "
                    "current values while 0 provides no regularization. Not relevant for 'pseudo-inverse' "
                    "optimizer_method.")
-<<<<<<< HEAD
 @click.option('--optimizer-criteria', 'opt_criteria',
               type=click.Choice(['mse', 'mae', 'rmse', 'grad', 'ps_huber']), required=False,
               default='mse', show_default=True,
@@ -95,39 +94,22 @@
                    "mse: Mean Squared Error, mae: Mean Absolute Error, ps_huber: pseudo huber cost function, "
                    "grad: Signal Loss, grad: mse of Bz + weighting X mse of Grad Z, relevant for signal recovery, "
                    "rmse: Root Mean Squared Error. Not relevant for 'pseudo_inverse' --optimizer-method.")
-@click.option('--weighting-signal-loss', 'w_signal_loss', type=click.FLOAT, required=False, default=0.0,
+@click.option('--weighting-signal-loss', 'w_signal_loss', type=click.FLOAT, required=False, default=None,
               show_default=True,
               help="weighting for signal loss recovery. Since there is generally a compromise between B0 inhomogeneity"
-                   " and Gradient in z direction (i.e., signal loss recovery), a higher coefficient will put more "
-                   "weights to recover the signal loss over the B0 inhomogeneity.")
+                   " and gradient in z direction (i.e., signal loss recovery), a higher coefficient will put more "
+                   "weights to recover the signal loss over the B0 inhomogeneity."
+                   " This parameter can be used with the Least Squares optimization and the mse or rmse criteria.\n"
+                   "The optimal value for mse is around 0.01\n"
+                   "The optimal value for rmse is around 10")
 @click.option('--weighting-signal-loss-xy', 'w_signal_loss_xy', type=click.FLOAT, required=False,
-              default=0.0, show_default=True,
+              default=None, show_default=True,
               help="weighting for signal loss recovery for the X and Y gradients. Since there is generally a "
                    "compromise between B0 inhomogeneity"
                    " and Gradient in z (through slice), x, y (phase and readout) direction (i.e., signal loss recovery)"
                    ", a higher coefficient will put more weights to recover the signal loss over the B0 inhomogeneity.")
 @click.option('--mask-dilation-kernel-size', 'dilation_kernel_size', type=click.INT, required=False,
               default='3', show_default=True,
-=======
-@click.option('--optimizer-criteria', 'opt_criteria', type=click.Choice(['mse', 'mae', 'rmse']), required=False,
-              default='mse', show_default=True,
-              help="Criteria of optimization for the optimizer 'least_squares'."
-                   " mse: Mean Squared Error, mae: Mean Absolute Error, grad: Signal Loss, grad: mse of Bz + weighting X mse of Grad Z, relevant for signal recovery, "
-                   "rmse: Root Mean Squared Error. Not relevant for 'pseudo-inverse' optimizer_method.")
-@click.option('--weighting-signal-loss', 'w_signal_loss', type=click.FLOAT, required=False, default=None,
-              show_default=True,
-              help="weighting for signal loss recovery. Since there is generally a compromise between B0 inhomogeneity"
-                   " and gradient in z direction (i.e., signal loss recovery), a higher coefficient will put more weights to recover the signal loss over the B0 inhomogeneity."
-                   " This parameter can be used with the Least Squares optimization and the mse or rmse criteria.\n"
-                   "The optimal value for mse is around 0.01\n"
-                   "The optimal value for rmse is around 10")
-@click.option('--weighting-signal-loss-xy', 'w_signal_loss_xy', type=click.FLOAT, required=False, default=None,
-              show_default=True,
-              help="weighting for signal loss recovery for the X and Y gradients. Since there is generally a compromise between B0 inhomogeneity"
-                   " and Gradient in z (through slice), x, y (phase and readout) direction (i.e., signal loss recovery), a higher coefficient will put more weights to recover the signal loss over the B0 inhomogeneity.")
-@click.option('--mask-dilation-kernel-size', 'dilation_kernel_size', type=click.INT, required=False, default='3',
-              show_default=True,
->>>>>>> 08dff9ca
               help="Number of voxels to consider outside of the masked area. For example, when doing dynamic shimming "
                    "with a linear gradient, the coefficient corresponding to the gradient orthogonal to a single "
                    "slice cannot be estimated: there must be at least 2 (ideally 3) points to properly estimate the "
