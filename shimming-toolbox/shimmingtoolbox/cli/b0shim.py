# -*- coding: utf-8 -*-

"""
This file includes CLIs for shimming by fitting fieldmaps for static and realtime shimming. It groups them along with
the gradient method in a st_shim CLI with the argument being:
- fieldmap_static
- fieldmap_realtime
- gradient_realtime
"""

import click
import copy
import json
import nibabel as nib
import numpy as np
import logging
import os
from matplotlib.figure import Figure

from shimmingtoolbox import __config_scanner_constraints__, __config_custom_coil_constraints__
from shimmingtoolbox.cli.realtime_shim import gradient_realtime
from shimmingtoolbox.coils.coil import Coil, ScannerCoil, get_scanner_constraints, restrict_to_orders
<<<<<<< HEAD
from shimmingtoolbox.coils.spher_harm_basis import channels_per_order, reorder_shim_to_scaling_ge
from shimmingtoolbox.load_nifti import get_isocenter, is_fatsat_on
from shimmingtoolbox.pmu import PmuResp, PmuExt
=======
from shimmingtoolbox.coils.spher_harm_basis import channels_per_order, reorder_shim_to_scaling_ge, SPH_HARMONICS_TITLES
from shimmingtoolbox.load_nifti import get_isocenter
from shimmingtoolbox.pmu import PmuResp
>>>>>>> d56bd8b4
from shimmingtoolbox.shim.sequencer import ShimSequencer, RealTimeSequencer
from shimmingtoolbox.shim.sequencer import shim_max_intensity, define_slices
from shimmingtoolbox.shim.sequencer import extend_fmap_to_kernel_size, parse_slices, new_bounds_from_currents
from shimmingtoolbox.utils import create_output_dir, set_all_loggers, timeit
from shimmingtoolbox.shim.shim_utils import phys_to_gradient_cs, shim_to_phys_cs
from shimmingtoolbox.shim.shim_utils import ScannerShimSettings

CONTEXT_SETTINGS = dict(help_option_names=['-h', '--help'])
logging.basicConfig(level=logging.INFO)
logger = logging.getLogger(__name__)
AVAILABLE_ORDERS = [-1, 0, 1, 2, 3]


@click.group(context_settings=CONTEXT_SETTINGS,
             help="Shim according to the specified algorithm as an argument e.g. st_b0shim xxxxx")
def b0shim_cli():
    pass


@click.command(context_settings=CONTEXT_SETTINGS)
@click.option('--coil', 'coils', nargs=2, multiple=True, type=(click.Path(exists=True),
                                                               click.Path(exists=True)),
              help="Pair of filenames containing the coil profiles followed by the filename to the constraints "
                   "e.g. --coil a.nii cons.json. If you have more than one coil, use this option more than once. "
                   "The coil profiles and the fieldmaps (--fmap) must have matching units (if fmap is in Hz, the coil "
                   "profiles must be in Hz/unit_shim). If using the scanner's gradient/shim coils, the coil profiles "
                   "must be in Hz/unit_shim and fieldmaps must be in Hz. If you want to shim using the scanner's "
                   "gradient/shim coils, use the `--scanner-coil-order` option. For an example of a constraint file, "
                   f"see: {__config_custom_coil_constraints__}")
@click.option('--fmap', 'fname_fmap', required=True, type=click.Path(exists=True),
              help="Static B0 fieldmap.")
@click.option('--anat', 'fname_anat', type=click.Path(exists=True), required=True,
              help="Anatomical image to apply the correction onto.")
@click.option('--mask', 'fname_mask_anat', type=click.Path(exists=True), required=False,
              help="Mask defining the spatial region to shim.")
@click.option('--scanner-coil-order', 'scanner_coil_order', type=click.STRING, default='-1',
              show_default=True,
              help="Spherical harmonics orders to be used in optimization. "
                   f"Available orders: {AVAILABLE_ORDERS}. "
                   "Orders should be writen with a coma separating the values. (i.e. 0,1,2)"
                   "The 0th order is the f0 frequency.")
@click.option('--scanner-coil-constraints', 'fname_sph_constr', type=click.Path(), default="",
              help=f"Constraints for the scanner coil. Example file located: {__config_scanner_constraints__}")
@click.option('--slices', type=click.Choice(['interleaved', 'ascending', 'descending', 'volume', 'auto']),
              required=False,
              default='auto', show_default=True,
              help="Define the slice ordering. If set to 'auto', automatically parse the target image.")
@click.option('--slice-factor', 'slice_factor', type=click.INT, required=False, default=1,
              show_default=True,
              help="Number of slices per shimmed group. Used when '--slices' is not set to 'auto'. For example, if the "
                   "'--slice-factor' value is '3', then with the 'sequential' mode ('ascending' or 'descending'), "
                   "shimming will be performed independently on the following groups: {0,1,2}, {3,4,5}, etc. With the "
                   "mode 'interleaved', "
                   "it will be: {0,2,4}, {1,3,5}, etc.")
@click.option('--optimizer-method', 'method', required=False, default='quad_prog', show_default=True,
              type=click.Choice(['least_squares', 'pseudo_inverse', 'quad_prog', 'bfgs']),
              help="Method used by the optimizer. LS and QP will respect the constraints, "
              "BFGS method only accepts constraints for each channel (not constraints on the total current), "
              "PS will not respect any constraints")
@click.option('--regularization-factor', 'reg_factor', type=click.FLOAT, required=False, default=0.0,
              show_default=True,
              help="Regularization factor for the current when optimizing. A higher coefficient will penalize higher "
                   "current values while 0 provides no regularization. Not relevant for 'pseudo-inverse' "
                   "optimizer_method.")
@click.option('--optimizer-criteria', 'opt_criteria',
              type=click.Choice(['mse', 'mae', 'rmse', 'grad', 'ps_huber']), required=False,
              default='mse', show_default=True,
              help="Criteria of optimization for the optimizer 'least_squares' and 'bfgs'. "
                   "mse: Mean Squared Error, mae: Mean Absolute Error, ps_huber: pseudo huber cost function, "
                   "grad: Signal Loss, grad: mse of Bz + weighting X mse of Grad Z, relevant for signal recovery, "
                   "rmse: Root Mean Squared Error. Not relevant for 'pseudo_inverse' --optimizer-method.")
@click.option('--weighting-signal-loss', 'w_signal_loss', type=click.FLOAT, required=False, default=None,
              show_default=True,
              help="weighting for signal loss recovery. Since there is generally a compromise between B0 inhomogeneity"
                   " and gradient in z direction (i.e., signal loss recovery), a higher coefficient will put more "
                   "weights to recover the signal loss over the B0 inhomogeneity."
                   " This parameter can be used with the Least Squares optimization and the mse or rmse criteria.\n"
                   "The optimal value for mse is around 0.01\n"
                   "The optimal value for rmse is around 10")
@click.option('--weighting-signal-loss-xy', 'w_signal_loss_xy', type=click.FLOAT, required=False,
              default=None, show_default=True,
              help="weighting for signal loss recovery for the X and Y gradients. Since there is generally a "
                   "compromise between B0 inhomogeneity"
                   " and Gradient in z (through slice), x, y (phase and readout) direction (i.e., signal loss recovery)"
                   ", a higher coefficient will put more weights to recover the signal loss over the B0 inhomogeneity.")
@click.option('--mask-dilation-kernel-size', 'dilation_kernel_size', type=click.INT, required=False,
              default='3', show_default=True,
              help="Number of voxels to consider outside of the masked area. For example, when doing dynamic shimming "
                   "with a linear gradient, the coefficient corresponding to the gradient orthogonal to a single "
                   "slice cannot be estimated: there must be at least 2 (ideally 3) points to properly estimate the "
                   "linear term. When using 2nd order or more, more dilation is necessary.")
@click.option('--fatsat', type=click.Choice(['auto', 'yes', 'no']), default='auto', show_default=True,
              help="Describe what to do with a fat saturation pulse. 'auto': It will parse the NIfTI file "
                   "for a fat-sat pulse and add shim coefficients of 0s before every shim group when using "
                   "'chronological-...' output-file-format-coil. 'no': It will not add 0s. 'yes': It will add 0s.")
@click.option('-o', '--output', 'path_output', type=click.Path(), default=os.path.abspath(os.curdir),
              show_default=True, help="Directory to output coil text file(s).")
@click.option('--output-file-format-coil', 'o_format_coil',
              type=click.Choice(['slicewise-ch', 'slicewise-coil', 'chronological-ch', 'chronological-coil']),
              default='slicewise-coil',
              show_default=True, help="Syntax used to describe the sequence of shim events for custom coils. "
                                      "Use 'slicewise' to output in row 1, 2, 3, etc. the shim coefficients for slice "
                                      "1, 2, 3, etc. Use 'chronological' to output in row 1, 2, 3, etc. the shim value "
                                      "for trigger 1, 2, 3, etc. The trigger is an event sent by the scanner and "
                                      "captured by the controller of the shim amplifier. Use 'ch' to output one "
                                      "file per coil channel (coil1_ch1.txt, coil1_ch2.txt, etc.). Use 'coil' to "
                                      "output one file per coil system (coil1.txt, coil2.txt). In the latter case, "
                                      "all coil channels are encoded across multiple columns in the text file.")
@click.option('--output-file-format-scanner', 'o_format_sph',
              type=click.Choice(['slicewise-ch', 'slicewise-coil', 'chronological-ch', 'chronological-coil',
                                 'slicewise-hrd', 'chronological-hrd']),
              default='slicewise-coil',
              show_default=True, help="Syntax used to describe the sequence of shim events for scanner coils. "
                                      "Use 'slicewise' to output in row 1, 2, 3, etc. the shim coefficients for slice "
                                      "1, 2, 3, etc. Use 'chronological' to output in row 1, 2, 3, etc. the shim value "
                                      "for trigger 1, 2, 3, etc. The trigger is an event sent by the scanner and "
                                      "captured by the controller of the shim amplifier. If there is a fat saturation "
                                      "pulse in the anat sequence, shim weights of 0s are included in the output "
                                      "text file before each slice coefficients. Use 'ch' to output one "
                                      "file per coil channel (coil1_ch1.txt, coil1_ch2.txt, etc.). Use 'coil' to "
                                      "output one file per coil system (coil1.txt, coil2.txt). In the latter case, "
                                      "all coil channels are encoded across multiple columns in the text file. Use "
                                      "'-hrd' to output a human readable file.")
@click.option('--output-value-format', 'output_value_format', type=click.Choice(['delta', 'absolute']), default='delta',
              show_default=True,
              help="Coefficient values for the scanner coil. delta: Outputs the change of shim coefficients. "
                   "absolute: Outputs the absolute coefficient by taking into account the current shim settings. "
                   "This is effectively initial + shim. Scanner coil coefficients will be in the Shim coordinate "
                   "system unless the option --output-file-format is set to gradient. The delta value format should be "
                   "used in that case.")
@click.option('-v', '--verbose', type=click.Choice(['info', 'debug']), default='info',
              help="Be more verbose")
@timeit
def dynamic(fname_fmap, fname_anat, fname_mask_anat, method, opt_criteria, slices, slice_factor, coils,
            dilation_kernel_size, scanner_coil_order, fname_sph_constr, fatsat, path_output, o_format_coil,
            o_format_sph, output_value_format, reg_factor, w_signal_loss, w_signal_loss_xy, verbose):
    """ Static shim by fitting a fieldmap. Use the option --optimizer-method to change the shimming algorithm used to
    optimize. Use the options --slices and --slice-factor to change the shimming order/size of the slices.

    Example of use: st_b0shim dynamic --coil coil1.nii coil1_constraints.json --coil coil2.nii coil2_constraints.json
    --fmap fmap.nii --anat anat.nii --mask mask.nii --optimizer-method least_squares
    """

    logger.info(f"Output value format: {output_value_format}, o_format_coil: {o_format_coil}")

    # Set logger level
    set_all_loggers(verbose)

    # Parse scanner_coil_order
    scanner_coil_order = parse_orders(scanner_coil_order)

    # Load the fieldmap
    nii_fmap_orig = nib.load(fname_fmap)

    # Make sure the fieldmap has the appropriate dimensions
    if nii_fmap_orig.get_fdata().ndim != 3:
        if nii_fmap_orig.get_fdata().ndim == 2:
            nii_fmap = nib.Nifti1Image(nii_fmap_orig.get_fdata()[..., np.newaxis], nii_fmap_orig.affine,
                                       header=nii_fmap_orig.header)
            nii_fmap = extend_fmap_to_kernel_size(nii_fmap, dilation_kernel_size, path_output)
        else:
            raise ValueError("Fieldmap must be 2d or 3d")
    else:
        # Extend the fieldmap if there are axes that have less voxels than the kernel size. This is done since we are
        # fitting a fieldmap to coil profiles and having a small number of voxels can lead to errors in fitting
        # (2 voxels in one dimension can differentiate order 1 at most), the parameter allows to have at least the
        # size of the kernel for each dimension This is usually useful in the through plane direction where we could
        # have less slices. To mitigate this, we create a 3d volume by replicating the slices on the edges.
        extending = False
        for i_axis in range(3):
            if nii_fmap_orig.shape[i_axis] < dilation_kernel_size:
                extending = True
                break

        if extending:
            nii_fmap = extend_fmap_to_kernel_size(nii_fmap_orig, dilation_kernel_size, path_output)
        else:
            nii_fmap = copy.deepcopy(nii_fmap_orig)

    # Prepare the output
    create_output_dir(path_output)

    # Load the anat
    nii_anat = nib.load(fname_anat)
    dim_info = nii_anat.header.get_dim_info()
    if dim_info[2] is None:
        logger.warning("The slice encoding direction is not specified in the NIfTI header, Shimming Toolbox will "
                       "assume it is in the third dimension.")
    else:
        if dim_info[2] != 2:
            # # Reorient nifti so that the slice is the last dim
            # anat = nii_anat.get_fdata()
            # # TODO: find index of dim_info
            # index_in = 0
            # index_out = 2
            #
            # # Swap axis in the array
            # anat = np.swapaxes(anat, index_in, index_out)
            #
            # # Affine must change
            # affine = copy.deepcopy(nii_anat.affine)
            # affine[:, index_in] = nii_anat.affine[:, index_out]
            # affine[:, index_out] = nii_anat.affine[:, index_in]
            # affine[index_out, 3] = nii_anat.affine[index_in, 3]
            # affine[index_in, 3] = nii_anat.affine[index_out, 3]
            #
            # nii_reorient = nib.Nifti1Image(anat, affine, header=nii_anat.header)
            # nib.save(nii_reorient, os.path.join(path_output, 'anat_reorient.nii.gz'))

            # Slice must be the 3rd dimension of the file
            # TODO: Reorient nifti so that the slice is the 3rd dim
            raise RuntimeError("Slice encode direction must be the 3rd dimension of the NIfTI file.")

    # Load anat json
    fname_anat_json = fname_anat.rsplit('.nii', 1)[0] + '.json'
    with open(fname_anat_json) as json_file:
        json_anat_data = json.load(json_file)

    # Get the EPI echo time and set signal recovery optimizer criteria if w signal loss is set
    if (w_signal_loss is not None) or (w_signal_loss_xy is not None):
        if opt_criteria not in ['mse', 'rmse']:
            raise ValueError("Signal loss weighting is only available with the mse optimization criteria")

        opt_criteria += '_signal_recovery'
        epi_te = json_anat_data.get('EchoTime')

        if w_signal_loss is None:
            w_signal_loss = 0
        if w_signal_loss_xy is None:
            w_signal_loss_xy = 0
    else:
        epi_te = None

    # Load mask
    if fname_mask_anat is not None:
        nii_mask_anat = nib.load(fname_mask_anat)
    else:
        # If no mask is provided, shim the whole anat volume
        nii_mask_anat = nib.Nifti1Image(np.ones_like(nii_anat.get_fdata()), nii_anat.affine, header=nii_anat.header)

    if logger.level <= getattr(logging, 'DEBUG'):
        # Save inputs
        list_fname = [fname_fmap, fname_anat, fname_mask_anat]
        _save_nii_to_new_dir(list_fname, path_output)

    # Open json of the fmap
    fname_json = fname_fmap.rsplit('.nii', 1)[0] + '.json'
    # Read from json file
    if os.path.isfile(fname_json):
        with open(fname_json) as json_file:
            json_fm_data = json.load(json_file)
    else:
        raise OSError("Missing fieldmap json file")

    # Error out for unsupported inputs. If file format is in gradient CS, it must be 1st order and the output format be
    # delta. Only Siemens gradient coordinate system has been defined
    if 'hrd' in o_format_sph:
        if output_value_format != 'delta':
            raise ValueError(f"Unsupported output value format: {output_value_format} for output file format: "
                             f"{o_format_sph}")
        if not set(scanner_coil_order).issubset({0, 1}):
            raise ValueError(f"Unsupported scanner coil order: {scanner_coil_order} for output file format: "
                             f"{o_format_sph}. Supported orders are: [0, 1], [1], [0]")
        if json_fm_data.get('Manufacturer') != 'Siemens':
            raise NotImplementedError(f"Unsupported manufacturer: {json_fm_data.get('Manufacturer')} for output file"
                                      f"format: {o_format_sph}")

    # Find the isocenter
    isocenter_fm = get_isocenter(json_fm_data)
    isocenter_anat = get_isocenter(json_anat_data)
    if not np.all(np.isclose(isocenter_fm, isocenter_anat)):
        raise ValueError("Table position in the field map and target image are not the same.")

    # Read the current shim settings from the scanner
    scanner_shim_settings = ScannerShimSettings(json_fm_data, orders=scanner_coil_order)
    options = {'scanner_shim': scanner_shim_settings.shim_settings}

    # Load the coils
    list_coils = load_coils(coils, scanner_coil_order, fname_sph_constr, nii_fmap, options['scanner_shim'],
                             json_fm_data)

    # Get the shim slice ordering
    n_slices = nii_anat.shape[2]
    if slices == 'auto':
        list_slices = parse_slices(fname_anat)
    else:
        list_slices = define_slices(n_slices, slice_factor, slices, json_fm_data.get('SoftwareVersions'))
    logger.info(f"The slices to shim are:\n{list_slices}")
    # Get shimming coefficients
    # 1 ) Create the Shimming sequencer object
    sequencer = ShimSequencer(nii_fmap_orig, json_fm_data,
                              nii_anat, json_anat_data,
                              nii_mask_anat,
                              list_slices, list_coils,
                              method=method,
                              opt_criteria=opt_criteria,
                              mask_dilation_kernel='sphere',
                              mask_dilation_kernel_size=dilation_kernel_size,
                              reg_factor=reg_factor,
                              w_signal_loss=w_signal_loss,
                              w_signal_loss_xy=w_signal_loss_xy,
                              epi_te=epi_te,
                              path_output=path_output)

    # 2) Launch shim sequencer
    coefs = sequencer.shim()
    # Output
    # Load output options
    options['fatsat'] = get_fatsat_option(json_anat_data, fatsat)

    list_fname_output = []
    end_channel = 0
    for i_coil, coil in enumerate(list_coils):

        # Figure out the start and end channels for a coil to be able to select it from the coefs
        n_channels = coil.dim[3]
        start_channel = end_channel
        end_channel = start_channel + n_channels

        # Select the coefficients for a coil
        coefs_coil = copy.deepcopy(coefs[:, start_channel:end_channel])

        # If it's a scanner
        if type(coil) == ScannerCoil:
            manufacturer = json_anat_data['Manufacturer']

            # If outputting in the gradient CS, it must be specific orders, it must be in the delta CS and Siemens
            # The check has already been done earlier in the program to avoid processing and throw an error afterwards.
            # Therefore, we can only check for the o_format_sph.
            if 'hrd' in o_format_sph:
                logger.debug("Converting Siemens scanner coil from Shim CS (LAI) to Gradient CS")

                coefs_coil = coefs_to_dict(coefs_coil, scanner_coil_order, manufacturer)

            else:
                # If the output format is absolute, add the initial coefs
                if output_value_format == 'absolute':
                    initial_coefs = scanner_shim_settings.concatenate_shim_settings(scanner_coil_order)
                    for i_channel in range(n_channels):
                        # abs_coef = delta + initial
                        coefs_coil[:, i_channel] = coefs_coil[:, i_channel] + initial_coefs[i_channel]

                    list_fname_output += _save_to_text_file(coil, coefs_coil, list_slices, path_output,
                                                                   o_format_sph, options, coil_number=i_coil,
                                                                   default_coefs=initial_coefs)
                    continue

            list_fname_output += _save_to_text_file(coil, coefs_coil, list_slices, path_output, o_format_sph,
                                                           options, coil_number=i_coil)

        else:
            list_fname_output += _save_to_text_file(coil, coefs_coil, list_slices, path_output, o_format_coil,
                                                           options, coil_number=i_coil)

    logger.info(f"Coil txt file(s) are here:\n{os.linesep.join(list_fname_output)}")
    logger.info(f"Plotting figure(s)")
    sequencer.eval(coefs)
    logger.info(f" Plotting currents")

    if logger.level <= getattr(logging, 'DEBUG'):
        # Plot the coefs after outputting the currents to the text file
        end_channel = 0
        for i_coil, coil in enumerate(list_coils):
            # Figure out the start and end channels for a coil to be able to select it from the coefs
            n_channels = coil.dim[3]
            start_channel = end_channel
            end_channel = start_channel + n_channels

            if type(coil) != ScannerCoil:
                # Select the coefficients for a coil
                coefs_coil = copy.deepcopy(coefs[:, start_channel:end_channel])
                # Plot a figure of the coefficients
                _plot_coefs(coil, list_slices, coefs_coil, path_output, i_coil,
                            bounds=[bound for bounds in coil.coef_channel_minmax.values() for bound in bounds])

        logger.info(f"Finished plotting figure(s)")


def _save_to_text_file(coil, coefs, list_slices, path_output, o_format, options, coil_number,
                              default_coefs=None, mean_pressure=None):
    """o_format can either be 'slicewise-ch', 'slicewise-coil', 'chronological-ch', 'chronological-coil', 'gradient'"""

    logger.info(f"Saving to text file with format: {o_format}")
    n_channels = coil.dim[3]
    list_fname_output = []
    if o_format[-5:] == '-coil':

        fname_output = os.path.join(path_output, f"coefs_coil{coil_number}_{coil.name}.txt")
        if options['fatsat']:
            fname_output_no_fatsat = os.path.join(path_output, f"coefs_coil{coil_number}_{coil.name}_no_fatsat.txt")
            f_no_fatsat = open(fname_output_no_fatsat, 'w', encoding='utf-8')

        # Print the average shim coefficients without considering slices with 0s
        logger.info(f"Average shim coefficients for coil {coil.name} without considering slices with 0s: "
                    f"{np.mean(np.sum(abs(coefs), axis=1, where=(coefs != 0)), axis=0)}")

        with open(fname_output, 'w', encoding='utf-8') as f:
            # (len(slices) x n_channels)

            if o_format == 'chronological-coil':
                # Output per shim (chronological), output all channels for a particular shim, then repeat
                for i_shim in range(len(list_slices)):
                    # If fatsat pulse, set shim coefs to 0
                    if options['fatsat']:
                        for i_channel in range(n_channels):
                            if default_coefs is None:
                                # Output 0 (delta)
                                f.write(f"{0:.1f}, ")
                            else:
                                # Output initial coefs (absolute)
                                f.write(f"{default_coefs[i_channel]:.6f}, ")
                        f.write(f"\n")

                    for i_channel in range(n_channels):
                        f.write(f"{coefs[i_shim, i_channel]:.6f}, ")
                        if options['fatsat']:
                            f_no_fatsat.write(f"{coefs[i_shim, i_channel]:.6f}, ")

                    f.write("\n")
                    if options['fatsat']:
                        f_no_fatsat.write("\n")

            elif o_format == 'slicewise-coil':
                # Output per slice, output all channels for a particular slice, then repeat
                # Assumes all slices are in list_slices once which is the case for ascending, descending, interleaved and
                # volume
                n_slices = np.sum([len(a_shim) for a_shim in list_slices])
                for i_slice in range(n_slices):
                    i_shim = [list_slices.index(a_shim) for a_shim in list_slices if i_slice in a_shim][0]
                    for i_channel in range(n_channels):
                        f.write(f"{coefs[i_shim, i_channel]:.6f}, ")
                    f.write("\n")

        if options['fatsat']:
            f_no_fatsat.close()
        list_fname_output.append(os.path.abspath(fname_output))

    elif o_format[-3:] == '-ch':

        # Write a file for each channel
        for i_channel in range(n_channels):
            fname_output = os.path.abspath(os.path.join(path_output,
                                                        f"coefs_coil{coil_number}_ch{i_channel}_{coil.name}.txt"))

            if o_format == 'chronological-ch':
                with open(fname_output, 'w', encoding='utf-8') as f:
                    # Each row will have one coef representing the shim in chronological order
                    for i_shim in range(len(list_slices)):
                        # If fatsat pulse, set shim coefs to 0
                        if options['fatsat']:
                            if default_coefs is None:
                                # Output 0 (delta)
                                f.write(f"{0:.1f},\n")
                            else:
                                # Output initial coefs (absolute)
                                f.write(f"{default_coefs[i_channel]:.6f},\n")
                        f.write(f"{coefs[i_shim, i_channel]:.6f},\n")

            if o_format == 'slicewise-ch':
                with open(fname_output, 'w', encoding='utf-8') as f:
                    # Each row will have one coef representing the shim in slicewise order
                    n_slices = np.sum([len(a_tuple) for a_tuple in list_slices])
                    for i_slice in range(n_slices):
                        i_shim = [list_slices.index(i) for i in list_slices if i_slice in i][0]
                        f.write(f"{coefs[i_shim, i_channel]:.6f}\n")

            list_fname_output.append(os.path.abspath(fname_output))
    
    else:  # o_format == 'human readable':
        if mean_pressure is None:
            fname_output = os.path.join(path_output, f"scanner_shim.txt")
        else:
            fname_output = os.path.join(path_output, f"scanner_shim_riro.txt")
        
        # Create column names: "orderX_channelY"
        column_names = ['f0', 'Gx', 'Gy', 'Gz']
        orders = [0, 1]

        # Transform dict into usable array (nb_slices, n_channels)
        arrays = [coefs.get(order, np.zeros((len(list_slices), 2*order+1))) / 1000 \
            if order == 1 else coefs.get(order, np.zeros((len(list_slices), 2*order+1))) for order in orders]
        coefs_array = np.hstack(arrays)

        if "slicewise" in o_format:
            # reorder according to list_slices
            # Build a reverse mapping: from list_slices to target positions
            inverse_slice_order = np.argsort([tup[0] for tup in list_slices])
            # Reorder the array
            coefs_array = coefs_array[inverse_slice_order, :]
        
        # Compute column widths
        # 1. Get max formatted value length in each column
        formatted_values = []
        col_widths = []

        for col_idx in range(coefs_array.shape[1]):
            col_vals = coefs_array[:, col_idx]
            formatted_col = [f"{val:.6f}" for val in col_vals]
            formatted_values.append(formatted_col)
            max_val_len = max(len(s) for s in formatted_col)
            col_name_len = len(column_names[col_idx])
            col_width = max(max_val_len, col_name_len)
            col_widths.append(col_width)

        # Write to file manually
        with open(fname_output, 'w') as f:
            if mean_pressure is not None:
                f.write(f"Mean pressure = {mean_pressure:.2f}\n")
            # Write header (centered titles)
            header_cells = [column_names[i].center(col_widths[i]) for i in range(len(column_names))]
            header = ' | '.join(header_cells)
            f.write(header + '\n')
            
            # Write each row of shim values (right-aligned)
            nb_rows = coefs_array.shape[0]
            for row_idx in range(nb_rows):
                row_cells = [
                    formatted_values[col_idx][row_idx].rjust(col_widths[col_idx])
                    for col_idx in range(len(column_names))
                ]
                row_str = ' | '.join(row_cells)
                f.write(row_str + '\n')

        list_fname_output.append(os.path.abspath(fname_output))        

    return list_fname_output


@click.command(context_settings=CONTEXT_SETTINGS)
@click.option('--coil', 'coils_static', nargs=2, multiple=True,
              type=(click.Path(exists=True), click.Path(exists=True)),
              help="Pair of filenames containing the coil profiles followed by the filename to the constraints "
                   "e.g. --coil a.nii cons.json. If you have more than one coil, use this option more than once. "
                   "The coil profiles and the fieldmaps (--fmap) must have matching units (if fmap is in Hz, the coil "
                   "profiles must be in Hz/unit_shim). If you only want to shim using the scanner's gradient/shim "
                   "coils, use the `--scanner-coil-order` option. For an example of a constraint file, "
                   f"see: {__config_custom_coil_constraints__}")
@click.option('--coil-riro', 'coils_riro', nargs=2, multiple=True,
              type=(click.Path(exists=True), click.Path(exists=True)), required=False,
              help="Pair of filenames containing the coil profiles followed by the filename to the constraints "
                   "e.g. --coil a.nii cons.json. If you have more than one coil, use this option more than once. "
                   "The coil profiles and the fieldmaps (--fmap) must have matching units (if fmap is in Hz, the coil "
                   "profiles must be in Hz/unit_shim). If this option is used, these coil profiles will be used for "
                   "the RIRO optimization, otherwise, the coils from the --coil options will be used."
                   "If you only want to shim using the scanner's gradient/shim "
                   "coils, use the `--scanner-coil-order` option. For an example of a constraint file, "
                   f"see: {__config_custom_coil_constraints__}")
@click.option('--fmap', 'fname_fmap', required=True, type=click.Path(exists=True),
              help="Timeseries of B0 fieldmap.")
@click.option('--anat', 'fname_anat', type=click.Path(exists=True), required=True,
              help="Anatomical image to apply the correction onto.")
@click.option('--resp', 'fname_resp', type=click.Path(exists=True), required=True,
              help="Siemens respiratory file containing pressure data.")
@click.option('--trigs', 'fname_ext', type=click.Path(exists=True), required=False,
              help="Siemens external trigger file containing pressure data.")
@click.option('--time-offset', 'time_offset', type=click.STRING, required=False, default='0',
              help="Time offset (ms) between the respiratory recording and the acquired time in the DICOMs.")
@click.option('--mask-static', 'fname_mask_anat_static', type=click.Path(exists=True), required=False,
              help="Mask defining the static spatial region to shim.")
@click.option('--mask-riro', 'fname_mask_anat_riro', type=click.Path(exists=True), required=False,
              help="Mask defining the time varying (i.e. RIRO, Respiration-Induced Resonance Offset) "
                   "region to shim.")
@click.option('--scanner-coil-order', 'scanner_coil_order_static', type=click.STRING, default='-1',
              show_default=True,
              help="Spherical harmonics orders to be used in static optimization. "
                   f"Available orders: {AVAILABLE_ORDERS}. "
                   "Orders should be writen with a coma separating the values. (i.e. 0,1,2)"
                   "The 0th order is the f0 frequency.")
@click.option('--scanner-coil-order-riro', 'scanner_coil_order_riro', type=click.STRING, default=None,
              show_default=True,
              help="Spherical harmonics orders to be used in RIRO optimization. If not set, the same orders as "
                   "--scanner-coil-order will be used for RIRO"
                   f"Available orders: {AVAILABLE_ORDERS}. "
                   "Orders should be writen with a coma separating the values. (i.e. 0,1,2)"
                   "The 0th order is the f0 frequency.")
@click.option('--scanner-coil-constraints', 'fname_sph_constr', type=click.Path(), default="",
              help=f"Constraints for the scanner coil. Example file located: {__config_scanner_constraints__}")
@click.option('--slices', type=click.Choice(['interleaved', 'ascending', 'descdending', 'volume', 'auto']),
              required=False,
              default='auto', show_default=True,
              help="Define the slice ordering. If set to 'auto', automatically parse the target image.")
@click.option('--slice-factor', 'slice_factor', type=click.INT, required=False, default=1, show_default=True,
              help="Number of slices per shimmed group. Used when '--slices' is not set to 'auto'. For example, if the "
                   "'--slice-factor' value is '3', then with the 'sequential' ('ascending' or 'descending') mode, "
                   "shimming will be performed independently on the following groups: {0,1,2}, {3,4,5}, etc. With the "
                   "mode 'interleaved', "
                   "it will be: {0,2,4}, {1,3,5}, etc.")
@click.option('--optimizer-method', 'method', required=False, default='quad_prog', show_default=True,
              type=click.Choice(['least_squares', 'pseudo_inverse', 'quad_prog', 'bfgs']),
              help="Method used by the optimizer. LS and QP will respect the constraints, "
              "BFGS method only accepts constraints for each channel (not constraints on the total current), "
              "PS will not respect any constraints")
@click.option('--optimizer-criteria', 'opt_criteria', type=click.Choice(['mse', 'mae', 'grad', 'rmse']), required=False,
              default='mse', show_default=True,
              help="Criteria of optimization for the optimizer 'least_squares' and 'bfgs'. "
                   "mse: Mean Squared Error, mae: Mean Absolute Error, ps_huber: pseudo huber cost function, "
                   "rmse: Root Mean Squared Error. Not relevant for 'pseudo_inverse' or 'quad_prog' "
                   "--optimizer-method.")
@click.option('--regularization-factor', 'reg_factor', type=click.FLOAT, required=False, default=0.0, show_default=True,
              help="Regularization factor for the current when optimizing. A higher coefficient will penalize higher "
                   "current values while 0 provides no regularization. Not relevant for 'pseudo-inverse' "
                   "optimizer_method.")
@click.option('--mask-dilation-kernel-size', 'dilation_kernel_size', type=click.INT, required=False, default='3',
              show_default=True,
              help="Number of voxels to consider outside of the masked area. For example, when doing dynamic shimming "
                   "with a linear gradient, the coefficient corresponding to the gradient orthogonal to a single "
                   "slice cannot be estimated: there must be at least 2 (ideally 3) points to properly estimate the "
                   "linear term. When using 2nd order or more, more dilation is necessary.")
@click.option('--fatsat', type=click.Choice(['auto', 'yes', 'no']), default='auto', show_default=True,
              help="Describe what to do with a fat saturation pulse. 'auto': It will parse the NIfTI file "
                   "for a fat-sat pulse and add shim coefficients of 0s before every shim group when using "
                   "'chronological-...' output-file-format-coil. 'no': It will not add 0s. 'yes': It will add 0s.")
@click.option('-o', '--output', 'path_output', type=click.Path(), default=os.path.abspath(os.curdir),
              show_default=True, help="Directory to output coil text file(s).")
@click.option('--output-file-format-coil', 'o_format_coil',
              type=click.Choice(['slicewise-ch', 'chronological-ch', 'chronological-coil', 'slicewise-coil']),
              default='slicewise-ch', show_default=True,
              help="Syntax used to describe the sequence of shim events. "
                   "Use 'slicewise' to output in row 1, 2, 3, etc. the shim coefficients for slice "
                   "1, 2, 3, etc. Use 'chronological' to output in row 1, 2, 3, etc. the shim value "
                   "for trigger 1, 2, 3, etc. The trigger is an event sent by the scanner and "
                   "captured by the controller of the shim amplifier. For 'XXXXX-ch', "
                   "there will be one output file per coil channel (coil1_ch1.txt, coil1_ch2.txt, etc.). The static, "
                   "time-varying and mean pressure are encoded in the columns of each file. For XXXXX-coil, there will "
                   "be a single file per coil. The static and time-varying coefficients are encoded one after the "
                   "other as columns (static-ch1, rt-ch1, static-ch2, rt-ch2, etc.). The mean pressure is encoded as "
                   "the last row.")
@click.option('--output-file-format-scanner', 'o_format_sph',
              type=click.Choice(['slicewise-ch', 'slicewise-coil', 'chronological-ch', 'chronological-coil',
                                 'slicewise-hrd', 'chronological-hrd']),
              default='slicewise-ch',
              show_default=True, help="Syntax used to describe the sequence of shim events for scanner coils. "
                                      "Use 'slicewise' to output in row 1, 2, 3, etc. the shim coefficients for slice "
                                      "1, 2, 3, etc. Use 'chronological' to output in row 1, 2, 3, etc. the shim value "
                                      "for trigger 1, 2, 3, etc. The trigger is an event sent by the scanner and "
                                      "captured by the controller of the shim amplifier. If there is a fat saturation "
                                      "pulse in the anat sequence, shim weights of 0s are included in the output "
                                      "text file before each slice coefficients. Use 'ch' to output one "
                                      "file per coil channel (coil1_ch1.txt, coil1_ch2.txt, etc.). Use 'coil' to "
                                      "output one file per coil system (coil1.txt, coil2.txt). In the latter case, "
                                      "all coil channels are encoded across multiple columns in the text file. Use "
                                      "'-hrd' to output a human readable file.")
@click.option('--output-value-format', 'output_value_format', type=click.Choice(['delta', 'absolute']),
              default='delta', show_default=True,
              help="Coefficient values for the scanner coil. delta: Outputs the change of shim coefficients. "
                   "absolute: Outputs the absolute coefficient by taking into account the current shim settings. "
                   "This is effectively initial + shim. Scanner coil coefficients will be in the Shim coordinate "
                   "system unless the option --output-file-format is set to gradient. The delta value format should be "
                   "used in that case.")
@click.option('-v', '--verbose', type=click.Choice(['info', 'debug']), default='info', help="Be more verbose")
@timeit
def realtime_dynamic(fname_fmap, fname_anat, fname_mask_anat_static, fname_mask_anat_riro, fname_resp, method,
                     opt_criteria, slices, slice_factor, coils_static, coils_riro, dilation_kernel_size,
                     scanner_coil_order_static, scanner_coil_order_riro, fname_sph_constr, fatsat, path_output,
                     o_format_coil, o_format_sph, output_value_format, reg_factor, time_offset, fname_ext, verbose):
    """ Realtime shim by fitting a fieldmap to a pressure monitoring unit. Use the option --optimizer-method to change
    the shimming algorithm used to optimize. Use the options --slices and --slice-factor to change the shimming
    order/size of the slices.

    Example of use: st_b0shim realtime-dynamic --coil coil1.nii coil1_constraints.json --coil coil2.nii coil2_constraints.json
    --fmap fmap.nii --anat anat.nii --mask-static mask.nii --resp trace.resp --optimizer-method least_squares
    """
    
    logger.info(f"Output value format: {output_value_format}, o_format_coil: {o_format_coil}")

    # Set logger level
    set_all_loggers(verbose)
    
    # Set coils and scanner order for riro if none were indicated
    if scanner_coil_order_riro is None:
        scanner_coil_order_riro = scanner_coil_order_static

    scanner_coil_order_static = parse_orders(scanner_coil_order_static)
    scanner_coil_order_riro = parse_orders(scanner_coil_order_riro)

    # Load the fieldmap
    nii_fmap_orig = nib.load(fname_fmap)

    # Make sure the fieldmap has the appropriate dimensions
    if nii_fmap_orig.get_fdata().ndim != 4:
        raise ValueError("Fieldmap must be 4d (dim1, dim2, dim3, t)")

    # Extend the fieldmap if there are axes that have less voxels than the kernel size. This is done since we are
    # fitting a fieldmap to coil profiles and having a small number of voxels can lead to errors in fitting (2 voxels
    # in one dimension can differentiate order 1 at most), the parameter allows to have at least the size of the kernel
    # for each dimension This is usually useful in the through plane direction where we could have less slices.
    # To mitigate this, we create a 3d volume by replicating the slices on the edges.
    extending = False
    for i_axis in range(3):
        if nii_fmap_orig.shape[i_axis] < dilation_kernel_size:
            extending = True
            break

    if extending:
        nii_fmap = extend_fmap_to_kernel_size(nii_fmap_orig, dilation_kernel_size, path_output)
    else:
        nii_fmap = copy.deepcopy(nii_fmap_orig)

    # Prepare the output
    create_output_dir(path_output)
    
    # Load the anat
    nii_anat = nib.load(fname_anat)
    dim_info = nii_anat.header.get_dim_info()
    if dim_info[2] != 2:
        # Slice must be the 3rd dimension of the file
        # TODO: Reorient nifti so that the slice is the 3rd dim
        raise RuntimeError("Slice encode direction must be the 3rd dimension of the NIfTI file.")

    # Load anat json
    fname_anat_json = fname_anat.rsplit('.nii', 1)[0] + '.json'
    with open(fname_anat_json) as json_file:
        json_anat_data = json.load(json_file)

    # Load static mask
    if fname_mask_anat_static is not None:
        nii_mask_anat_static = nib.load(fname_mask_anat_static)
    else:
        # If no mask is provided, shim the whole anat volume
        nii_mask_anat_static = nib.Nifti1Image(np.ones_like(nii_anat.get_fdata()), nii_anat.affine,
                                               header=nii_anat.header)

    # Load riro mask
    if fname_mask_anat_riro is not None:
        nii_mask_anat_riro = nib.load(fname_mask_anat_riro)
    else:
        # If no mask is provided, shim the whole anat volume
        nii_mask_anat_riro = copy.deepcopy(nii_mask_anat_static)

    # Open json of the fmap
    fname_json = fname_fmap.split('.nii')[0] + '.json'
    # Read from json file
    if os.path.isfile(fname_json):
        with open(fname_json) as json_file:
            json_fm_data = json.load(json_file)
    else:
        raise OSError("Missing fieldmap json file")

    # Error out for unsupported inputs. If file format is in gradient CS, it must be 1st order and the output format be
    # delta.
    if 'hrd' in o_format_sph:
        if output_value_format == 'absolute':
            raise ValueError(f"Unsupported output value format: {output_value_format} for output file format: "
                             f"{o_format_sph}")
        if not set(scanner_coil_order_static).issubset({0, 1}):
            raise ValueError(f"Unsupported scanner coil order: {scanner_coil_order_static} for output file format: "
                             f"{o_format_sph}")
        if not set(scanner_coil_order_riro).issubset({0, 1}):
            raise ValueError(f"Unsupported scanner coil order: {scanner_coil_order_riro} for output file format: "
                             f"{o_format_sph}")
        if json_fm_data['Manufacturer'] != 'Siemens':
            raise ValueError(f"Unsupported manufacturer: {json_fm_data['manufacturer']} for output file format: "
                             f"{o_format_sph}")

    # Find the isocenter
    isocenter_fm = get_isocenter(json_fm_data)
    isocenter_anat = get_isocenter(json_anat_data)
    if isocenter_fm is None or isocenter_anat is None or not np.all(np.isclose(isocenter_fm, isocenter_anat)):
        raise ValueError("Table position in the field map and target image are not the same.")

    # Read the current shim settings from the scanner
    all_scanner_orders = set(scanner_coil_order_static).union(set(scanner_coil_order_riro))
    scanner_shim_settings = ScannerShimSettings(json_fm_data, orders=all_scanner_orders)
    options = {'scanner_shim': scanner_shim_settings.shim_settings}

    # Load the coils
    list_coils_static = load_coils(coils_static, scanner_coil_order_static, fname_sph_constr, nii_fmap,
                                    options['scanner_shim'], json_fm_data)
    list_coils_riro = load_coils(coils_riro, scanner_coil_order_riro, fname_sph_constr, nii_fmap,
                                  options['scanner_shim'], json_fm_data)

    if logger.level <= getattr(logging, 'DEBUG'):
        # Save inputs
        list_fname = [fname_fmap, fname_anat, fname_mask_anat_static, fname_mask_anat_riro]
        _save_nii_to_new_dir(list_fname, path_output)

    # Get the shim slice ordering
    n_slices = nii_anat.shape[2]
    if slices == 'auto':
        list_slices = parse_slices(fname_anat)
    else:
        list_slices = define_slices(n_slices, slice_factor, slices, json_fm_data.get('SoftwareVersions'))

    logger.info(f"The slices to shim are: {list_slices}")

    # Load PMU
    if time_offset == 'auto':
        is_pmu_time_offset_auto = True
        time_offset = 0
    else:
        is_pmu_time_offset_auto = False
        time_offset = round(int(time_offset))
    pmu = PmuResp(fname_resp, time_offset=time_offset)
    if fname_ext is not None:
        # Load external trigger file if provided
        pmu_ext = PmuExt(fname_ext)
    else:
        pmu_ext = None

    # 1 ) Create the real time pmu sequencer object
    sequencer = RealTimeSequencer(nii_fmap_orig, json_fm_data, nii_anat, nii_mask_anat_static,
                                  nii_mask_anat_riro,
                                  list_slices, pmu, list_coils_static, list_coils_riro,
                                  method=method,
                                  opt_criteria=opt_criteria,
                                  mask_dilation_kernel='sphere',
                                  mask_dilation_kernel_size=dilation_kernel_size,
                                  reg_factor=reg_factor,
                                  path_output=path_output,
                                  pmu_ext=pmu_ext,
                                  is_pmu_time_offset_auto=is_pmu_time_offset_auto)
    # 2) Launch the sequencer
    coefs_static, coefs_riro, mean_p, p_rms = sequencer.shim()

    # Output
    # Load output options
    options['fatsat'] = get_fatsat_option(json_anat_data, fatsat)

    # Get common coils between static and riro // Comparison based on coil name
    coil_static_only = [coil for coil in list_coils_static if coil not in list_coils_riro]
    coil_riro_only = [coil for coil in list_coils_riro if coil not in list_coils_static]
    list_coils_common = [coil for coil in list_coils_static if coil in list_coils_riro]
    # Create a list of all coils used in optimization
    all_coils = list_coils_common + coil_static_only + coil_riro_only

    index = 0
    coil_indexes_static = {}
    for coil in list_coils_static:
        if type(coil) == Coil:
            coil_indexes_static[coil.name] = [index, index + len(coil.coef_channel_minmax['coil'])]
            index += len(coil.coef_channel_minmax['coil'])
        else:
            coil_indexes_static[coil.name] = {}
            for key in coil.coef_channel_minmax:
                coil_indexes_static[coil.name][key] = [index, index + len(coil.coef_channel_minmax[key])]
                index += len(coil.coef_channel_minmax[key])

    index = 0
    coil_indexes_riro = {}
    for coil in list_coils_riro:
        if type(coil) == Coil:
            coil_indexes_riro[coil.name] = [index, index + len(coil.coef_channel_minmax['coil'])]
            index += len(coil.coef_channel_minmax['coil'])
        else:
            coil_indexes_riro[coil.name] = {}
            for key in coil.coef_channel_minmax:
                coil_indexes_riro[coil.name][key] = [index, index + len(coil.coef_channel_minmax[key])]
                index += len(coil.coef_channel_minmax[key])

    list_fname_output = []
    for i_coil, coil in enumerate(all_coils):
        # Figure out the start and end channels for a coil to be able to select it from the coefs

        # If it's a scanner
        if type(coil) == ScannerCoil:
            if 'hrd' in o_format_sph:
                logger.debug("Converting Siemens scanner coil from Shim CS (LAI) to Gradient CS")
                
                coefs_coil_static = coefs_to_dict(coefs_static, scanner_coil_order_static,
                                                   json_anat_data['Manufacturer'])
                coefs_coil_riro = coefs_to_dict(coefs_riro, scanner_coil_order_riro,
                                                 json_anat_data['Manufacturer'])
                list_fname_output += _save_to_text_file(coil, coefs_coil_static, list_slices, path_output,
                                                        o_format_sph, options, coil_number=i_coil)
                list_fname_output += _save_to_text_file(coil, coefs_coil_riro, list_slices, path_output,
                                                        o_format_sph, options, coil_number=i_coil,
                                                        mean_pressure=mean_p)
            else:
                if coil in list_coils_common:
                    keys = [str(order) for order in AVAILABLE_ORDERS
                            if (order != -1 and (str(order) in coil_indexes_riro[coil.name]
                                                or str(order) in coil_indexes_static[coil.name]))]
                elif coil in coil_static_only:
                    keys = [str(order) for order in AVAILABLE_ORDERS
                            if (order != -1 and str(order) in coil_indexes_static[coil.name])]
                elif coil in coil_riro_only:
                    keys = [str(order) for order in AVAILABLE_ORDERS
                            if (order != -1 and str(order) in coil_indexes_riro[coil.name])]
                
                for key in keys:
                    if coil in list_coils_riro:
                        if key in coil_indexes_riro[coil.name]:
                            coefs_coil_riro = copy.deepcopy(
                                coefs_riro[:, coil_indexes_riro[coil.name][key][0]:coil_indexes_riro[coil.name][key][1]])
                        else:
                            coefs_coil_riro = np.zeros_like(coefs_static[:, coil_indexes_static[coil.name][key][0]:
                                                                        coil_indexes_static[coil.name][key][1]])
                    else:
                        coefs_coil_riro = np.zeros_like(
                            coefs_static[:, coil_indexes_static[coil.name][key][0]:coil_indexes_static[coil.name][key][1]])

                    if coil in list_coils_static:
                        if key in coil_indexes_static[coil.name]:
                            coefs_coil_static = copy.deepcopy(coefs_static[:, coil_indexes_static[coil.name][key][0]:
                                                                        coil_indexes_static[coil.name][key][1]])
                        else:
                            coefs_coil_static = np.zeros_like(coefs_coil_riro)
                    else:
                        coefs_coil_static = np.zeros_like(coefs_coil_riro)


                    # If the output format is absolute, add the initial coefs
                    if output_value_format == 'absolute' and coefs_coil_static is not None:
                        initial_coefs = scanner_shim_settings.concatenate_shim_settings(scanner_coil_order_static)
                        for i_channel in range(coefs_coil_static.shape[-1]):
                            # abs_coef = delta + initial
                            coefs_coil_static[:, i_channel] = coefs_coil_static[:, i_channel] + initial_coefs[i_channel]
                            # riro does not change

                            list_fname_output += _save_to_text_file_rt(coil, coefs_coil_static, coefs_coil_riro, mean_p,
                                                                    list_slices, path_output, o_format_sph, options,
                                                                    i_coil, int(key) ** 2,
                                                                    default_st_coefs=initial_coefs)
                        continue

                    list_fname_output += _save_to_text_file_rt(coil, coefs_coil_static, coefs_coil_riro, mean_p,
                                                            list_slices,
                                                            path_output, o_format_sph, options, i_coil, int(key) ** 2)

        else:  # Custom coil
            if coil in list_coils_riro:
                coefs_coil_riro = copy.deepcopy(
                    coefs_riro[:, coil_indexes_riro[coil.name][0]:coil_indexes_riro[coil.name][1]])
            else:
                coefs_coil_riro = np.zeros_like(
                    coefs_static[:, coil_indexes_static[coil.name][0]:coil_indexes_static[coil.name][1]])
            if coil in list_coils_static:
                coefs_coil_static = copy.deepcopy(
                    coefs_static[:, coil_indexes_static[coil.name][0]:coil_indexes_static[coil.name][1]])
            else:
                coefs_coil_static = np.zeros_like(coefs_coil_riro)

            list_fname_output += _save_to_text_file_rt(coil, coefs_coil_static, coefs_coil_riro, mean_p, list_slices,
                                                       path_output, o_format_coil, options, i_coil, 0)
    logger.info(f"Coil txt file(s) are here:\n{os.linesep.join(list_fname_output)}")
    logger.info(f"Plotting figure(s)")
    sequencer.eval(coefs_static, coefs_riro, mean_p, p_rms)
    logger.info(f"Plotting Currents")
    # Plot the coefs after outputting the currents to the text file

    for i_coil, coil in enumerate(all_coils):
        # Figure out the start and end channels for a coil to be able to select it from the coefs
        if type(coil) != ScannerCoil:
            if coil in list_coils_riro:
                coefs_coil_riro = copy.deepcopy(
                    coefs_riro[:, coil_indexes_riro[coil.name][0]:coil_indexes_riro[coil.name][1]])
            else:
                coefs_coil_riro = None
            if coil in list_coils_static:
                coefs_coil_static = copy.deepcopy(
                    coefs_static[:, coil_indexes_static[coil.name][0]:coil_indexes_static[coil.name][1]])
            else:
                coefs_coil_static = np.zeros_like(coefs_coil_riro)
            # Plot a figure of the coefficients
            _plot_coefs(coil, list_slices, coefs_coil_static, path_output, i_coil, coefs_coil_riro,
                        pres_probe_max=pmu.max - mean_p, pres_probe_min=pmu.min - mean_p,
                        bounds=[bound for bounds in coil.coef_channel_minmax.values() for bound in bounds])

    logger.info(f"Finished plotting figure(s)")


def _save_to_text_file_rt(coil, currents_static, currents_riro, mean_p, list_slices, path_output, o_format,
                          options, coil_number, channel_start, default_st_coefs=None):
    """o_format can either be 'chronological-ch', 'chronological-coil', 'gradient'"""

    list_fname_output = []
    if currents_riro is not None:
        n_channels = currents_riro.shape[-1]
    else:
        n_channels = currents_static.shape[-1]
    # Write a file for each channel
    for i_channel in range(n_channels):

        if o_format == 'chronological-ch':
            fname_output = os.path.join(path_output,
                                        f"coefs_coil{coil_number}_ch{channel_start + i_channel}_{coil.name}.txt")
            with open(fname_output, 'w', encoding='utf-8') as f:
                # Each row will have 3 coef representing the static, riro and mean_p in chronological order
                for i_shim in range(len(list_slices)):
                    # If fatsat pulse, set shim coefs to 0 and output mean pressure
                    if options['fatsat']:
                        if default_st_coefs is None:
                            # Output 0 (delta)
                            f.write(f"{0:.1f}, {0:.1f}, {mean_p:.4f},\n")
                        else:
                            # Output initial coefs (absolute)
                            f.write(f"{default_st_coefs[i_channel]:.1f}, {0:.1f}, {mean_p:.4f},\n")
                    if currents_static is not None:
                        f.write(f"{currents_static[i_shim, i_channel]:.6f}, ")
                    if currents_riro is not None:
                        f.write(f"{currents_riro[i_shim, i_channel]:.12f}, ")
                    f.write(f"{mean_p:.4f},\n")

        elif o_format == 'slicewise-ch':
            fname_output = os.path.join(path_output,
                                        f"coefs_coil{coil_number}_ch{channel_start + i_channel}_{coil.name}.txt")
            with open(fname_output, 'w', encoding='utf-8') as f:
                # Each row will have one coef representing the static, riro and mean_p in slicewise order
                n_slices = np.sum([len(a_tuple) for a_tuple in list_slices])
                for i_slice in range(n_slices):
                    i_shim = [list_slices.index(i) for i in list_slices if i_slice in i][0]

                    if currents_static is not None:
                        f.write(f"{currents_static[i_shim, i_channel]:.6f}, ")
                    if currents_riro is not None:
                        f.write(f"{currents_riro[i_shim, i_channel]:.12f}, ")
                    f.write(f"{mean_p:.4f},\n")

        elif o_format == 'chronological-coil':
            fname_output = os.path.join(path_output, f"coefs_coil{coil_number}_{coil.name}.txt")
            with open(fname_output, 'w', encoding='utf-8') as f:
                for i_shim in range(len(list_slices)):
                    if options['fatsat']:
                        for i_channel in range(n_channels):
                            if default_st_coefs is None:
                                # Output 0 (delta)
                                f.write(f"{0:.1f}, {0:.1f}, ")
                            else:
                                # Output initial coefs (absolute)
                                f.write(f"{default_st_coefs[i_channel]:.1f}, {0:.1f}, ")
                        f.write("\n")

                    for i_channel in range(n_channels):
                        if currents_static is not None:
                            f.write(f"{currents_static[i_shim, i_channel]:.6f}, ")
                        if currents_riro is not None:
                            f.write(f"{currents_riro[i_shim, i_channel]:.12f}, ")
                    f.write("\n")
                f.write(f"{mean_p:.4f},\n")

        elif o_format == 'slicewise-coil':
            fname_output = os.path.join(path_output, f"coefs_coil{coil_number}_{coil.name}.txt")
            with open(fname_output, 'w', encoding='utf-8') as f:
                # Each row will have one coef representing the static, riro and mean_p in slicewise order
                n_slices = np.sum([len(a_tuple) for a_tuple in list_slices])
                for i_slice in range(n_slices):
                    i_shim = [list_slices.index(i) for i in list_slices if i_slice in i][0]
                    for i_channel in range(n_channels):
                        if currents_static is not None:
                            f.write(f"{currents_static[i_shim, i_channel]:.6f}, ")
                        if currents_riro is not None:
                            f.write(f"{currents_riro[i_shim, i_channel]:.12f}, ")
                    f.write("\n")
                f.write(f"{mean_p:.4f},\n")

        else:  # o_format == 'gradient':
            f0 = 'f0'
            gradients = ['x', 'y', 'z']
            if n_channels == 1:
                name = {0: f0}
            elif n_channels == 3:
                name = {0: gradients[0],
                        1: gradients[1],
                        2: gradients[2]}
            elif n_channels == 4:
                name = {0: f0,
                        1: gradients[0],
                        2: gradients[1],
                        3: gradients[2]}
            else:
                raise RuntimeError("Gradient output format should only be used with 1st order scanner coils")

            fname_output = os.path.join(path_output, f"{name[i_channel]}shim_gradients.txt")
            with open(fname_output, 'w', encoding='utf-8') as f:
                n_slices = np.sum([len(a_tuple) for a_tuple in list_slices])
                for i_slice in range(n_slices):
                    i_shim = [list_slices.index(i) for i in list_slices if i_slice in i][0]

                    if name[i_channel] == f0:
                        # f0, Output is in Hz
                        if currents_static is not None:
                            f.write(f"corr_vec[0][{i_slice}]= "
                                    f"{currents_static[i_shim, i_channel]:.6f}\n")
                        if currents_riro is not None:
                            f.write(f"corr_vec[1][{i_slice}]= "
                                    f"{currents_riro[i_shim, i_channel]:.12f}\n")
                        f.write(f"corr_vec[2][{i_slice}]= {mean_p:.3f}\n")

                    elif name[i_channel] in gradients:
                        # For Gx, Gy, Gz: Divide by 1000 for mT/m
                        if currents_static is not None:
                            f.write(f"corr_vec[0][{i_slice}]= "
                                    f"{currents_static[i_shim, i_channel] / 1000:.6f}\n")
                        if currents_riro is not None:
                            f.write(f"corr_vec[1][{i_slice}]= "
                                    f"{currents_riro[i_shim, i_channel] / 1000:.12f}\n")
                        f.write(f"corr_vec[2][{i_slice}]= {mean_p:.3f}\n")
                    else:
                        raise RuntimeError("Unsupported name")

        list_fname_output.append(os.path.abspath(fname_output))

    return list_fname_output


def parse_orders(orders: str):
    orders = orders.split(',')
    try:
        orders = [int(order) for order in orders]
        orders.sort()
        if any(order not in AVAILABLE_ORDERS for order in orders):
            raise ValueError(f'Orders must be selected from: {AVAILABLE_ORDERS}')
        return orders
    except ValueError:
        raise ValueError(f"Invalid orders: {orders}\n Orders must be integers ")


def load_coils(coils, orders, fname_constraints, nii_fmap, scanner_shim_settings, json_fm_data):
    """ Loads the Coil objects from filenames

    Args:
        coils (list): List of tuples(fname_nii, fname_json) of coil profiles and constraints
        orders (list): Orders of the scanner coils (0 or 1 or 2)
        fname_constraints (str): Filename of the constraints of the scanner coils
        nii_fmap (nib.Nifti1Image): Nibabel object of the fieldmap
        scanner_shim_settings (dict): Dictionary containing the shim settings of the scanner ('0', '1', '2')
        json_fm_data (dict): BIDS JSON sidecar as a dictionary

    Returns:
        list: List of Coil objects containing the custom coils followed by the scanner coil if requested
    """

    manufacturer = json_fm_data.get('Manufacturer')
    manufacturers_model_name = json_fm_data.get('ManufacturersModelName')
    if manufacturers_model_name is not None:
        manufacturers_model_name = manufacturers_model_name.replace(' ', '_')

    list_coils = []

    # Load custom coils
    # Load custom coils
    for coil in coils:
        nii_coil_profiles = nib.load(coil[0])
        coil_data = nii_coil_profiles.get_fdata()

        # If 3D, extend to 4D by adding singleton dimension
        if coil_data.ndim == 3:
            coil_data = coil_data[..., np.newaxis]

        with open(coil[1]) as json_file:
            constraints = json.load(json_file)
        list_coils.append(Coil(coil_data, nii_coil_profiles.affine, constraints))

    if len(list_coils) != len(set(list_coils)):
        raise ValueError("Coils must be unique. Make sure different coils have different names.")

    # Create the spherical harmonic coil profiles of the scanner
    if -1 not in orders:
        # Todo: Skip loading constraints if the algo does not support constraints?
        if os.path.isfile(fname_constraints):
            with open(fname_constraints) as json_file:
                external_contraints = json.load(json_file)
            scanner_contraints = get_scanner_constraints(manufacturers_model_name, orders, manufacturer,
                                                         scanner_shim_settings, external_contraints)
        else:
            scanner_contraints = get_scanner_constraints(manufacturers_model_name, orders, manufacturer,
                                                         scanner_shim_settings)

        isocenter = get_isocenter(json_fm_data)
        scanner_coil = ScannerCoil(nii_fmap.shape[:3], nii_fmap.affine, scanner_contraints, orders,
                                   manufacturer=manufacturer, isocenter=isocenter)
        list_coils.append(scanner_coil)

    # Make sure a coil is selected
    if len(list_coils) == 0:
        raise RuntimeError("No custom or scanner coils were selected. Use --coil and/or --scanner-coil-order")

    return list_coils


def _save_nii_to_new_dir(list_fname, path_output):
    """List of nii to save to a new output folder"""
    logger.debug(f"Saving CLI inputs to: {path_output}")
    for fname in list_fname:
        if fname is None:
            continue
        nii = nib.load(fname)
        fname_to_save = os.path.join(path_output, os.path.basename(fname))
        nib.save(nii, fname_to_save)


def get_fatsat_option(json_anat, fatsat):
    """ Return if the fat saturation option should be turned on or off.
        This function mainly exists to resolve the 'auto' case

    Args:
        json_anat (dict): BIDS Json sidecar
        fatsat (str): String containing either : 'yes', 'no' or 'auto'

    Returns:
        bool: Whether to activate fatsat or not
    """
    fatsat_option = False

    if fatsat == 'auto':
        fatsat_option = is_fatsat_on(json_anat)
    elif fatsat == 'yes':
        fatsat_option = True
    elif fatsat == 'no':
        pass
    else:
        raise ValueError(f"Invalid fatsat option: {fatsat}. Must be 'yes', 'no' or 'auto'.")

    return fatsat_option


@click.command(context_settings=CONTEXT_SETTINGS)
@click.option('--slices', required=True,
              help="Enter the total number of slices. Also accepts a path to an anatomical file to determine the "
                   "number of slices automatically. (Looks at 3rd dim)")
@click.option('--factor', required=True, type=click.INT,
              help="Number of slices per shim")
@click.option('--method', type=click.Choice(['interleaved', 'ascending', 'descending', 'volume']), required=True,
              help="Defines how the slices should be sorted")
@click.option('-o', '--output', 'fname_output', type=click.Path(), default=os.path.join(os.curdir, 'slices.json'),
              show_default=True, help="Output filename for the json file")
def define_slices_cli(slices, factor, method, fname_output):
    """ Define slices to shim to a json file according to the number slices, factor and method used.

    """
    # Get the number of slices
    click.echo(type(slices))
    if os.path.isfile(slices):
        nii_anat = nib.load(slices)
        n_slices = nii_anat.shape[2]
    else:
        try:
            n_slices = int(slices)
        except ValueError:
            raise ValueError(f"Could not get the number of slices. Make sure {slices} is a number or a file that "
                             f"exists")

    list_slices = define_slices(n_slices, factor, method)

    if fname_output[-5:] != '.json':
        raise ValueError("Filename of the output must be a json file")
    create_output_dir(fname_output, is_file=True)

    with open(fname_output, 'w', encoding='utf-8') as f:
        json.dump(list_slices, f, ensure_ascii=False, indent=4)

    logger.info(f"The slices to shim are: {list_slices}")


@timeit
def _plot_coefs(coil, slices, static_coefs, path_output, coil_number, rt_coefs=None, pres_probe_min=None,
                pres_probe_max=None, units='', bounds=None):
    # Find which slices are not shimmed and group them (smaller file size and reduce the plot saving time)
    shimmed_slice_index = []
    n_shims = len(slices)
    slices_index_wo_shim = []
    unused_slice = False
    for i_shim in range(n_shims):
        # Static case
        if np.any(static_coefs[i_shim]):
            shimmed_slice_index.append(i_shim)
            continue

        # Realtime case
        if rt_coefs is not None:
            if np.any(rt_coefs[i_shim]):
                shimmed_slice_index.append(i_shim)
                continue

        # Get a string with the number of all the unshimmed slices
        slices_index_wo_shim.append(i_shim)
        unused_slice = True

    # Find min and max values of the plots
    # Calculate the min and max of the bounds if it's an input
    if bounds is not None:
        bounds = np.array(bounds)
        min_y = bounds.min()
        max_y = bounds.max()
    else:
        min_y = None
        max_y = None

    # Calculate the min and max coefficient for the combined static + riro * (acq_pressure - mean_p)
    # It can expand the min/max of the bounds if necessary
    if rt_coefs is not None:
        for i_shim in range(n_shims):
            n_channels = static_coefs.shape[1]
            for i_channel in range(n_channels):
                coef = rt_coefs[i_shim, i_channel]
                if coef > 0:
                    temp_min = static_coefs[i_shim, i_channel] + coef * pres_probe_min
                    temp_max = static_coefs[i_shim, i_channel] + coef * pres_probe_max
                else:
                    temp_min = static_coefs[i_shim, i_channel] + coef * pres_probe_max
                    temp_max = static_coefs[i_shim, i_channel] + coef * pres_probe_min

                if min_y is None or min_y > temp_min:
                    min_y = temp_min
                if max_y is None or max_y < temp_max:
                    max_y = temp_max

    # If its static optimization, find the min and max. It can expand the bounds.
    else:
        temp_min = np.array(static_coefs).min()
        if min_y is None or min_y > temp_min:
            min_y = temp_min
        temp_max = np.array(static_coefs).max()
        if max_y is None or max_y < temp_max:
            max_y = np.array(static_coefs).max()

    # Plot the currents
    n_plots = len(shimmed_slice_index)
    if unused_slice:
        n_plots += 1

    fig = Figure(figsize=(8, 4 * n_plots), tight_layout=True)
    for i_plot, slice_index in enumerate(shimmed_slice_index):

        if rt_coefs is not None:
            rt_coef_tmp = rt_coefs[slice_index]
        else:
            rt_coef_tmp = None

        _add_sub_figure(fig, i_plot + 1, n_plots, static_coefs[slice_index], bounds, min_y, max_y, units,
                        slices[slice_index], rt_coef_tmp, pres_probe_min, pres_probe_max)

    # Add a subplot for all the non shimmed slices
    if unused_slice:
        i_unshimmed_slice = slices_index_wo_shim[0]
        slices_wo_shim = tuple(j for i in slices_index_wo_shim for j in slices[i])
        _add_sub_figure(fig, n_plots, n_plots, static_coefs[i_unshimmed_slice], bounds,
                        min_y, max_y, units, slices_wo_shim)

    # Save the figure
    fname_figure = os.path.join(path_output, f"fig_currents_per_slice_group_coil{coil_number}_{coil.name}.png")
    fig.savefig(fname_figure, bbox_inches='tight')
    logger.debug(f"Saved figure: {fname_figure}")


def _add_sub_figure(fig, i_plot, n_plots, static_coefs, bounds, min_y, max_y, units, slice_number, rt_coefs=None,
                    pres_probe_min=None, pres_probe_max=None):
    # Make a subplot for slices
    # If it's the recap subplot for all the slices where the correction is null then we need to take an index further to
    # not have visual problem

    ax = fig.add_subplot(n_plots, 1, i_plot)
    n_channels = len(static_coefs)

    # Add realtime component as an errorbar
    if rt_coefs is not None:
        riro = np.zeros((2, rt_coefs.shape[0]))
        for i_slice in range(rt_coefs.shape[0]):
            riro[0, i_slice] = np.abs(min(rt_coefs[i_slice] * -pres_probe_min, rt_coefs[i_slice] * pres_probe_max))
            riro[1, i_slice] = np.abs(max(rt_coefs[i_slice] * -pres_probe_min, rt_coefs[i_slice] * pres_probe_max))
        ax.errorbar(range(n_channels), static_coefs, yerr=riro, fmt='o', elinewidth=4, capsize=6,
                    label='static-riro')
    # Add static component
    else:
        ax.scatter(range(n_channels), static_coefs, marker='o', label='static')

    # Draw a black line at y=0
    ax.hlines(0, 0, 1, transform=ax.get_yaxis_transform(), colors='k')

    delta_y = max_y - min_y
    # Add bounds on the graph
    if bounds is not None:
        len_vline_bounds = 0.01
        len_hline_bounds = 0.4
        if np.all(bounds[:, 0] == bounds[0, 0]) and np.all(bounds[:, 1] == bounds[0, 1]):
            ax.hlines(bounds[0, 0], 0 - len_hline_bounds, n_channels + len_hline_bounds, colors='r',
                      label='bounds', capstyle='projecting')
            ax.hlines(bounds[0, 1], 0 - len_hline_bounds, n_channels + len_hline_bounds, colors='r',
                      capstyle='projecting')
        else:
            # Channel 0 used for the legend
            # min
            ax.hlines(bounds[0, 0], -len_hline_bounds, len_hline_bounds, colors='r', label='bounds',
                      capstyle='projecting')
            ax.vlines(-len_hline_bounds, bounds[0, 0], bounds[0, 0] + (delta_y * len_vline_bounds), colors='r',
                      capstyle='projecting')
            ax.vlines(len_hline_bounds, bounds[0, 0], bounds[0, 0] + (delta_y * len_vline_bounds), colors='r',
                      capstyle='projecting')
            # max
            ax.hlines(bounds[0, 1], -len_hline_bounds, len_hline_bounds, colors='r', capstyle='projecting')
            ax.vlines(-len_hline_bounds, bounds[0, 1] - (delta_y * len_vline_bounds), bounds[0, 1], colors='r',
                      capstyle='projecting')
            ax.vlines(len_hline_bounds, bounds[0, 1] - (delta_y * len_vline_bounds), bounds[0, 1], colors='r',
                      capstyle='projecting')
            # All other channels
            for i_channel in range(1, n_channels):
                # min
                ax.hlines(bounds[i_channel, 0], i_channel - len_hline_bounds, i_channel + len_hline_bounds, colors='r',
                          capstyle='projecting')
                ax.vlines(i_channel - len_hline_bounds, bounds[i_channel, 0],
                          bounds[i_channel, 0] + (delta_y * len_vline_bounds), colors='r', capstyle='projecting')
                ax.vlines(i_channel + len_hline_bounds, bounds[i_channel, 0],
                          bounds[i_channel, 0] + (delta_y * len_vline_bounds), colors='r', capstyle='projecting')
                # max
                ax.hlines(bounds[i_channel, 1], i_channel - len_hline_bounds, i_channel + len_hline_bounds, colors='r',
                          capstyle='projecting')
                ax.vlines(i_channel - len_hline_bounds, bounds[i_channel, 1] - (delta_y * len_vline_bounds),
                          bounds[i_channel, 1], colors='r', capstyle='projecting')
                ax.vlines(i_channel + len_hline_bounds, bounds[i_channel, 1] - (delta_y * len_vline_bounds),
                          bounds[i_channel, 1], colors='r', capstyle='projecting')
    # Set the extent of the plot
    ax.set(ylim=(min_y - (0.05 * delta_y), max_y + (0.05 * delta_y)), xlim=(-0.75, n_channels - 0.25),
           xticks=range(n_channels))
    ax.legend()

    ax.set_title(f"Slices: {slice_number}, Total static current: {np.abs(static_coefs).sum()}")
    ax.set_xlabel('Channels')
    ax.set_ylabel(f"Coefficients {units}")


@click.command(context_settings=CONTEXT_SETTINGS)
@click.option('-i', '--input', 'fname_input', nargs=1, type=click.Path(exists=True), required=True,
              help="4d volume where 4th dimension was acquired with different shim values")
@click.option('--mask', 'fname_mask', type=click.Path(exists=True), required=False,
              help="Mask defining the spatial region to shim. If no mask is provided, all voxels of the input will be "
                   "considered.")
@click.option('-o', '--output', 'fname_output', type=click.Path(),
              default=os.path.join(os.path.abspath(os.curdir), 'shim_index.txt'),
              show_default=True, help="Filename to output shim text file.")
@click.option('-v', '--verbose', type=click.Choice(['info', 'debug']), default='info', help="Be more verbose")
def max_intensity(fname_input, fname_mask, fname_output, verbose):
    """ Find indexes of the 4th dimension of the input volume that has the highest signal intensity for each slice.
        Based on: https://onlinelibrary.wiley.com/doi/10.1002/hbm.26018

    """
    # Set logger level
    set_all_loggers(verbose)

    # Prepare the output
    create_output_dir(fname_output, is_file=True)

    # Load the input file
    nii_input = nib.load(fname_input)

    # Load the mask
    if fname_mask is None:
        nii_mask = None
    else:
        nii_mask = nib.load(fname_mask)

    # Shim
    # Output with 1 index
    index_per_slice = shim_max_intensity(nii_input, nii_mask) + 1

    # Log the output (1 index)
    logger.info(f"Max intensity indexes: {index_per_slice}")

    # Write to a text file
    n_slices = len(index_per_slice)
    with open(fname_output, 'w', encoding='utf-8') as f:
        f.write(f"{n_slices}\n")
        for i_slice in range(n_slices - 1):
            f.write(f"{index_per_slice[i_slice]} ")
        f.write(f"{index_per_slice[n_slices - 1]}")

    logger.info(f"Txt file is located here:\n{fname_output}")


@click.command(context_settings=CONTEXT_SETTINGS)
@click.option('-i', '--input', 'fname_input', nargs=1, type=click.Path(exists=True), required=True,
              help="Text file containing the shim coefficients. Supported formats: .txt")
@click.option('-i2', '--input2', 'fname_input2', nargs=1, type=click.Path(exists=True), required=True,
              help="Text file containing the shim coefficients. Supported formats: .txt")
@click.option('-o', '--output', 'fname_output', type=click.Path(),
              default=os.path.join(os.path.abspath(os.curdir), 'shim_coefs.txt'),
              show_default=True, help="Filename to output shim text file.")
@click.option('-v', '--verbose', type=click.Choice(['info', 'debug']), default='info',
              help="Be more verbose")
def add_shim_coefs(fname_input, fname_input2, fname_output, verbose):
    """ Combine the shim coefficients from two files into a single file."""
    # Set logger level
    set_all_loggers(verbose)

    # Prepare the output
    create_output_dir(fname_output, is_file=True)

    coefs1 = read_txt_file(fname_input)
    coefs2 = read_txt_file(fname_input2)

    if coefs1.shape == coefs2.shape:
        coefs = coefs1 + coefs2
    else:
        raise ValueError("The number of shim events and/or the number of channels is not the same in both text files")

    logger.debug(coefs1)
    logger.debug(coefs2)
    logger.debug(coefs)
    write_coefs_to_text_file(coefs, fname_output, 'slicewise')


@click.command(context_settings=CONTEXT_SETTINGS)
@click.option('-i', '--input', 'fname_input', nargs=1, type=click.Path(exists=True), required=True,
              help="Text file containing the shim coefficients. Supported formats: .txt")
@click.option('--input-file-format', 'i_format',
              type=click.Choice(['volume', 'slicewise', 'chronological']), required=True,
              help="Syntax used to describe the sequence of shim events for a coil or coil channel. "
                   "Use 'slicewise' if the inputs in row 1, 2, 3, etc. are the shim coefficients for slice "
                   "1, 2, 3, etc. Use 'chronological' if the inputs in row 1, 2, 3, etc. are the shim value "
                   "for trigger 1, 2, 3, etc. The trigger is an event sent by the scanner and "
                   "captured by the controller of the shim amplifier. Use volume if the intput is a single set of shim "
                   "coefficients.")
@click.option('--output-file-format', 'o_format',
              type=click.Choice(['volume', 'slicewise', 'chronological', 'custom-cl']), required=True,
              help="Syntax used to describe the sequence of shim events for a coil or coil channel. "
                   "Use 'slicewise' to output in row 1, 2, 3, etc. the shim coefficients for slice "
                   "1, 2, 3, etc. Use 'chronological' to output in row 1, 2, 3, etc. the shim value "
                   "for trigger 1, 2, 3, etc. The trigger is an event sent by the scanner and "
                   "captured by the controller of the shim amplifier. 'custom-cl' is a custom format for a "
                   "collaborator. Use volume to output a single set of shim coefficients.")
@click.option('--target', 'fname_target', nargs=1, type=click.Path(exists=True), required=False,
              help="Target image the text file is based on. This is used to infer slice timing information when "
                   "converting between 'slicewise' and 'chronological'. It is also used to infer the number of slices "
                   "when converting from volume to any other format. Supported formats: .nii, .nii.gz")
@click.option('--reverse-slice-order', 'rev_slice_order', is_flag=True, default=False,
              help="Reverse the order of the slices. Only relevant for 'custom-cl'", required=False)
@click.option('--add-channels', 'to_add_channels',
              help="Add channels to the text file that are 0s. ", type=click.STRING, default='', required=False)
@click.option('-o', '--output', 'fname_output', type=click.Path(),
              default=os.path.join(os.path.abspath(os.curdir), 'shim_coefs.txt'),
              show_default=True, help="Filename to output shim text file.")
@click.option('-v', '--verbose', type=click.Choice(['info', 'debug']), default='info',
              help="Be more verbose")
def convert_shim_coefs_format(fname_input, i_format, o_format, fname_target, rev_slice_order, fname_output,
                              to_add_channels, verbose):
    """ Convert the shim coefficients from one format to another."""

    # Set logger level
    set_all_loggers(verbose)

    # Prepare the output
    create_output_dir(fname_output, is_file=True)

    if o_format == 'custom_cl' and i_format != 'slicewise':
        raise ValueError("Custom-cl output format is only compatible with slicewise input format")
    if i_format in ['chronological', 'volume'] or o_format == 'chronological':
        if fname_target is None:
            raise ValueError("The target image is required for the specified input/output formats")
        nii_target = nib.load(fname_target)

    coefs = read_txt_file(fname_input)

    to_add_channels = parse_add_channels(to_add_channels, 9)
    coefs = add_channels(coefs, to_add_channels)

    # convert coefs
    if i_format == 'volume':
        # convert to slice_wise
        coefs = np.repeat(coefs, nii_target.shape[2], axis=0)
    elif i_format == 'chronological':
        # convert to slice_wise
        slices = parse_slices(fname_target)
        tmp = np.zeros((nii_target.shape[2], coefs.shape[1]))
        for i_slice, slice in enumerate(slices):
            tmp[slice] = np.repeat(coefs[i_slice], len(slice))
        coefs = tmp

    # All coefficients should be in a slicewise format at this point
    # Convert from slicewise to the desired format

    if o_format == 'volume':
        # convert to volume
        for i_slice in range(coefs.shape[0]):
            if not np.all(coefs[i_slice] == coefs[0]):
                raise ValueError("All slices must have the same shim coefficients to convert to volume format")
        coefs = coefs[0]

    elif o_format == 'chronological':
        # convert to chronological
        slices = parse_slices(fname_target)
        tmp = np.zeros((len(slices), coefs.shape[1]))
        for i_shim in range(len(slices)):
            for i_slice in range(len(slices[i_shim])):
                if np.all(coefs[slices[i_shim][i_slice]] == coefs[slices[i_shim][0]]):
                    tmp[i_shim] = coefs[slices[i_shim][0]]
        coefs = tmp
    elif o_format == 'custom_cl':
        # Make sure there are 9 channels
        if coefs.shape[1] != 9:
            raise ValueError("The number of channels in one of the text files must be 9 for the custom-cl format")

        # Make sure the 2nd order shims are the same for all slices
        for i_shim in range(coefs.shape[0]):
            if not np.all(np.isclose(coefs[i_shim][4:], coefs[0][4:])):
                raise ValueError("The 2nd order shims must be the same for all slices to convert to 'custom-cl' format")

        # Send to write_coefs_to_text_file in a slice-wise format, the formatting is handled in that function

    write_coefs_to_text_file(coefs, fname_output, o_format, rev_slice_order)


def parse_add_channels(channels: str, n_channels: int):
    """
    Parse the channels to add to the shim coefficients
    Args:
        channels (str): String containing the channels to add
        n_channels (int): Number of channels that there currently is

    Returns:
        list: List of channels to add
    """
    channels = channels.split(',')
    try:
        if channels == ['']:
            return []
        channels = [int(channel) for channel in channels]
        channels.sort()
        if len(channels) + n_channels <= max(channels):
            raise ValueError(f"The provided channels to add would leave gaps in the channels")
        return channels
    except ValueError:
        raise ValueError(f"Invalid channels: {channels}\n Channels must be integers ")


def add_channels(coefs: np.array, channels: list):
    """
    Add channels to the shim coefficients
    Args:
        coefs (np.array): Shim coefficients (n_shims x n_channels)
        channels (list): List of channels to add

    Returns:
        np.array: Shim coefficients with added channels

    """
    if len(channels) == 0:
        return coefs
    for channel in channels:
        coefs = np.insert(coefs, channel, 0, axis=1)
    return coefs


def read_txt_file(fname_input):
    """
    Read the text file containing the shim coefficients
    Args:
        fname_input (str): Filename of the text file

    Returns:
        np.array: Array containing the shim coefficients
    """
    coefs = []
    with open(fname_input, 'r') as f:
        for i_line, line in enumerate(f):
            list_line = line.strip('\n').split(',')
            temp = []
            for i, value in enumerate(list_line):
                if value.strip(' ') != '':
                    temp.append(float(value.strip()))
            coefs.append(temp)
    n_lines = i_line + 1
    coefs = np.array(coefs)
    logger.debug(f"Reading text file. Number of shim events: {n_lines}, number of channels: {coefs.shape[1]}")
    return coefs


def write_coefs_to_text_file(coefs, fname_output, o_format, rev_slice_order=False):
    if o_format == 'slicewise' or o_format == 'chronological':
        with open(fname_output, 'w', encoding='utf-8') as f:
            for i_shim in range(coefs.shape[0]):
                for i_coef, coef in enumerate(coefs[i_shim]):
                    f.write(f"{coef:.6f},")
                    if i_coef != coefs.shape[1] - 1:
                        f.write(" ")
                f.write("\n")
    elif o_format == 'volume':
        with open(fname_output, 'w', encoding='utf-8') as f:
            for i_coef, coef in enumerate(coefs):
                f.write(f"{coef:.6f},")
                if i_coef != len(coefs) - 1:
                    f.write(" ")
    elif o_format == 'custom-cl':
        coefs[:, 0] *= -1
        if coefs.shape[1] != 9:
            raise ValueError("The number of channels in the text file must be 9 for the custom-cl format")
        with open(fname_output, 'w', encoding='utf-8') as f:
            f.write("(mA)%6s%11s%11s%11s%11s\n" % ("xy", "zy", "zx", "x2-y2", "z2"))
            ref = coefs[0][4:]

            for i_shim in range(coefs.shape[0]):
                if not np.all(np.isclose(coefs[i_shim][4:], ref)):
                    raise ValueError("The 2nd order shims must be the same for all slices")

            coefs[..., 4:] = reorder_shim_to_scaling_ge(coefs[..., 4:])

            f.write("%10s%11s%11s%11s%11s\n" % tuple(str(int(coefs[0][i_channel])) for i_channel in range(4, 9)))
            f.write("\n(G/cm)%6s%13s%13s%13s\n" % ("x", "y", "z", "bo (Hz)"))

            if rev_slice_order:
                coefs = coefs[::-1]

            cfxfull = 30082
            cfyfull = 30430
            cfzfull = 30454
            cfxfs = cfyfs = cfzfs = 5
            shim_scale = 16

            coefs[:, 1] = coefs[:, 1] / cfxfull / shim_scale * cfxfs
            coefs[:, 2] = coefs[:, 2] / cfyfull / shim_scale * cfyfs
            coefs[:, 3] = coefs[:, 3] / cfzfull / shim_scale * cfzfs

            for i_shim in range(coefs.shape[0]):
                f.write("%12s%13s%13s%13s\n" % (f"{coefs[i_shim][1]:.6f}",
                                                f"{coefs[i_shim][2]:.6f}",
                                                f"{coefs[i_shim][3]:.6f}",
                                                f"{coefs[i_shim][0]:.6f}"))


def coefs_to_dict(coefs_coil, scanner_coil_order, manufacturer):
    """ Convert the shim coefficients to a dictionary format based on the scanner coil order.

    Args:
        coefs_coil (np.array): Array of shim coefficients (n_shims x n_channels)
        scanner_coil_order (list): List of scanner coil orders (e.g. [0, 1, 2])
        manufacturer (str): Manufacturer of the scanner (e.g. 'GE', 'Siemens', 'Philips')

    Returns:
        dict: Dictionary with keys as scanner coil orders and values as the corresponding shim coefficients.
    """
    coefs_scanner = {}
    start_channel_scanner = 0
    for order in scanner_coil_order:
        end_channel_scanner_order = start_channel_scanner + channels_per_order(order, manufacturer)
        coefs_scanner[order] = coefs_coil[:, start_channel_scanner:end_channel_scanner_order]
        start_channel_scanner = end_channel_scanner_order
    coefs_coil = coefs_scanner
    
    return coefs_coil

b0shim_cli.add_command(gradient_realtime)
b0shim_cli.add_command(dynamic)
b0shim_cli.add_command(realtime_dynamic)
b0shim_cli.add_command(max_intensity)
b0shim_cli.add_command(add_shim_coefs)
b0shim_cli.add_command(convert_shim_coefs_format)<|MERGE_RESOLUTION|>--- conflicted
+++ resolved
@@ -20,15 +20,9 @@
 from shimmingtoolbox import __config_scanner_constraints__, __config_custom_coil_constraints__
 from shimmingtoolbox.cli.realtime_shim import gradient_realtime
 from shimmingtoolbox.coils.coil import Coil, ScannerCoil, get_scanner_constraints, restrict_to_orders
-<<<<<<< HEAD
-from shimmingtoolbox.coils.spher_harm_basis import channels_per_order, reorder_shim_to_scaling_ge
+from shimmingtoolbox.coils.spher_harm_basis import channels_per_order, reorder_shim_to_scaling_ge, SPH_HARMONICS_TITLES
 from shimmingtoolbox.load_nifti import get_isocenter, is_fatsat_on
 from shimmingtoolbox.pmu import PmuResp, PmuExt
-=======
-from shimmingtoolbox.coils.spher_harm_basis import channels_per_order, reorder_shim_to_scaling_ge, SPH_HARMONICS_TITLES
-from shimmingtoolbox.load_nifti import get_isocenter
-from shimmingtoolbox.pmu import PmuResp
->>>>>>> d56bd8b4
 from shimmingtoolbox.shim.sequencer import ShimSequencer, RealTimeSequencer
 from shimmingtoolbox.shim.sequencer import shim_max_intensity, define_slices
 from shimmingtoolbox.shim.sequencer import extend_fmap_to_kernel_size, parse_slices, new_bounds_from_currents
@@ -496,13 +490,13 @@
                         f.write(f"{coefs[i_shim, i_channel]:.6f}\n")
 
             list_fname_output.append(os.path.abspath(fname_output))
-    
+
     else:  # o_format == 'human readable':
         if mean_pressure is None:
             fname_output = os.path.join(path_output, f"scanner_shim.txt")
         else:
             fname_output = os.path.join(path_output, f"scanner_shim_riro.txt")
-        
+
         # Create column names: "orderX_channelY"
         column_names = ['f0', 'Gx', 'Gy', 'Gz']
         orders = [0, 1]
@@ -518,7 +512,7 @@
             inverse_slice_order = np.argsort([tup[0] for tup in list_slices])
             # Reorder the array
             coefs_array = coefs_array[inverse_slice_order, :]
-        
+
         # Compute column widths
         # 1. Get max formatted value length in each column
         formatted_values = []
@@ -541,7 +535,7 @@
             header_cells = [column_names[i].center(col_widths[i]) for i in range(len(column_names))]
             header = ' | '.join(header_cells)
             f.write(header + '\n')
-            
+
             # Write each row of shim values (right-aligned)
             nb_rows = coefs_array.shape[0]
             for row_idx in range(nb_rows):
@@ -552,7 +546,7 @@
                 row_str = ' | '.join(row_cells)
                 f.write(row_str + '\n')
 
-        list_fname_output.append(os.path.abspath(fname_output))        
+        list_fname_output.append(os.path.abspath(fname_output))
 
     return list_fname_output
 
@@ -691,12 +685,12 @@
     Example of use: st_b0shim realtime-dynamic --coil coil1.nii coil1_constraints.json --coil coil2.nii coil2_constraints.json
     --fmap fmap.nii --anat anat.nii --mask-static mask.nii --resp trace.resp --optimizer-method least_squares
     """
-    
+
     logger.info(f"Output value format: {output_value_format}, o_format_coil: {o_format_coil}")
 
     # Set logger level
     set_all_loggers(verbose)
-    
+
     # Set coils and scanner order for riro if none were indicated
     if scanner_coil_order_riro is None:
         scanner_coil_order_riro = scanner_coil_order_static
@@ -729,7 +723,7 @@
 
     # Prepare the output
     create_output_dir(path_output)
-    
+
     # Load the anat
     nii_anat = nib.load(fname_anat)
     dim_info = nii_anat.header.get_dim_info()
@@ -886,7 +880,7 @@
         if type(coil) == ScannerCoil:
             if 'hrd' in o_format_sph:
                 logger.debug("Converting Siemens scanner coil from Shim CS (LAI) to Gradient CS")
-                
+
                 coefs_coil_static = coefs_to_dict(coefs_static, scanner_coil_order_static,
                                                    json_anat_data['Manufacturer'])
                 coefs_coil_riro = coefs_to_dict(coefs_riro, scanner_coil_order_riro,
@@ -907,7 +901,7 @@
                 elif coil in coil_riro_only:
                     keys = [str(order) for order in AVAILABLE_ORDERS
                             if (order != -1 and str(order) in coil_indexes_riro[coil.name])]
-                
+
                 for key in keys:
                     if coil in list_coils_riro:
                         if key in coil_indexes_riro[coil.name]:
@@ -1754,7 +1748,7 @@
         coefs_scanner[order] = coefs_coil[:, start_channel_scanner:end_channel_scanner_order]
         start_channel_scanner = end_channel_scanner_order
     coefs_coil = coefs_scanner
-    
+
     return coefs_coil
 
 b0shim_cli.add_command(gradient_realtime)
