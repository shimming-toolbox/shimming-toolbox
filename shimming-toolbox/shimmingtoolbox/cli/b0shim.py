--- conflicted
+++ resolved
@@ -18,17 +18,9 @@
 from matplotlib.figure import Figure
 
 from shimmingtoolbox import __config_scanner_constraints__, __config_custom_coil_constraints__
-<<<<<<< HEAD
-from shimmingtoolbox.cli.realtime_shim import gradient_realtime
-from shimmingtoolbox.coils.coil import Coil, ScannerCoil, get_scanner_constraints, restrict_to_orders
-from shimmingtoolbox.coils.spher_harm_basis import channels_per_order, reorder_shim_to_scaling_ge, SPH_HARMONICS_TITLES
-from shimmingtoolbox.load_nifti import get_isocenter, is_fatsat_on
-from shimmingtoolbox.pmu import PmuResp, PmuExt, PmuRespLog, PmuExtLog
-=======
 from shimmingtoolbox.coils.coil import Coil, ScannerCoil, get_scanner_constraints
 from shimmingtoolbox.coils.spher_harm_basis import channels_per_order, reorder_shim_to_scaling_ge
-from shimmingtoolbox.pmu import PmuResp
->>>>>>> b792a7f2
+from shimmingtoolbox.pmu import PmuResp, PmuExt, PmuRespLog, PmuExtLog
 from shimmingtoolbox.shim.sequencer import ShimSequencer, RealTimeSequencer
 from shimmingtoolbox.shim.sequencer import shim_max_intensity, define_slices
 from shimmingtoolbox.shim.sequencer import extend_fmap_to_kernel_size, parse_slices
@@ -188,49 +180,8 @@
     # Load the fieldmap
     nif_fmap = NiftiFieldMap(fname_fmap, dilation_kernel_size, path_output=path_output)
 
-<<<<<<< HEAD
-    # Load the anat
-    nii_anat = nib.load(fname_anat)
-    dim_info = nii_anat.header.get_dim_info()
-    if dim_info[2] is None:
-        logger.warning("The slice encoding direction is not specified in the NIfTI header, Shimming Toolbox will "
-                       "assume it is in the third dimension.")
-    else:
-        if dim_info[2] != 2:
-            # # Reorient nifti so that the slice is the last dim
-            # anat = nii_anat.get_fdata()
-            # # TODO: find index of dim_info
-            # index_in = 0
-            # index_out = 2
-            #
-            # # Swap axis in the array
-            # anat = np.swapaxes(anat, index_in, index_out)
-            #
-            # # Affine must change
-            # affine = copy.deepcopy(nii_anat.affine)
-            # affine[:, index_in] = nii_anat.affine[:, index_out]
-            # affine[:, index_out] = nii_anat.affine[:, index_in]
-            # affine[index_out, 3] = nii_anat.affine[index_in, 3]
-            # affine[index_in, 3] = nii_anat.affine[index_out, 3]
-            #
-            # nii_reorient = nib.Nifti1Image(anat, affine, header=nii_anat.header)
-            # nib.save(nii_reorient, os.path.join(path_output, 'anat_reorient.nii.gz'))
-
-            # Slice must be the 3rd dimension of the file
-            # TODO: Reorient nifti so that the slice is the 3rd dim
-            raise RuntimeError("Slice encode direction must be the 3rd dimension of the NIfTI file.")
-
-    # Load anat json
-    fname_anat_json = fname_anat.rsplit('.nii', 1)[0] + '.json'
-    with open(fname_anat_json) as json_file:
-        json_anat_data = json.load(json_file)
-=======
-    # Prepare the output
-    create_output_dir(path_output)
-
     # Load the target
     nif_target = NiftiTarget(fname_target, path_output=path_output)
->>>>>>> b792a7f2
 
     # Get the EPI echo time and set signal recovery optimizer criteria if w signal loss is set
     if (w_signal_loss is not None) or (w_signal_loss_xy is not None):
@@ -316,11 +267,7 @@
     coefs = sequencer.shim()
     # Output
     # Load output options
-<<<<<<< HEAD
-    options['fatsat'] = get_fatsat_option(json_anat_data, fatsat)
-=======
     options['fatsat'] = nif_target.get_fat_sat_option() if fatsat == 'auto' else fatsat == 'yes'
->>>>>>> b792a7f2
 
     list_fname_output = []
     end_channel = 0
@@ -686,13 +633,8 @@
 
     # Set logger level
     set_all_loggers(verbose)
-
-<<<<<<< HEAD
-=======
-    # Prepare the output
+# Prepare the output
     create_output_dir(path_output)
-
->>>>>>> b792a7f2
     # Set coils and scanner order for riro if none were indicated
     if scanner_coil_order_riro is None:
         scanner_coil_order_riro = scanner_coil_order_static
@@ -706,23 +648,8 @@
     # Load the fieldmap
     nif_fmap = NiftiFieldMap(fname_fmap, dilation_kernel_size, path_output=path_output, is_realtime=True)
 
-<<<<<<< HEAD
-    # Load the anat
-    nii_anat = nib.load(fname_anat)
-    dim_info = nii_anat.header.get_dim_info()
-    if dim_info[2] != 2:
-        # Slice must be the 3rd dimension of the file
-        # TODO: Reorient nifti so that the slice is the 3rd dim
-        raise RuntimeError("Slice encode direction must be the 3rd dimension of the NIfTI file.")
-
-    # Load anat json
-    fname_anat_json = fname_anat.rsplit('.nii', 1)[0] + '.json'
-    with open(fname_anat_json) as json_file:
-        json_anat_data = json.load(json_file)
-=======
     # Load the target
     nif_target = NiftiTarget(fname_target, path_output=path_output)
->>>>>>> b792a7f2
 
     # Load static mask
     if fname_mask_target_static is not None:
@@ -826,11 +753,7 @@
 
     # Output
     # Load output options
-<<<<<<< HEAD
-    options['fatsat'] = get_fatsat_option(json_anat_data, fatsat)
-=======
     options['fatsat'] = nif_target.get_fat_sat_option() if fatsat == 'auto' else fatsat == 'yes'
->>>>>>> b792a7f2
 
     # Get common coils between static and riro // Comparison based on coil name
     coil_static_only = [coil for coil in list_coils_static if coil not in list_coils_riro]
@@ -1197,38 +1120,7 @@
     for nif_object in list_save:
         if nif_object is None:
             continue
-<<<<<<< HEAD
-        nii = nib.load(fname)
-        fname_to_save = os.path.join(path_output, os.path.basename(fname))
-        nib.save(nii, fname_to_save)
-
-
-def get_fatsat_option(json_anat, fatsat):
-    """ Return if the fat saturation option should be turned on or off.
-        This function mainly exists to resolve the 'auto' case
-
-    Args:
-        json_anat (dict): BIDS Json sidecar
-        fatsat (str): String containing either : 'yes', 'no' or 'auto'
-
-    Returns:
-        bool: Whether to activate fatsat or not
-    """
-    fatsat_option = False
-
-    if fatsat == 'auto':
-        fatsat_option = is_fatsat_on(json_anat)
-    elif fatsat == 'yes':
-        fatsat_option = True
-    elif fatsat == 'no':
-        pass
-    else:
-        raise ValueError(f"Invalid fatsat option: {fatsat}. Must be 'yes', 'no' or 'auto'.")
-
-    return fatsat_option
-=======
         nif_object.save()
->>>>>>> b792a7f2
 
 
 @click.command(context_settings=CONTEXT_SETTINGS)
