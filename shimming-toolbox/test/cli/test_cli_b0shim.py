--- conflicted
+++ resolved
@@ -112,32 +112,21 @@
 
             assert values == [0.002985, -14.587414, -57.016499, -2.745062, -0.401786, -3.580623, 0.668977, -0.105560]
 
-<<<<<<< HEAD
     def test_cli_dynamic_external_scanner_constraint(self, nii_fmap, nii_anat, nii_mask, fm_data, anat_data):
         """Test cli with scanner coil profiles of order 1 with default constraints"""
         with tempfile.TemporaryDirectory(prefix='st_' + pathlib.Path(__file__).stem) as tmp:
-=======
-    def test_cli_dynamic_sph_table_not_iso(self, nii_fmap, nii_anat, nii_mask, fm_data, anat_data):
-        """Test cli with scanner coil profiles of order 1 with default constraints"""
-        with tempfile.TemporaryDirectory(prefix='st_' + pathlib.Path(__file__).stem) as tmp:
-            fm_data = copy.deepcopy(fm_data)
-            fm_data['TablePosition'] = [0, 0, 10]
-            anat_data = copy.deepcopy(anat_data)
-            anat_data['TablePosition'] = [0, 0, 10]
->>>>>>> c7a3492b
-            # Save the inputs to the new directory
-            fname_fmap = os.path.join(tmp, 'fmap.nii.gz')
-            fname_fm_json = os.path.join(tmp, 'fmap.json')
-            fname_mask = os.path.join(tmp, 'mask.nii.gz')
-            fname_anat = os.path.join(tmp, 'anat.nii.gz')
-            fname_anat_json = os.path.join(tmp, 'anat.json')
-            _save_inputs(nii_fmap=nii_fmap, fname_fmap=fname_fmap,
-                         nii_anat=nii_anat, fname_anat=fname_anat,
-                         nii_mask=nii_mask, fname_mask=fname_mask,
-                         fm_data=fm_data, fname_fm_json=fname_fm_json,
-                         anat_data=anat_data, fname_anat_json=fname_anat_json)
-
-<<<<<<< HEAD
+            # Save the inputs to the new directory
+            fname_fmap = os.path.join(tmp, 'fmap.nii.gz')
+            fname_fm_json = os.path.join(tmp, 'fmap.json')
+            fname_mask = os.path.join(tmp, 'mask.nii.gz')
+            fname_anat = os.path.join(tmp, 'anat.nii.gz')
+            fname_anat_json = os.path.join(tmp, 'anat.json')
+            _save_inputs(nii_fmap=nii_fmap, fname_fmap=fname_fmap,
+                         nii_anat=nii_anat, fname_anat=fname_anat,
+                         nii_mask=nii_mask, fname_mask=fname_mask,
+                         fm_data=fm_data, fname_fm_json=fname_fm_json,
+                         anat_data=anat_data, fname_anat_json=fname_anat_json)
+
             with open(__config_scanner_constraints__) as f:
                 constraints_data = json.load(f)
 
@@ -150,27 +139,16 @@
             with open(fname_scanner_constraints_json, 'w', encoding='utf-8') as f:
                 json.dump(constraints_data, f, indent=4)
 
-=======
->>>>>>> c7a3492b
             runner = CliRunner()
 
             res = runner.invoke(b0shim_cli, ['dynamic',
                                              '--fmap', fname_fmap,
                                              '--anat', fname_anat,
                                              '--mask', fname_mask,
-<<<<<<< HEAD
                                              '--scanner-coil-order', '0,1,2,3',
                                              '--scanner-coil-constraints', fname_scanner_constraints_json,
                                              '--slices', 'volume',
                                              '--output', tmp],
-=======
-                                             '--scanner-coil-order', '1,2',
-                                             '--regularization-factor', '0.1',
-                                             '--slices', 'ascending',
-                                             '--optimizer-method', 'pseudo_inverse',
-                                             '--output', tmp,
-                                             '--verbose', 'debug'],
->>>>>>> c7a3492b
                                 catch_exceptions=False)
 
             assert res.exit_code == 0
@@ -180,7 +158,6 @@
                 line = lines[8].strip().split(',')
                 values = [float(val) for val in line if val.strip()]
 
-<<<<<<< HEAD
             assert values == [-16.417611, 1.283857, -14.424815, -84.402628, -6.60401, -0.653534, -6.75787,
                               0.955701, -0.168711, -0.139256, -0.094325,  -0.798893, 0.322054]
             fname_bids_sidecar_fmap_output = os.path.join(tmp, "fieldmap_calculated_shim.json")
@@ -193,10 +170,49 @@
             assert bids_sidecar_fmap_output_data['ShimSetting'] == [673.058, -7405.47, -9951.41,
                                                                     None, 2813.48, 2834.6, 2818.01, 2866.49,
                                                                     None, None, None, None]
-=======
+
+    def test_cli_dynamic_sph_table_not_iso(self, nii_fmap, nii_anat, nii_mask, fm_data, anat_data):
+        """Test cli with scanner coil profiles of order 1 with default constraints"""
+        with tempfile.TemporaryDirectory(prefix='st_' + pathlib.Path(__file__).stem) as tmp:
+            fm_data = copy.deepcopy(fm_data)
+            fm_data['TablePosition'] = [0, 0, 10]
+            anat_data = copy.deepcopy(anat_data)
+            anat_data['TablePosition'] = [0, 0, 10]
+            # Save the inputs to the new directory
+            fname_fmap = os.path.join(tmp, 'fmap.nii.gz')
+            fname_fm_json = os.path.join(tmp, 'fmap.json')
+            fname_mask = os.path.join(tmp, 'mask.nii.gz')
+            fname_anat = os.path.join(tmp, 'anat.nii.gz')
+            fname_anat_json = os.path.join(tmp, 'anat.json')
+            _save_inputs(nii_fmap=nii_fmap, fname_fmap=fname_fmap,
+                         nii_anat=nii_anat, fname_anat=fname_anat,
+                         nii_mask=nii_mask, fname_mask=fname_mask,
+                         fm_data=fm_data, fname_fm_json=fname_fm_json,
+                         anat_data=anat_data, fname_anat_json=fname_anat_json)
+
+            runner = CliRunner()
+
+            res = runner.invoke(b0shim_cli, ['dynamic',
+                                             '--fmap', fname_fmap,
+                                             '--anat', fname_anat,
+                                             '--mask', fname_mask,
+                                             '--scanner-coil-order', '1,2',
+                                             '--regularization-factor', '0.1',
+                                             '--slices', 'ascending',
+                                             '--optimizer-method', 'pseudo_inverse',
+                                             '--output', tmp,
+                                             '--verbose', 'debug'],
+                                catch_exceptions=False)
+
+            assert res.exit_code == 0
+            assert os.path.isfile(os.path.join(tmp, "coefs_coil0_Prisma_fit.txt"))
+            with open(os.path.join(tmp, "coefs_coil0_Prisma_fit.txt"), 'r') as file:
+                lines = file.readlines()
+                line = lines[8].strip().split(',')
+                values = [float(val) for val in line if val.strip()]
+
             assert values == [-4.305412, -67.945413, 29.093204, -3804.340894,
                               -163.848482, -863.019747, 576.108918, -177.97076]
->>>>>>> c7a3492b
 
     def test_cli_dynamic_signal_recovery(self, nii_fmap, nii_anat, nii_mask, fm_data, anat_data):
         """Test cli with scanner coil profiles of order 1 with default constraints"""
