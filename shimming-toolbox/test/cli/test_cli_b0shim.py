#!/usr/bin/python3
# -*- coding: utf-8 -*

import copy
import pytest
from click.testing import CliRunner
import tempfile
import pathlib
import os
import nibabel as nib
import numpy as np
import json

from shimmingtoolbox import __config_custom_coil_constraints__, __config_scanner_constraints__
from shimmingtoolbox.cli.b0shim import define_slices_cli
from shimmingtoolbox.cli.b0shim import b0shim_cli
from shimmingtoolbox.masking.shapes import shapes
from shimmingtoolbox import __dir_testing__
from shimmingtoolbox.coils.spher_harm_basis import siemens_basis
from shimmingtoolbox.coils.coordinates import generate_meshgrid


def _define_inputs(fmap_dim, manufacturers_model_name=None, no_shim_settings=False):
    # fname for fmap
    fname_fmap = os.path.join(__dir_testing__, 'ds_b0', 'sub-realtime', 'fmap', 'sub-realtime_fieldmap.nii.gz')
    nii = nib.load(fname_fmap)
    fname_json = os.path.join(__dir_testing__, 'ds_b0', 'sub-realtime', 'fmap', 'sub-realtime_fieldmap.json')

    with open(fname_json) as f:
        fm_data = json.load(f)

    if manufacturers_model_name is not None:
        fm_data['ManufacturersModelName'] = manufacturers_model_name

    if no_shim_settings:
        fm_data['ShimSetting'] = [None]

    if fmap_dim == 4:
        nii_fmap = nii
    elif fmap_dim == 3:
        nii_fmap = nib.Nifti1Image(np.mean(nii.get_fdata(), axis=3), nii.affine, header=nii.header)
    elif fmap_dim == 2:
        nii_fmap = nib.Nifti1Image(nii.get_fdata()[..., 0, 0], nii.affine, header=nii.header)
    else:
        raise ValueError("Supported Dimensions are 2, 3 or 4")

    # fname for anat
    fname_anat = os.path.join(__dir_testing__, 'ds_b0', 'sub-realtime', 'anat', 'sub-realtime_unshimmed_e1.nii.gz')

    nii_anat = nib.load(fname_anat)

    fname_anat_json = os.path.join(__dir_testing__, 'ds_b0', 'sub-realtime', 'anat', 'sub-realtime_unshimmed_e1.json')
    with open(fname_anat_json) as f:
        anat_data = json.load(f)

    anat_data['ScanOptions'] = ['FS']

    anat = nii_anat.get_fdata()

    # Set up mask: Cube
    # static
    nx, ny, nz = anat.shape
    mask = shapes(anat, 'cube',
                  center_dim1=int(nx / 2),
                  center_dim2=int(ny / 2),
                  len_dim1=10, len_dim2=10, len_dim3=nz - 10)

    nii_mask = nib.Nifti1Image(mask.astype(np.uint8), nii_anat.affine)

    return nii_fmap, nii_anat, nii_mask, fm_data, anat_data


@pytest.mark.parametrize(
    "nii_fmap,nii_anat,nii_mask,fm_data,anat_data", [(
            _define_inputs(fmap_dim=3)
    )]
)
class TestCliDynamic(object):
    def test_cli_dynamic_sph(self, nii_fmap, nii_anat, nii_mask, fm_data, anat_data):
        """Test cli with scanner coil profiles of order 1 with default constraints"""
        with tempfile.TemporaryDirectory(prefix='st_' + pathlib.Path(__file__).stem) as tmp:
            # Save the inputs to the new directory
            fname_fmap = os.path.join(tmp, 'fmap.nii.gz')
            fname_fm_json = os.path.join(tmp, 'fmap.json')
            fname_mask = os.path.join(tmp, 'mask.nii.gz')
            fname_anat = os.path.join(tmp, 'anat.nii.gz')
            fname_anat_json = os.path.join(tmp, 'anat.json')
            _save_inputs(nii_fmap=nii_fmap, fname_fmap=fname_fmap,
                         nii_anat=nii_anat, fname_anat=fname_anat,
                         nii_mask=nii_mask, fname_mask=fname_mask,
                         fm_data=fm_data, fname_fm_json=fname_fm_json,
                         anat_data=anat_data, fname_anat_json=fname_anat_json)

            runner = CliRunner()

            res = runner.invoke(b0shim_cli, ['dynamic',
                                             '--fmap', fname_fmap,
                                             '--anat', fname_anat,
                                             '--mask', fname_mask,
                                             '--scanner-coil-order', '1,2',
                                             '--regularization-factor', '0.1',
                                             '--slices', 'ascending',
                                             '--output', tmp],
                                catch_exceptions=False)

            assert res.exit_code == 0
            assert os.path.isfile(os.path.join(tmp, "coefs_coil0_Prisma_fit.txt"))
            with open(os.path.join(tmp, "coefs_coil0_Prisma_fit.txt"), 'r') as file:
                lines = file.readlines()
                line = lines[8].strip().split(',')
                values = [float(val) for val in line if val.strip()]

            assert values == [0.002985, -14.587414, -57.016499, -2.745062, -0.401786, -3.580623, 0.668977, -0.105560]

<<<<<<< HEAD
    def test_cli_dynamic_bfgs(self, nii_fmap, nii_anat, nii_mask, fm_data, anat_data):
=======
    def test_cli_dynamic_external_scanner_constraint(self, nii_fmap, nii_anat, nii_mask, fm_data, anat_data):
>>>>>>> 08dff9ca
        """Test cli with scanner coil profiles of order 1 with default constraints"""
        with tempfile.TemporaryDirectory(prefix='st_' + pathlib.Path(__file__).stem) as tmp:
            # Save the inputs to the new directory
            fname_fmap = os.path.join(tmp, 'fmap.nii.gz')
            fname_fm_json = os.path.join(tmp, 'fmap.json')
            fname_mask = os.path.join(tmp, 'mask.nii.gz')
            fname_anat = os.path.join(tmp, 'anat.nii.gz')
            fname_anat_json = os.path.join(tmp, 'anat.json')
            _save_inputs(nii_fmap=nii_fmap, fname_fmap=fname_fmap,
                         nii_anat=nii_anat, fname_anat=fname_anat,
                         nii_mask=nii_mask, fname_mask=fname_mask,
                         fm_data=fm_data, fname_fm_json=fname_fm_json,
                         anat_data=anat_data, fname_anat_json=fname_anat_json)

<<<<<<< HEAD
=======
            with open(__config_scanner_constraints__) as f:
                constraints_data = json.load(f)

            constraints_data['coefs_used']['0'] = [123100100 + 1000]
            constraints_data['coefs_used']['1'] = None
            constraints_data['coefs_used']['2'] = [None, 1000, 1000, 1000, 1000]
            constraints_data['coef_channel_minmax']['2'][0] = [None, None]
            constraints_data['coef_channel_minmax']['2'][1] = None
            fname_scanner_constraints_json = os.path.join(tmp, 'scanner_constraints.json')
            with open(fname_scanner_constraints_json, 'w', encoding='utf-8') as f:
                json.dump(constraints_data, f, indent=4)

            runner = CliRunner()

            res = runner.invoke(b0shim_cli, ['dynamic',
                                             '--fmap', fname_fmap,
                                             '--anat', fname_anat,
                                             '--mask', fname_mask,
                                             '--scanner-coil-order', '0,1,2,3',
                                             '--scanner-coil-constraints', fname_scanner_constraints_json,
                                             '--slices', 'volume',
                                             '--output', tmp],
                                catch_exceptions=False)

            assert res.exit_code == 0
            assert os.path.isfile(os.path.join(tmp, "coefs_coil0_Prisma_fit.txt"))
            with open(os.path.join(tmp, "coefs_coil0_Prisma_fit.txt"), 'r') as file:
                lines = file.readlines()
                line = lines[8].strip().split(',')
                values = [float(val) for val in line if val.strip()]

            assert values == [-16.417611, 1.283857, -14.424815, -84.402628, -6.60401, -0.653534, -6.75787,
                              0.955701, -0.168711, -0.139256, -0.094325,  -0.798893, 0.322054]
            fname_bids_sidecar_fmap_output = os.path.join(tmp, "fieldmap_calculated_shim.json")
            assert os.path.isfile(fname_bids_sidecar_fmap_output)
            with open(fname_bids_sidecar_fmap_output) as f:
                bids_sidecar_fmap_output_data = json.load(f)
            assert bids_sidecar_fmap_output_data['ImagingFrequency'] == 123.101083
            # Siemens scanner need to be scaled to DAC units. Moreover, we input the 'coefs_used' as ui units.
            # This is why these values are not the direct sum of coefs + coefs_used
            assert bids_sidecar_fmap_output_data['ShimSetting'] == [673.058, -7405.47, -9951.41,
                                                                    None, 2813.48, 2834.6, 2818.01, 2866.49,
                                                                    None, None, None, None]

    def test_cli_dynamic_sph_table_not_iso(self, nii_fmap, nii_anat, nii_mask, fm_data, anat_data):
        """Test cli with scanner coil profiles of order 1 with default constraints"""
        with tempfile.TemporaryDirectory(prefix='st_' + pathlib.Path(__file__).stem) as tmp:
            fm_data = copy.deepcopy(fm_data)
            fm_data['TablePosition'] = [0, 0, 10]
            anat_data = copy.deepcopy(anat_data)
            anat_data['TablePosition'] = [0, 0, 10]
            # Save the inputs to the new directory
            fname_fmap = os.path.join(tmp, 'fmap.nii.gz')
            fname_fm_json = os.path.join(tmp, 'fmap.json')
            fname_mask = os.path.join(tmp, 'mask.nii.gz')
            fname_anat = os.path.join(tmp, 'anat.nii.gz')
            fname_anat_json = os.path.join(tmp, 'anat.json')
            _save_inputs(nii_fmap=nii_fmap, fname_fmap=fname_fmap,
                         nii_anat=nii_anat, fname_anat=fname_anat,
                         nii_mask=nii_mask, fname_mask=fname_mask,
                         fm_data=fm_data, fname_fm_json=fname_fm_json,
                         anat_data=anat_data, fname_anat_json=fname_anat_json)

>>>>>>> 08dff9ca
            runner = CliRunner()

            res = runner.invoke(b0shim_cli, ['dynamic',
                                             '--fmap', fname_fmap,
                                             '--anat', fname_anat,
                                             '--mask', fname_mask,
                                             '--scanner-coil-order', '1,2',
                                             '--regularization-factor', '0.1',
<<<<<<< HEAD
                                             '--optimizer-method', 'bfgs',
                                             '--slices', 'ascending',
                                             '--output', tmp],
=======
                                             '--slices', 'ascending',
                                             '--optimizer-method', 'pseudo_inverse',
                                             '--output', tmp,
                                             '--verbose', 'debug'],
>>>>>>> 08dff9ca
                                catch_exceptions=False)

            assert res.exit_code == 0
            assert os.path.isfile(os.path.join(tmp, "coefs_coil0_Prisma_fit.txt"))
            with open(os.path.join(tmp, "coefs_coil0_Prisma_fit.txt"), 'r') as file:
                lines = file.readlines()
                line = lines[8].strip().split(',')
                values = [float(val) for val in line if val.strip()]

<<<<<<< HEAD
            assert values == [1.716835, -11.083139, -61.813942, -3.325865, -0.440464, -4.319224, 0.832832, -0.092054]

    def test_cli_dynamic_signal_recovery(self, nii_fmap, nii_anat, nii_mask, fm_data, anat_data):
=======
            assert values == [-4.305412, -67.945413, 29.093204, -3804.340894,
                              -163.848482, -863.019747, 576.108918, -177.97076]

    def test_cli_dynamic_signal_recovery_mse(self, nii_fmap, nii_anat, nii_mask, fm_data, anat_data):
>>>>>>> 08dff9ca
        """Test cli with scanner coil profiles of order 1 with default constraints"""

        # Duplicate nii_fmap's third dimension
        fmap = nii_fmap.get_fdata()
        fmap = np.repeat(fmap, 5, axis=2)
        nii_fmap = nib.Nifti1Image(fmap, nii_fmap.affine, header=nii_fmap.header)

        with tempfile.TemporaryDirectory(prefix='st_' + pathlib.Path(__file__).stem) as tmp:
            # Save the inputs to the new directory
            fname_fmap = os.path.join(tmp, 'fmap.nii.gz')
            fname_fm_json = os.path.join(tmp, 'fmap.json')
            fname_mask = os.path.join(tmp, 'mask.nii.gz')
            fname_anat = os.path.join(tmp, 'anat.nii.gz')
            fname_anat_json = os.path.join(tmp, 'anat.json')
            _save_inputs(nii_fmap=nii_fmap, fname_fmap=fname_fmap,
                         nii_anat=nii_anat, fname_anat=fname_anat,
                         nii_mask=nii_mask, fname_mask=fname_mask,
                         fm_data=fm_data, fname_fm_json=fname_fm_json,
                         anat_data=anat_data, fname_anat_json=fname_anat_json)

            runner = CliRunner()

            res = runner.invoke(b0shim_cli, ['dynamic',
                                             '--fmap', fname_fmap,
                                             '--anat', fname_anat,
                                             '--mask', fname_mask,
                                             '--scanner-coil-order', '1,2',
                                             '--regularization-factor', '0.3',
                                             '--slices', 'ascending',
                                             '--optimizer-method', 'least_squares',
                                             '--optimizer-criteria', 'mse',
                                             '--weighting-signal-loss', '0.01',
                                             '--mask-dilation-kernel-size', '5',
                                             '--output', tmp],
                                catch_exceptions=False)

            assert res.exit_code == 0

    def test_cli_dynamic_signal_recovery_rmse(self, nii_fmap, nii_anat, nii_mask, fm_data, anat_data):
        """Test cli with scanner coil profiles of order 1 with default constraints"""

        # Duplicate nii_fmap's third dimension
        fmap = nii_fmap.get_fdata()
        fmap = np.repeat(fmap, 5, axis=2)
        nii_fmap = nib.Nifti1Image(fmap, nii_fmap.affine, header=nii_fmap.header)

        with tempfile.TemporaryDirectory(prefix='st_' + pathlib.Path(__file__).stem) as tmp:
            # Save the inputs to the new directory
            fname_fmap = os.path.join(tmp, 'fmap.nii.gz')
            fname_fm_json = os.path.join(tmp, 'fmap.json')
            fname_mask = os.path.join(tmp, 'mask.nii.gz')
            fname_anat = os.path.join(tmp, 'anat.nii.gz')
            fname_anat_json = os.path.join(tmp, 'anat.json')
            _save_inputs(nii_fmap=nii_fmap, fname_fmap=fname_fmap,
                         nii_anat=nii_anat, fname_anat=fname_anat,
                         nii_mask=nii_mask, fname_mask=fname_mask,
                         fm_data=fm_data, fname_fm_json=fname_fm_json,
                         anat_data=anat_data, fname_anat_json=fname_anat_json)

            runner = CliRunner()

            res = runner.invoke(b0shim_cli, ['dynamic',
                                             '--fmap', fname_fmap,
                                             '--anat', fname_anat,
                                             '--mask', fname_mask,
                                             '--scanner-coil-order', '1,2',
                                             '--regularization-factor', '0.3',
                                             '--slices', 'ascending',
                                             '--optimizer-method', 'least_squares',
                                             '--optimizer-criteria', 'rmse',
                                             '--weighting-signal-loss', '10',
                                             '--mask-dilation-kernel-size', '5',
                                             '--output', tmp],
                                catch_exceptions=False)

            assert res.exit_code == 0

    def test_cli_dynamic_no_mask(self, nii_fmap, nii_anat, nii_mask, fm_data, anat_data):
        """Test cli with scanner coil profiles of order 1 with default constraints"""
        with tempfile.TemporaryDirectory(prefix='st_' + pathlib.Path(__file__).stem) as tmp:
            # Save the inputs to the new directory
            fname_fmap = os.path.join(tmp, 'fmap.nii.gz')
            fname_fm_json = os.path.join(tmp, 'fmap.json')
            fname_anat = os.path.join(tmp, 'anat.nii.gz')
            fname_anat_json = os.path.join(tmp, 'anat.json')
            _save_inputs(nii_fmap=nii_fmap, fname_fmap=fname_fmap,
                         nii_anat=nii_anat, fname_anat=fname_anat,
                         fm_data=fm_data, fname_fm_json=fname_fm_json,
                         anat_data=anat_data, fname_anat_json=fname_anat_json)

            runner = CliRunner()
            res = runner.invoke(b0shim_cli, ['dynamic',
                                             '--fmap', fname_fmap,
                                             '--anat', fname_anat,
                                             '--scanner-coil-order', '0,1',
                                             '--output', tmp],
                                catch_exceptions=False)

            assert res.exit_code == 0
            assert os.path.isfile(os.path.join(tmp, "coefs_coil0_Prisma_fit.txt"))

    def test_cli_dynamic_coils(self, nii_fmap, nii_anat, nii_mask, fm_data, anat_data):
        """Test cli with input coil"""
        with tempfile.TemporaryDirectory(prefix='st_' + pathlib.Path(__file__).stem) as tmp:
            # Save the inputs to the new directory
            fname_fmap = os.path.join(tmp, 'fmap.nii.gz')
            fname_fm_json = os.path.join(tmp, 'fmap.json')
            fname_mask = os.path.join(tmp, 'mask.nii.gz')
            fname_anat = os.path.join(tmp, 'anat.nii.gz')
            fname_anat_json = os.path.join(tmp, 'anat.json')
            _save_inputs(nii_fmap=nii_fmap, fname_fmap=fname_fmap,
                         nii_anat=nii_anat, fname_anat=fname_anat,
                         nii_mask=nii_mask, fname_mask=fname_mask,
                         fm_data=fm_data, fname_fm_json=fname_fm_json,
                         anat_data=anat_data, fname_anat_json=fname_anat_json)

            # Dummy coil
            nii_dummy_coil, dummy_coil_constraints = _create_dummy_coil(nii_fmap)
            fname_dummy_coil = os.path.join(tmp, 'dummy_coil.nii.gz')
            nib.save(nii_dummy_coil, fname_dummy_coil)

            # Save json
            fname_constraints = os.path.join(tmp, 'dummy_coil.json')
            with open(fname_constraints, 'w', encoding='utf-8') as f:
                json.dump(dummy_coil_constraints, f, indent=4)

            runner = CliRunner()
            res = runner.invoke(b0shim_cli, ['dynamic',
                                             '--coil', fname_dummy_coil, fname_constraints,
                                             '--fmap', fname_fmap,
                                             '--anat', fname_anat,
                                             '--mask', fname_mask,
                                             '--output', tmp,
                                             '--optimizer-method', 'least_squares',
                                             '--optimizer-criteria', 'mse'],
                                catch_exceptions=False)

            assert res.exit_code == 0
            assert os.path.isfile(os.path.join(tmp, "coefs_coil0_Dummy_coil.txt"))

    def test_cli_dynamic_sph_order_0(self, nii_fmap, nii_anat, nii_mask, fm_data, anat_data):
        """Test cli with scanner coil profiles of order 0 with default constraints"""
        with tempfile.TemporaryDirectory(prefix='st_' + pathlib.Path(__file__).stem) as tmp:
            # Save the inputs to the new directory
            fname_fmap = os.path.join(tmp, 'fmap.nii.gz')
            fname_fm_json = os.path.join(tmp, 'fmap.json')
            fname_mask = os.path.join(tmp, 'mask.nii.gz')
            fname_anat = os.path.join(tmp, 'anat.nii.gz')
            fname_anat_json = os.path.join(tmp, 'anat.json')
            _save_inputs(nii_fmap=nii_fmap, fname_fmap=fname_fmap,
                         nii_anat=nii_anat, fname_anat=fname_anat,
                         nii_mask=nii_mask, fname_mask=fname_mask,
                         fm_data=fm_data, fname_fm_json=fname_fm_json,
                         anat_data=anat_data, fname_anat_json=fname_anat_json)

            runner = CliRunner()
            res = runner.invoke(b0shim_cli, ['dynamic',
                                             '--fmap', fname_fmap,
                                             '--anat', fname_anat,
                                             '--mask', fname_mask,
                                             '--scanner-coil-order', '0',
                                             '--output', tmp],
                                catch_exceptions=False)

            assert res.exit_code == 0
            assert os.path.isfile(os.path.join(tmp, "coefs_coil0_Prisma_fit.txt"))

    def test_cli_dynamic_sph_order_3(self, nii_fmap, nii_anat, nii_mask, fm_data, anat_data):
        """Test cli with scanner coil profiles of order 3 with default constraints"""
        with tempfile.TemporaryDirectory(prefix='st_' + pathlib.Path(__file__).stem) as tmp:
            # Save the inputs to the new directory
            fname_fmap = os.path.join(tmp, 'fmap.nii.gz')
            fname_fm_json = os.path.join(tmp, 'fmap.json')
            fname_mask = os.path.join(tmp, 'mask.nii.gz')
            fname_anat = os.path.join(tmp, 'anat.nii.gz')
            fname_anat_json = os.path.join(tmp, 'anat.json')
            _save_inputs(nii_fmap=nii_fmap, fname_fmap=fname_fmap,
                         nii_anat=nii_anat, fname_anat=fname_anat,
                         nii_mask=nii_mask, fname_mask=fname_mask,
                         fm_data=fm_data, fname_fm_json=fname_fm_json,
                         anat_data=anat_data, fname_anat_json=fname_anat_json)

            runner = CliRunner()
            res = runner.invoke(b0shim_cli, ['dynamic',
                                             '--fmap', fname_fmap,
                                             '--anat', fname_anat,
                                             '--mask', fname_mask,
                                             '--scanner-coil-order', '3',
                                             '--output', tmp],
                                catch_exceptions=False)

            assert res.exit_code == 0
            assert os.path.isfile(os.path.join(tmp, "coefs_coil0_Prisma_fit.txt"))

    def test_cli_dynamic_coils_and_sph(self, nii_fmap, nii_anat, nii_mask, fm_data, anat_data):
        """Test cli with input coil and scanner coil"""
        with tempfile.TemporaryDirectory(prefix='st_' + pathlib.Path(__file__).stem) as tmp:
            # Save the inputs to the new directory
            fname_fmap = os.path.join(tmp, 'fmap.nii.gz')
            fname_fm_json = os.path.join(tmp, 'fmap.json')
            fname_mask = os.path.join(tmp, 'mask.nii.gz')
            fname_anat = os.path.join(tmp, 'anat.nii.gz')
            fname_anat_json = os.path.join(tmp, 'anat.json')
            _save_inputs(nii_fmap=nii_fmap, fname_fmap=fname_fmap,
                         nii_anat=nii_anat, fname_anat=fname_anat,
                         nii_mask=nii_mask, fname_mask=fname_mask,
                         fm_data=fm_data, fname_fm_json=fname_fm_json,
                         anat_data=anat_data, fname_anat_json=fname_anat_json)

            # Dummy coil
            nii_dummy_coil, dummy_coil_constraints = _create_dummy_coil(nii_fmap)
            fname_dummy_coil = os.path.join(tmp, 'dummy_coil.nii.gz')
            nib.save(nii_dummy_coil, fname_dummy_coil)

            # Save json
            fname_constraints = os.path.join(tmp, 'dummy_coil.json')
            with open(fname_constraints, 'w', encoding='utf-8') as f:
                json.dump(dummy_coil_constraints, f, indent=4)

            runner = CliRunner()
            res = runner.invoke(b0shim_cli, ['dynamic',
                                             '--coil', fname_dummy_coil, fname_constraints,
                                             '--fmap', fname_fmap,
                                             '--anat', fname_anat,
                                             '--mask', fname_mask,
                                             '--scanner-coil-order', '1',
                                             '--output', tmp],
                                catch_exceptions=False)

            assert res.exit_code == 0
            assert os.path.isfile(os.path.join(tmp, "coefs_coil0_Dummy_coil.txt"))
            assert os.path.isfile(os.path.join(tmp, "coefs_coil1_Prisma_fit.txt"))

    def test_cli_dynamic_format_chronological_coil(self, nii_fmap, nii_anat, nii_mask, fm_data, anat_data):
        """Test cli with scanner coil with chronological-coil o_format"""
        with tempfile.TemporaryDirectory(prefix='st_' + pathlib.Path(__file__).stem) as tmp:
            # Save the inputs to the new directory
            fname_fmap = os.path.join(tmp, 'fmap.nii.gz')
            fname_fm_json = os.path.join(tmp, 'fmap.json')
            fname_mask = os.path.join(tmp, 'mask.nii.gz')
            fname_anat = os.path.join(tmp, 'anat.nii.gz')
            fname_anat_json = os.path.join(tmp, 'anat.json')
            _save_inputs(nii_fmap=nii_fmap, fname_fmap=fname_fmap,
                         nii_anat=nii_anat, fname_anat=fname_anat,
                         nii_mask=nii_mask, fname_mask=fname_mask,
                         fm_data=fm_data, fname_fm_json=fname_fm_json,
                         anat_data=anat_data, fname_anat_json=fname_anat_json)

            runner = CliRunner()
            res = runner.invoke(b0shim_cli, ['dynamic',
                                             '--fmap', fname_fmap,
                                             '--anat', fname_anat,
                                             '--mask', fname_mask,
                                             '--scanner-coil-order', '1',
                                             '--slice-factor', '2',
                                             '--output-file-format-scanner', 'chronological-coil',
                                             '--output', tmp],
                                catch_exceptions=False)

            assert res.exit_code == 0
            assert os.path.isfile(os.path.join(tmp, "coefs_coil0_Prisma_fit.txt"))

    def test_cli_dynamic_fatsat(self, nii_fmap, nii_anat, nii_mask, fm_data, anat_data):
        """Test cli with input coil"""
        with tempfile.TemporaryDirectory(prefix='st_' + pathlib.Path(__file__).stem) as tmp:
            # Save the inputs to the new directory
            fname_fmap = os.path.join(tmp, 'fmap.nii.gz')
            fname_fm_json = os.path.join(tmp, 'fmap.json')
            fname_mask = os.path.join(tmp, 'mask.nii.gz')
            fname_anat = os.path.join(tmp, 'anat.nii.gz')
            fname_anat_json = os.path.join(tmp, 'anat.json')
            _save_inputs(nii_fmap=nii_fmap, fname_fmap=fname_fmap,
                         nii_anat=nii_anat, fname_anat=fname_anat,
                         nii_mask=nii_mask, fname_mask=fname_mask,
                         fm_data=fm_data, fname_fm_json=fname_fm_json,
                         anat_data=anat_data, fname_anat_json=fname_anat_json)

            # Dummy coil
            nii_dummy_coil, dummy_coil_constraints = _create_dummy_coil(nii_fmap)
            fname_dummy_coil = os.path.join(tmp, 'dummy_coil.nii.gz')
            nib.save(nii_dummy_coil, fname_dummy_coil)

            # Save json
            fname_constraints = os.path.join(tmp, 'dummy_coil.json')
            with open(fname_constraints, 'w', encoding='utf-8') as f:
                json.dump(dummy_coil_constraints, f, indent=4)

            runner = CliRunner()
            res = runner.invoke(b0shim_cli, ['dynamic',
                                             '--coil', fname_dummy_coil, fname_constraints,
                                             '--fmap', fname_fmap,
                                             '--anat', fname_anat,
                                             '--mask', fname_mask,
                                             '--output-file-format-coil', 'chronological-coil',
                                             '--fatsat', 'no',
                                             '--output', tmp],
                                catch_exceptions=False)

            assert res.exit_code == 0
            assert os.path.isfile(os.path.join(tmp, "coefs_coil0_Dummy_coil.txt"))

    def test_cli_dynamic_format_chronological_ch(self, nii_fmap, nii_anat, nii_mask, fm_data, anat_data):
        """Test cli with scanner coil with chronological_ch o_format"""
        with tempfile.TemporaryDirectory(prefix='st_' + pathlib.Path(__file__).stem) as tmp:
            # Save the inputs to the new directory
            fname_fmap = os.path.join(tmp, 'fmap.nii.gz')
            fname_fm_json = os.path.join(tmp, 'fmap.json')
            fname_mask = os.path.join(tmp, 'mask.nii.gz')
            fname_anat = os.path.join(tmp, 'anat.nii.gz')
            fname_anat_json = os.path.join(tmp, 'anat.json')
            _save_inputs(nii_fmap=nii_fmap, fname_fmap=fname_fmap,
                         nii_anat=nii_anat, fname_anat=fname_anat,
                         nii_mask=nii_mask, fname_mask=fname_mask,
                         fm_data=fm_data, fname_fm_json=fname_fm_json,
                         anat_data=anat_data, fname_anat_json=fname_anat_json)

            runner = CliRunner()
            res = runner.invoke(b0shim_cli, ['dynamic',
                                             '--fmap', fname_fmap,
                                             '--anat', fname_anat,
                                             '--mask', fname_mask,
                                             '--scanner-coil-order', '0,1',
                                             '--slice-factor', '2',
                                             '--output-file-format-scanner', 'chronological-ch',
                                             '--output', tmp],
                                catch_exceptions=False)

            assert res.exit_code == 0
            assert os.path.isfile(os.path.join(tmp, "coefs_coil0_ch0_Prisma_fit.txt"))
            assert os.path.isfile(os.path.join(tmp, "coefs_coil0_ch1_Prisma_fit.txt"))
            assert os.path.isfile(os.path.join(tmp, "coefs_coil0_ch2_Prisma_fit.txt"))
            assert os.path.isfile(os.path.join(tmp, "coefs_coil0_ch3_Prisma_fit.txt"))
            # There should be 4 x 10 x 1 value

    def test_cli_dynamic_format_slicewise_ch(self, nii_fmap, nii_anat, nii_mask, fm_data, anat_data):
        """Test cli with scanner coil with slicewise_ch o_format"""
        with tempfile.TemporaryDirectory(prefix='st_' + pathlib.Path(__file__).stem) as tmp:
            # Save the inputs to the new directory
            fname_fmap = os.path.join(tmp, 'fmap.nii.gz')
            fname_fm_json = os.path.join(tmp, 'fmap.json')
            fname_mask = os.path.join(tmp, 'mask.nii.gz')
            fname_anat = os.path.join(tmp, 'anat.nii.gz')
            fname_anat_json = os.path.join(tmp, 'anat.json')
            _save_inputs(nii_fmap=nii_fmap, fname_fmap=fname_fmap,
                         nii_anat=nii_anat, fname_anat=fname_anat,
                         nii_mask=nii_mask, fname_mask=fname_mask,
                         fm_data=fm_data, fname_fm_json=fname_fm_json,
                         anat_data=anat_data, fname_anat_json=fname_anat_json)

            runner = CliRunner()
            res = runner.invoke(b0shim_cli, ['dynamic',
                                             '--fmap', fname_fmap,
                                             '--anat', fname_anat,
                                             '--mask', fname_mask,
                                             '--scanner-coil-order', '0,1',
                                             '--slice-factor', '2',
                                             '--output-file-format-scanner', 'slicewise-ch',
                                             '--output', tmp],
                                catch_exceptions=False)

            assert res.exit_code == 0
            assert os.path.isfile(os.path.join(tmp, "coefs_coil0_ch0_Prisma_fit.txt"))
            assert os.path.isfile(os.path.join(tmp, "coefs_coil0_ch1_Prisma_fit.txt"))
            assert os.path.isfile(os.path.join(tmp, "coefs_coil0_ch2_Prisma_fit.txt"))
            assert os.path.isfile(os.path.join(tmp, "coefs_coil0_ch3_Prisma_fit.txt"))

    def test_cli_dynamic_format_gradient_order01(self, nii_fmap, nii_anat, nii_mask, fm_data, anat_data):
        """Test cli with scanner coil with gradient o_format"""
        with tempfile.TemporaryDirectory(prefix='st_' + pathlib.Path(__file__).stem) as tmp:
            # Save the inputs to the new directory
            fname_fmap = os.path.join(tmp, 'fmap.nii.gz')
            fname_fm_json = os.path.join(tmp, 'fmap.json')
            fname_mask = os.path.join(tmp, 'mask.nii.gz')
            fname_anat = os.path.join(tmp, 'anat.nii.gz')
            fname_anat_json = os.path.join(tmp, 'anat.json')
            _save_inputs(nii_fmap=nii_fmap, fname_fmap=fname_fmap,
                         nii_anat=nii_anat, fname_anat=fname_anat,
                         nii_mask=nii_mask, fname_mask=fname_mask,
                         fm_data=fm_data, fname_fm_json=fname_fm_json,
                         anat_data=anat_data, fname_anat_json=fname_anat_json)

            runner = CliRunner()
            res = runner.invoke(b0shim_cli, ['dynamic',
                                             '--fmap', fname_fmap,
                                             '--anat', fname_anat,
                                             '--mask', fname_mask,
                                             '--scanner-coil-order', '0,1',
                                             '--slice-factor', '2',
                                             '--output-file-format-scanner', 'gradient',
                                             '--output', tmp],
                                catch_exceptions=False)

            assert res.exit_code == 0
            assert os.path.isfile(os.path.join(tmp, "f0shim_gradients.txt"))
            assert os.path.isfile(os.path.join(tmp, "xshim_gradients.txt"))
            assert os.path.isfile(os.path.join(tmp, "yshim_gradients.txt"))
            assert os.path.isfile(os.path.join(tmp, "zshim_gradients.txt"))
            with open(os.path.join(tmp, "f0shim_gradients.txt"), 'r') as file:
                lines = file.readlines()
                assert lines[15].strip() == "corr_vec[0][5]= 11.007908"
            with open(os.path.join(tmp, "xshim_gradients.txt"), 'r') as file:
                lines = file.readlines()
                assert lines[15].strip() == "corr_vec[0][5]= 0.001260"
            with open(os.path.join(tmp, "yshim_gradients.txt"), 'r') as file:
                lines = file.readlines()
                assert lines[15].strip() == "corr_vec[0][5]= 0.029665"
            with open(os.path.join(tmp, "zshim_gradients.txt"), 'r') as file:
                lines = file.readlines()
                assert lines[15].strip() == "corr_vec[0][5]= 0.060548"


    def test_cli_dynamic_format_gradient_and_custom_coil(self, nii_fmap, nii_anat, nii_mask, fm_data, anat_data):
        """Test cli with scanner coil with gradient o_format"""
        with tempfile.TemporaryDirectory(prefix='st_' + pathlib.Path(__file__).stem) as tmp:
            # Save the inputs to the new directory
            fname_fmap = os.path.join(tmp, 'fmap.nii.gz')
            fname_fm_json = os.path.join(tmp, 'fmap.json')
            fname_mask = os.path.join(tmp, 'mask.nii.gz')
            fname_anat = os.path.join(tmp, 'anat.nii.gz')
            fname_anat_json = os.path.join(tmp, 'anat.json')
            _save_inputs(nii_fmap=nii_fmap, fname_fmap=fname_fmap,
                         nii_anat=nii_anat, fname_anat=fname_anat,
                         nii_mask=nii_mask, fname_mask=fname_mask,
                         fm_data=fm_data, fname_fm_json=fname_fm_json,
                         anat_data=anat_data, fname_anat_json=fname_anat_json)

            # Dummy coil
            nii_dummy_coil, dummy_coil_constraints = _create_dummy_coil(nii_fmap)
            fname_dummy_coil = os.path.join(tmp, 'dummy_coil.nii.gz')
            nib.save(nii_dummy_coil, fname_dummy_coil)

            # Save json
            fname_constraints = os.path.join(tmp, 'dummy_coil.json')
            with open(fname_constraints, 'w', encoding='utf-8') as f:
                json.dump(dummy_coil_constraints, f, indent=4)

            runner = CliRunner()
            res = runner.invoke(b0shim_cli, ['dynamic',
                                             '--coil', fname_dummy_coil, fname_constraints,
                                             '--fmap', fname_fmap,
                                             '--anat', fname_anat,
                                             '--mask', fname_mask,
                                             '--scanner-coil-order', '0,1',
                                             '--slice-factor', '2',
                                             '--output-file-format-scanner', 'gradient',
                                             '--output', tmp],
                                catch_exceptions=False)

            assert res.exit_code == 0
            assert os.path.isfile(os.path.join(tmp, "f0shim_gradients.txt"))
            assert os.path.isfile(os.path.join(tmp, "xshim_gradients.txt"))
            assert os.path.isfile(os.path.join(tmp, "yshim_gradients.txt"))
            assert os.path.isfile(os.path.join(tmp, "zshim_gradients.txt"))
            assert os.path.isfile(os.path.join(tmp, "coefs_coil0_Dummy_coil.txt"))

    def test_cli_dynamic_format_gradient_order0(self, nii_fmap, nii_anat, nii_mask, fm_data, anat_data):
        """Test cli with scanner coil with gradient o_format"""
        with tempfile.TemporaryDirectory(prefix='st_' + pathlib.Path(__file__).stem) as tmp:
            # Save the inputs to the new directory
            fname_fmap = os.path.join(tmp, 'fmap.nii.gz')
            fname_fm_json = os.path.join(tmp, 'fmap.json')
            fname_mask = os.path.join(tmp, 'mask.nii.gz')
            fname_anat = os.path.join(tmp, 'anat.nii.gz')
            fname_anat_json = os.path.join(tmp, 'anat.json')
            _save_inputs(nii_fmap=nii_fmap, fname_fmap=fname_fmap,
                         nii_anat=nii_anat, fname_anat=fname_anat,
                         nii_mask=nii_mask, fname_mask=fname_mask,
                         fm_data=fm_data, fname_fm_json=fname_fm_json,
                         anat_data=anat_data, fname_anat_json=fname_anat_json)

            runner = CliRunner()
            res = runner.invoke(b0shim_cli, ['dynamic',
                                             '--fmap', fname_fmap,
                                             '--anat', fname_anat,
                                             '--mask', fname_mask,
                                             '--scanner-coil-order', '0',
                                             '--slice-factor', '2',
                                             '--output-file-format-scanner', 'gradient',
                                             '--output', tmp],
                                catch_exceptions=False)

            assert res.exit_code == 0
            assert os.path.isfile(os.path.join(tmp, "f0shim_gradients.txt"))
            with open(os.path.join(tmp, "f0shim_gradients.txt"), 'r') as file:
                lines = file.readlines()
                assert lines[15].strip() == "corr_vec[0][5]= 119.644382"

    def test_cli_dynamic_format_gradient_order1(self, nii_fmap, nii_anat, nii_mask, fm_data, anat_data):
        """Test cli with scanner coil with gradient o_format"""
        with tempfile.TemporaryDirectory(prefix='st_' + pathlib.Path(__file__).stem) as tmp:
            # Save the inputs to the new directory
            fname_fmap = os.path.join(tmp, 'fmap.nii.gz')
            fname_fm_json = os.path.join(tmp, 'fmap.json')
            fname_mask = os.path.join(tmp, 'mask.nii.gz')
            fname_anat = os.path.join(tmp, 'anat.nii.gz')
            fname_anat_json = os.path.join(tmp, 'anat.json')
            _save_inputs(nii_fmap=nii_fmap, fname_fmap=fname_fmap,
                         nii_anat=nii_anat, fname_anat=fname_anat,
                         nii_mask=nii_mask, fname_mask=fname_mask,
                         fm_data=fm_data, fname_fm_json=fname_fm_json,
                         anat_data=anat_data, fname_anat_json=fname_anat_json)

            runner = CliRunner()
            res = runner.invoke(b0shim_cli, ['dynamic',
                                             '--fmap', fname_fmap,
                                             '--anat', fname_anat,
                                             '--mask', fname_mask,
                                             '--scanner-coil-order', '1',
                                             '--slice-factor', '2',
                                             '--output-file-format-scanner', 'gradient',
                                             '--output', tmp],
                                catch_exceptions=False)

            assert res.exit_code == 0
            assert os.path.isfile(os.path.join(tmp, "xshim_gradients.txt"))
            assert os.path.isfile(os.path.join(tmp, "yshim_gradients.txt"))
            assert os.path.isfile(os.path.join(tmp, "zshim_gradients.txt"))
            with open(os.path.join(tmp, "xshim_gradients.txt"), 'r') as file:
                lines = file.readlines()
                assert lines[15].strip() == "corr_vec[0][5]= 0.001980"
            with open(os.path.join(tmp, "yshim_gradients.txt"), 'r') as file:
                lines = file.readlines()
                assert lines[15].strip() == "corr_vec[0][5]= 0.032016"
            with open(os.path.join(tmp, "zshim_gradients.txt"), 'r') as file:
                lines = file.readlines()
                assert lines[15].strip() == "corr_vec[0][5]= 0.066749"

    def test_cli_dynamic_debug_verbose(self, nii_fmap, nii_anat, nii_mask, fm_data, anat_data):
        """Test cli with scanner coil profiles of order 1 with default constraints"""
        with tempfile.TemporaryDirectory(prefix='st_' + pathlib.Path(__file__).stem) as tmp:
            # Save the inputs to the new directory
            fname_fmap = os.path.join(tmp, 'fmap.nii.gz')
            fname_fm_json = os.path.join(tmp, 'fmap.json')
            fname_mask = os.path.join(tmp, 'mask.nii.gz')
            fname_anat = os.path.join(tmp, 'anat.nii.gz')
            fname_anat_json = os.path.join(tmp, 'anat.json')
            _save_inputs(nii_fmap=nii_fmap, fname_fmap=fname_fmap,
                         nii_anat=nii_anat, fname_anat=fname_anat,
                         nii_mask=nii_mask, fname_mask=fname_mask,
                         fm_data=fm_data, fname_fm_json=fname_fm_json,
                         anat_data=anat_data, fname_anat_json=fname_anat_json)

            runner = CliRunner()
            res = runner.invoke(b0shim_cli, ['dynamic',
                                             '--fmap', fname_fmap,
                                             '--anat', fname_anat,
                                             '--mask', fname_mask,
                                             '--scanner-coil-order', '1',
                                             '-v', 'debug',
                                             '--output', tmp],
                                catch_exceptions=False)

            assert res.exit_code == 0
            assert os.path.isfile(os.path.join(tmp, "coefs_coil0_Prisma_fit.txt"))
            # Artefacts of the debug verbose
            assert os.path.isfile(os.path.join(tmp, "tmp_extended_fmap.nii.gz"))
            assert os.path.isfile(os.path.join(tmp, "fmap.nii.gz"))
            assert os.path.isfile(os.path.join(tmp, "anat.nii.gz"))
            assert os.path.isfile(os.path.join(tmp, "mask.nii.gz"))
            assert os.path.isfile(os.path.join(tmp, "fig_currents.png"))

    def test_cli_dynamic_absolute(self, nii_fmap, nii_anat, nii_mask, fm_data, anat_data):
        """Test cli with scanner coil profiles of order 1 with default constraints"""
        with tempfile.TemporaryDirectory(prefix='st_' + pathlib.Path(__file__).stem) as tmp:
            # Save the inputs to the new directory
            fname_fmap = os.path.join(tmp, 'fmap.nii.gz')
            fname_fm_json = os.path.join(tmp, 'fmap.json')
            fname_mask = os.path.join(tmp, 'mask.nii.gz')
            fname_anat = os.path.join(tmp, 'anat.nii.gz')
            fname_anat_json = os.path.join(tmp, 'anat.json')
            _save_inputs(nii_fmap=nii_fmap, fname_fmap=fname_fmap,
                         nii_anat=nii_anat, fname_anat=fname_anat,
                         nii_mask=nii_mask, fname_mask=fname_mask,
                         fm_data=fm_data, fname_fm_json=fname_fm_json,
                         anat_data=anat_data, fname_anat_json=fname_anat_json)

            runner = CliRunner()
            res = runner.invoke(b0shim_cli, ['dynamic',
                                             '--fmap', fname_fmap,
                                             '--anat', fname_anat,
                                             '--mask', fname_mask,
                                             '--scanner-coil-order', '0, 2',
                                             '--output-value-format', 'absolute',
                                             '--output', tmp],
                                catch_exceptions=False)

            assert res.exit_code == 0
            assert os.path.isfile(os.path.join(tmp, "coefs_coil0_Prisma_fit.txt"))
            with open(os.path.join(tmp, "coefs_coil0_Prisma_fit.txt"), 'r') as file:
                lines = file.readlines()
                line = lines[8].strip().split(',')
                values = [float(val) for val in line if val.strip()]

            assert values == [123259067.330864, -718.069583, 138.656751, -110.517759, 24.97596, -4.888655]

    def test_cli_2d_fmap(self, nii_fmap, nii_anat, nii_mask, fm_data, anat_data):

        with tempfile.TemporaryDirectory(prefix='st_' + pathlib.Path(__file__).stem) as tmp:
            # Save the inputs to the new directory
            fname_fmap = os.path.join(tmp, 'fmap.nii.gz')
            fname_fm_json = os.path.join(tmp, 'fmap.json')
            fname_mask = os.path.join(tmp, 'mask.nii.gz')
            fname_anat = os.path.join(tmp, 'anat.nii.gz')
            fname_anat_json = os.path.join(tmp, 'anat.json')
            nii_fmap = nib.Nifti1Image(nii_fmap.get_fdata()[..., 0], nii_fmap.affine, header=nii_fmap.header)
            _save_inputs(nii_fmap=nii_fmap, fname_fmap=fname_fmap,
                         nii_anat=nii_anat, fname_anat=fname_anat,
                         nii_mask=nii_mask, fname_mask=fname_mask,
                         fm_data=fm_data, fname_fm_json=fname_fm_json,
                         anat_data=anat_data, fname_anat_json=fname_anat_json)

            runner = CliRunner()
            res = runner.invoke(b0shim_cli, ['dynamic',
                                             '--fmap', fname_fmap,
                                             '--mask', fname_mask,
                                             '--anat', fname_anat,
                                             '--scanner-coil-order', '1',
                                             '--output', tmp],
                                catch_exceptions=False)
            assert res.exit_code == 0

    def test_cli_dynamic_no_coil(self, nii_fmap, nii_anat, nii_mask, fm_data, anat_data):
        """Test cli with scanner coil profiles of order 1 with default constraints"""
        with tempfile.TemporaryDirectory(prefix='st_' + pathlib.Path(__file__).stem) as tmp:
            # Save the inputs to the new directory
            fname_fmap = os.path.join(tmp, 'fmap.nii.gz')
            fname_fm_json = os.path.join(tmp, 'fmap.json')
            fname_mask = os.path.join(tmp, 'mask.nii.gz')
            fname_anat = os.path.join(tmp, 'anat.nii.gz')
            fname_anat_json = os.path.join(tmp, 'anat.json')
            _save_inputs(nii_fmap=nii_fmap, fname_fmap=fname_fmap,
                         nii_anat=nii_anat, fname_anat=fname_anat,
                         nii_mask=nii_mask, fname_mask=fname_mask,
                         fm_data=fm_data, fname_fm_json=fname_fm_json,
                         anat_data=anat_data, fname_anat_json=fname_anat_json)

            runner = CliRunner()

            with pytest.raises(RuntimeError, match="No custom or scanner coils were selected."):
                runner.invoke(b0shim_cli, ['dynamic',
                                           '--fmap', fname_fmap,
                                           '--anat', fname_anat,
                                           '--mask', fname_mask,
                                           '--output', tmp],
                              catch_exceptions=False)

    def test_cli_dynamic_wrong_dim_info(self, nii_fmap, nii_anat, nii_mask, fm_data, anat_data):
        with tempfile.TemporaryDirectory(prefix='st_' + pathlib.Path(__file__).stem) as tmp:
            nii_new_anat = copy.deepcopy(nii_anat)
            nii_new_anat.header.set_dim_info(2, 1, 0)

            # Save the inputs to the new directory
            fname_fmap = os.path.join(tmp, 'fmap.nii.gz')
            fname_fm_json = os.path.join(tmp, 'fmap.json')
            fname_mask = os.path.join(tmp, 'mask.nii.gz')
            fname_anat = os.path.join(tmp, 'anat.nii.gz')
            fname_anat_json = os.path.join(tmp, 'anat.json')
            _save_inputs(nii_fmap=nii_fmap, fname_fmap=fname_fmap,
                         nii_anat=nii_new_anat, fname_anat=fname_anat,
                         nii_mask=nii_mask, fname_mask=fname_mask,
                         fm_data=fm_data, fname_fm_json=fname_fm_json,
                         anat_data=anat_data, fname_anat_json=fname_anat_json)

            runner = CliRunner()
            with pytest.raises(RuntimeError,
                               match="Slice encode direction must be the 3rd dimension of the NIfTI file."):
                runner.invoke(b0shim_cli, ['dynamic',
                                           '--fmap', fname_fmap,
                                           '--anat', fname_anat,
                                           '--mask', fname_mask,
                                           '--scanner-coil-order', '1',
                                           '--output', tmp],
                              catch_exceptions=False)

    def test_cli_dynamic_no_fmap_json(self, nii_fmap, nii_anat, nii_mask, fm_data, anat_data):
        """Test cli with scanner coil profiles of order 1 with default constraints"""
        with tempfile.TemporaryDirectory(prefix='st_' + pathlib.Path(__file__).stem) as tmp:
            # Save the inputs to the new directory
            fname_fmap = os.path.join(tmp, 'fmap.nii.gz')
            fname_mask = os.path.join(tmp, 'mask.nii.gz')
            fname_anat = os.path.join(tmp, 'anat.nii.gz')
            fname_anat_json = os.path.join(tmp, 'anat.json')
            _save_inputs(nii_fmap=nii_fmap, fname_fmap=fname_fmap,
                         nii_anat=nii_anat, fname_anat=fname_anat,
                         nii_mask=nii_mask, fname_mask=fname_mask,
                         anat_data=anat_data, fname_anat_json=fname_anat_json)

            runner = CliRunner()

            with pytest.raises(OSError, match="Missing fieldmap json file"):
                runner.invoke(b0shim_cli, ['dynamic',
                                           '--fmap', fname_fmap,
                                           '--anat', fname_anat,
                                           '--mask', fname_mask,
                                           '--scanner-coil-order', '1',
                                           '--output', tmp],
                              catch_exceptions=False)


def test_cli_dynamic_unknown_scanner():
    """Test cli with scanner coil profiles of order 1 with default constraints"""
    nii_fmap, nii_anat, nii_mask, fm_data, anat_data = _define_inputs(fmap_dim=3,
                                                                      manufacturers_model_name='not_set',
                                                                      no_shim_settings=True)
    with tempfile.TemporaryDirectory(prefix='st_' + pathlib.Path(__file__).stem) as tmp:
        # Save the inputs to the new directory
        fname_fmap = os.path.join(tmp, 'fmap.nii.gz')
        fname_fm_json = os.path.join(tmp, 'fmap.json')
        fname_mask = os.path.join(tmp, 'mask.nii.gz')
        fname_anat = os.path.join(tmp, 'anat.nii.gz')
        fname_anat_json = os.path.join(tmp, 'anat.json')
        _save_inputs(nii_fmap=nii_fmap, fname_fmap=fname_fmap,
                     nii_anat=nii_anat, fname_anat=fname_anat,
                     nii_mask=nii_mask, fname_mask=fname_mask,
                     fm_data=fm_data, fname_fm_json=fname_fm_json,
                     anat_data=anat_data, fname_anat_json=fname_anat_json)

        runner = CliRunner()

        res = runner.invoke(b0shim_cli, ['dynamic',
                                         '--fmap', fname_fmap,
                                         '--anat', fname_anat,
                                         '--mask', fname_mask,
                                         '--scanner-coil-order', '1,2',
                                         '--output', tmp],
                            catch_exceptions=False)

        assert res.exit_code == 0
        assert os.path.isfile(os.path.join(tmp, "coefs_coil0_Unknown.txt"))


@pytest.mark.parametrize(
    "nii_fmap,nii_anat,nii_mask,fm_data,anat_data", [(
            _define_inputs(fmap_dim=4)
    )]
)
class TestCLIRealtime(object):
    def test_cli_rt_sph(self, nii_fmap, nii_anat, nii_mask, fm_data, anat_data):
        with tempfile.TemporaryDirectory(prefix='st_' + pathlib.Path(__file__).stem) as tmp:
            # Save the inputs to the new directory
            fname_fmap = os.path.join(tmp, 'fmap.nii.gz')
            fname_fm_json = os.path.join(tmp, 'fmap.json')
            fname_mask = os.path.join(tmp, 'mask.nii.gz')
            fname_anat = os.path.join(tmp, 'anat.nii.gz')
            fname_anat_json = os.path.join(tmp, 'anat.json')
            _save_inputs(nii_fmap=nii_fmap, fname_fmap=fname_fmap,
                         nii_anat=nii_anat, fname_anat=fname_anat,
                         nii_mask=nii_mask, fname_mask=fname_mask,
                         fm_data=fm_data, fname_fm_json=fname_fm_json,
                         anat_data=anat_data, fname_anat_json=fname_anat_json)

            # Input pmu fname
            fname_resp = os.path.join(__dir_testing__, 'ds_b0', 'derivatives', 'sub-realtime',
                                      'sub-realtime_PMUresp_signal.resp')

            runner = CliRunner()
            res = runner.invoke(b0shim_cli, ['realtime-dynamic',
                                             '--fmap', fname_fmap,
                                             '--anat', fname_anat,
                                             '--mask-static', fname_mask,
                                             '--mask-riro', fname_mask,
                                             '--resp', fname_resp,
                                             '--slice-factor', '2',
                                             '--scanner-coil-order', '0,1',
                                             '--output', tmp,
                                             '-v', 'debug'],
                                catch_exceptions=False)

            assert res.exit_code == 0
            assert os.path.isfile(os.path.join(tmp, "coefs_coil0_ch0_Prisma_fit.txt"))
            assert os.path.isfile(os.path.join(tmp, "coefs_coil0_ch1_Prisma_fit.txt"))
            assert os.path.isfile(os.path.join(tmp, "coefs_coil0_ch2_Prisma_fit.txt"))
            assert os.path.isfile(os.path.join(tmp, "coefs_coil0_ch3_Prisma_fit.txt"))
            with open(os.path.join(tmp, "coefs_coil0_ch0_Prisma_fit.txt"), 'r') as file:
                lines = file.readlines()
                line = lines[5].strip().split(',')
                values = [float(val) for val in line if val.strip()]
            assert values == [11.007908, -0.014577058094, 1311.6784]

    def test_cli_rt_sph_order_0(self, nii_fmap, nii_anat, nii_mask, fm_data, anat_data):
        with tempfile.TemporaryDirectory(prefix='st_' + pathlib.Path(__file__).stem) as tmp:
            # Save the inputs to the new directory
            fname_fmap = os.path.join(tmp, 'fmap.nii.gz')
            fname_fm_json = os.path.join(tmp, 'fmap.json')
            fname_mask = os.path.join(tmp, 'mask.nii.gz')
            fname_anat = os.path.join(tmp, 'anat.nii.gz')
            fname_anat_json = os.path.join(tmp, 'anat.json')
            _save_inputs(nii_fmap=nii_fmap, fname_fmap=fname_fmap,
                         nii_anat=nii_anat, fname_anat=fname_anat,
                         nii_mask=nii_mask, fname_mask=fname_mask,
                         fm_data=fm_data, fname_fm_json=fname_fm_json,
                         anat_data=anat_data, fname_anat_json=fname_anat_json)

            # Input pmu fname
            fname_resp = os.path.join(__dir_testing__, 'ds_b0', 'derivatives', 'sub-realtime',
                                      'sub-realtime_PMUresp_signal.resp')

            runner = CliRunner()
            res = runner.invoke(b0shim_cli, ['realtime-dynamic',
                                             '--fmap', fname_fmap,
                                             '--anat', fname_anat,
                                             '--mask-static', fname_mask,
                                             '--mask-riro', fname_mask,
                                             '--resp', fname_resp,
                                             '--slice-factor', '2',
                                             '--scanner-coil-order', '0',
                                             '--output', tmp],
                                catch_exceptions=False)

            assert res.exit_code == 0
            assert os.path.isfile(os.path.join(tmp, "coefs_coil0_ch0_Prisma_fit.txt"))

    def test_cli_rt_sph_order_02(self, nii_fmap, nii_anat, nii_mask, fm_data, anat_data):
        with tempfile.TemporaryDirectory(prefix='st_' + pathlib.Path(__file__).stem) as tmp:
            # Save the inputs to the new directory
            fname_fmap = os.path.join(tmp, 'fmap.nii.gz')
            fname_fm_json = os.path.join(tmp, 'fmap.json')
            fname_mask = os.path.join(tmp, 'mask.nii.gz')
            fname_anat = os.path.join(tmp, 'anat.nii.gz')
            fname_anat_json = os.path.join(tmp, 'anat.json')
            _save_inputs(nii_fmap=nii_fmap, fname_fmap=fname_fmap,
                         nii_anat=nii_anat, fname_anat=fname_anat,
                         nii_mask=nii_mask, fname_mask=fname_mask,
                         fm_data=fm_data, fname_fm_json=fname_fm_json,
                         anat_data=anat_data, fname_anat_json=fname_anat_json)

            # Input pmu fname
            fname_resp = os.path.join(__dir_testing__, 'ds_b0', 'derivatives', 'sub-realtime',
                                      'sub-realtime_PMUresp_signal.resp')

            runner = CliRunner()
            res = runner.invoke(b0shim_cli, ['realtime-dynamic',
                                             '--fmap', fname_fmap,
                                             '--anat', fname_anat,
                                             '--mask-static', fname_mask,
                                             '--mask-riro', fname_mask,
                                             '--resp', fname_resp,
                                             '--slice-factor', '2',
                                             '--scanner-coil-order', '0,2',
                                             '--output', tmp],
                                catch_exceptions=False)

            assert res.exit_code == 0
            assert os.path.isfile(os.path.join(tmp, "coefs_coil0_ch0_Prisma_fit.txt"))
            assert os.path.isfile(os.path.join(tmp, "coefs_coil0_ch4_Prisma_fit.txt"))
            assert os.path.isfile(os.path.join(tmp, "coefs_coil0_ch5_Prisma_fit.txt"))
            assert os.path.isfile(os.path.join(tmp, "coefs_coil0_ch6_Prisma_fit.txt"))
            assert os.path.isfile(os.path.join(tmp, "coefs_coil0_ch7_Prisma_fit.txt"))
            assert os.path.isfile(os.path.join(tmp, "coefs_coil0_ch8_Prisma_fit.txt"))

    def test_cli_rt_custom_coil(self, nii_fmap, nii_anat, nii_mask, fm_data, anat_data):
        with tempfile.TemporaryDirectory(prefix='st_' + pathlib.Path(__file__).stem) as tmp:
            # Save the inputs to the new directory
            fname_fmap = os.path.join(tmp, 'fmap.nii.gz')
            fname_fm_json = os.path.join(tmp, 'fmap.json')
            fname_mask = os.path.join(tmp, 'mask.nii.gz')
            fname_anat = os.path.join(tmp, 'anat.nii.gz')
            fname_anat_json = os.path.join(tmp, 'anat.json')
            _save_inputs(nii_fmap=nii_fmap, fname_fmap=fname_fmap,
                         nii_anat=nii_anat, fname_anat=fname_anat,
                         nii_mask=nii_mask, fname_mask=fname_mask,
                         fm_data=fm_data, fname_fm_json=fname_fm_json,
                         anat_data=anat_data, fname_anat_json=fname_anat_json)

            # Dummy coil
            nii_dummy_coil, dummy_coil_constraints = _create_dummy_coil(nii_fmap)
            fname_dummy_coil = os.path.join(tmp, 'dummy_coil.nii.gz')
            nib.save(nii_dummy_coil, fname_dummy_coil)

            # Save json
            fname_constraints = os.path.join(tmp, 'dummy_coil.json')
            with open(fname_constraints, 'w', encoding='utf-8') as f:
                json.dump(dummy_coil_constraints, f, indent=4)

            # Input pmu fname
            fname_resp = os.path.join(__dir_testing__, 'ds_b0', 'derivatives', 'sub-realtime',
                                      'sub-realtime_PMUresp_signal.resp')

            runner = CliRunner()
            res = runner.invoke(b0shim_cli, ['realtime-dynamic',
                                             '--coil', fname_dummy_coil, fname_constraints,
                                             '--coil-riro', fname_dummy_coil, fname_constraints,
                                             '--fmap', fname_fmap,
                                             '--anat', fname_anat,
                                             '--mask-static', fname_mask,
                                             '--mask-riro', fname_mask,
                                             '--resp', fname_resp,
                                             '--optimizer-method', 'pseudo_inverse',
                                             '--slice-factor', '2',
                                             '--output', tmp],
                                catch_exceptions=False)

            assert res.exit_code == 0
            for i_channel in range(9):
                assert os.path.isfile(os.path.join(tmp, f"coefs_coil0_ch{i_channel}_Dummy_coil.txt"))

    def test_cli_rt_debug(self, nii_fmap, nii_anat, nii_mask, fm_data, anat_data):
        with tempfile.TemporaryDirectory(prefix='st_' + pathlib.Path(__file__).stem) as tmp:
            # Save the inputs to the new directory
            fname_fmap = os.path.join(tmp, 'fmap.nii.gz')
            fname_fm_json = os.path.join(tmp, 'fmap.json')
            fname_mask = os.path.join(tmp, 'mask.nii.gz')
            fname_anat = os.path.join(tmp, 'anat.nii.gz')
            fname_anat_json = os.path.join(tmp, 'anat.json')
            _save_inputs(nii_fmap=nii_fmap, fname_fmap=fname_fmap,
                         nii_anat=nii_anat, fname_anat=fname_anat,
                         nii_mask=nii_mask, fname_mask=fname_mask,
                         fm_data=fm_data, fname_fm_json=fname_fm_json,
                         anat_data=anat_data, fname_anat_json=fname_anat_json)

            # Input pmu fname
            fname_resp = os.path.join(__dir_testing__, 'ds_b0', 'derivatives', 'sub-realtime',
                                      'sub-realtime_PMUresp_signal.resp')

            runner = CliRunner()
            res = runner.invoke(b0shim_cli, ['realtime-dynamic',
                                             '--fmap', fname_fmap,
                                             '--anat', fname_anat,
                                             '--mask-static', fname_mask,
                                             '--mask-riro', fname_mask,
                                             '--resp', fname_resp,
                                             '--slice-factor', '2',
                                             '--scanner-coil-order', '0,1',
                                             '-v', 'debug',
                                             '--output', tmp],
                                catch_exceptions=False)

            assert res.exit_code == 0
            assert os.path.isfile(os.path.join(tmp, "coefs_coil0_ch0_Prisma_fit.txt"))
            assert os.path.isfile(os.path.join(tmp, "coefs_coil0_ch1_Prisma_fit.txt"))
            assert os.path.isfile(os.path.join(tmp, "coefs_coil0_ch2_Prisma_fit.txt"))
            assert os.path.isfile(os.path.join(tmp, "coefs_coil0_ch3_Prisma_fit.txt"))
            # Artefacts of the debug verbose
            assert os.path.isfile(os.path.join(tmp, "tmp_extended_fmap.nii.gz"))
            assert os.path.isfile(os.path.join(tmp, "fmap.nii.gz"))
            assert os.path.isfile(os.path.join(tmp, "anat.nii.gz"))
            assert os.path.isfile(os.path.join(tmp, "mask.nii.gz"))
            assert os.path.isfile(os.path.join(tmp, "fig_currents.png"))

    def test_cli_rt_no_mask(self, nii_fmap, nii_anat, nii_mask, fm_data, anat_data):
        with tempfile.TemporaryDirectory(prefix='st_' + pathlib.Path(__file__).stem) as tmp:
            # Save the inputs to the new directory
            fname_fmap = os.path.join(tmp, 'fmap.nii.gz')
            fname_fm_json = os.path.join(tmp, 'fmap.json')
            fname_anat = os.path.join(tmp, 'anat.nii.gz')
            fname_anat_json = os.path.join(tmp, 'anat.json')
            _save_inputs(nii_fmap=nii_fmap, fname_fmap=fname_fmap,
                         nii_anat=nii_anat, fname_anat=fname_anat,
                         fm_data=fm_data, fname_fm_json=fname_fm_json,
                         anat_data=anat_data, fname_anat_json=fname_anat_json)

            # Input pmu fname
            fname_resp = os.path.join(__dir_testing__, 'ds_b0', 'derivatives', 'sub-realtime',
                                      'sub-realtime_PMUresp_signal.resp')

            runner = CliRunner()
            res = runner.invoke(b0shim_cli, ['realtime-dynamic',
                                             '--fmap', fname_fmap,
                                             '--anat', fname_anat,
                                             '--resp', fname_resp,
                                             '--slice-factor', '2',
                                             '--scanner-coil-order', '0,1',
                                             '--output', tmp],
                                catch_exceptions=False)

            assert res.exit_code == 0
            assert os.path.isfile(os.path.join(tmp, "coefs_coil0_ch0_Prisma_fit.txt"))
            assert os.path.isfile(os.path.join(tmp, "coefs_coil0_ch1_Prisma_fit.txt"))
            assert os.path.isfile(os.path.join(tmp, "coefs_coil0_ch2_Prisma_fit.txt"))
            assert os.path.isfile(os.path.join(tmp, "coefs_coil0_ch3_Prisma_fit.txt"))

    def test_cli_rt_chronological_ch(self, nii_fmap, nii_anat, nii_mask, fm_data, anat_data):
        with tempfile.TemporaryDirectory(prefix='st_' + pathlib.Path(__file__).stem) as tmp:
            # Save the inputs to the new directory
            fname_fmap = os.path.join(tmp, 'fmap.nii.gz')
            fname_fm_json = os.path.join(tmp, 'fmap.json')
            fname_mask = os.path.join(tmp, 'mask.nii.gz')
            fname_anat = os.path.join(tmp, 'anat.nii.gz')
            fname_anat_json = os.path.join(tmp, 'anat.json')
            _save_inputs(nii_fmap=nii_fmap, fname_fmap=fname_fmap,
                         nii_anat=nii_anat, fname_anat=fname_anat,
                         nii_mask=nii_mask, fname_mask=fname_mask,
                         fm_data=fm_data, fname_fm_json=fname_fm_json,
                         anat_data=anat_data, fname_anat_json=fname_anat_json)

            # Input pmu fname
            fname_resp = os.path.join(__dir_testing__, 'ds_b0', 'derivatives', 'sub-realtime',
                                      'sub-realtime_PMUresp_signal.resp')

            runner = CliRunner()
            res = runner.invoke(b0shim_cli, ['realtime-dynamic',
                                             '--fmap', fname_fmap,
                                             '--anat', fname_anat,
                                             '--mask-static', fname_mask,
                                             '--mask-riro', fname_mask,
                                             '--resp', fname_resp,
                                             '--slice-factor', '2',
                                             '--scanner-coil-order', '0,1',
                                             '--output-file-format-scanner', 'chronological-ch',
                                             '--output', tmp],
                                catch_exceptions=False)

            assert res.exit_code == 0
            assert os.path.isfile(os.path.join(tmp, "coefs_coil0_ch0_Prisma_fit.txt"))
            assert os.path.isfile(os.path.join(tmp, "coefs_coil0_ch1_Prisma_fit.txt"))
            assert os.path.isfile(os.path.join(tmp, "coefs_coil0_ch2_Prisma_fit.txt"))
            assert os.path.isfile(os.path.join(tmp, "coefs_coil0_ch3_Prisma_fit.txt"))

    def test_cli_rt_gradient_order01(self, nii_fmap, nii_anat, nii_mask, fm_data, anat_data):
        with (tempfile.TemporaryDirectory(prefix='st_' + pathlib.Path(__file__).stem) as tmp):
            # Save the inputs to the new directory
            fname_fmap = os.path.join(tmp, 'fmap.nii.gz')
            fname_fm_json = os.path.join(tmp, 'fmap.json')
            fname_mask = os.path.join(tmp, 'mask.nii.gz')
            fname_anat = os.path.join(tmp, 'anat.nii.gz')
            fname_anat_json = os.path.join(tmp, 'anat.json')
            _save_inputs(nii_fmap=nii_fmap, fname_fmap=fname_fmap,
                         nii_anat=nii_anat, fname_anat=fname_anat,
                         nii_mask=nii_mask, fname_mask=fname_mask,
                         fm_data=fm_data, fname_fm_json=fname_fm_json,
                         anat_data=anat_data, fname_anat_json=fname_anat_json)

            # Input pmu fname
            fname_resp = os.path.join(__dir_testing__, 'ds_b0', 'derivatives', 'sub-realtime',
                                      'sub-realtime_PMUresp_signal.resp')

            runner = CliRunner()
            res = runner.invoke(b0shim_cli, ['realtime-dynamic',
                                             '--fmap', fname_fmap,
                                             '--anat', fname_anat,
                                             '--mask-static', fname_mask,
                                             '--mask-riro', fname_mask,
                                             '--resp', fname_resp,
                                             '--slice-factor', '2',
                                             '--scanner-coil-order', '0,1',
                                             '--output-file-format-scanner', 'gradient',
                                             '--output', tmp],
                                catch_exceptions=False)

            assert res.exit_code == 0
            assert os.path.isfile(os.path.join(tmp, "f0shim_gradients.txt"))
            assert os.path.isfile(os.path.join(tmp, "xshim_gradients.txt"))
            assert os.path.isfile(os.path.join(tmp, "yshim_gradients.txt"))
            assert os.path.isfile(os.path.join(tmp, "zshim_gradients.txt"))
            with open(os.path.join(tmp, "f0shim_gradients.txt"), 'r') as file:
                lines = file.readlines()
                assert lines[15].strip() == "corr_vec[0][5]= 11.007908" and lines[16].strip() == "corr_vec[1][5]= -0.014577058094"
            with open(os.path.join(tmp, "xshim_gradients.txt"), 'r') as file:
                lines = file.readlines()
                assert lines[15].strip() == "corr_vec[0][5]= 0.001260" and lines[16].strip() == "corr_vec[1][5]= -0.000000000000"
            with open(os.path.join(tmp, "yshim_gradients.txt"), 'r') as file:
                lines = file.readlines()
                assert lines[15].strip() == "corr_vec[0][5]= 0.029665" and lines[16].strip() == "corr_vec[1][5]= 0.000005532449"
            with open(os.path.join(tmp, "zshim_gradients.txt"), 'r') as file:
                lines = file.readlines()
                assert lines[15].strip() == "corr_vec[0][5]= 0.060548" and lines[16].strip() == "corr_vec[1][5]= 0.000013492875"

    def test_cli_rt_gradient_order1(self, nii_fmap, nii_anat, nii_mask, fm_data, anat_data):
        with (tempfile.TemporaryDirectory(prefix='st_' + pathlib.Path(__file__).stem) as tmp):
            # Save the inputs to the new directory
            fname_fmap = os.path.join(tmp, 'fmap.nii.gz')
            fname_fm_json = os.path.join(tmp, 'fmap.json')
            fname_mask = os.path.join(tmp, 'mask.nii.gz')
            fname_anat = os.path.join(tmp, 'anat.nii.gz')
            fname_anat_json = os.path.join(tmp, 'anat.json')
            _save_inputs(nii_fmap=nii_fmap, fname_fmap=fname_fmap,
                         nii_anat=nii_anat, fname_anat=fname_anat,
                         nii_mask=nii_mask, fname_mask=fname_mask,
                         fm_data=fm_data, fname_fm_json=fname_fm_json,
                         anat_data=anat_data, fname_anat_json=fname_anat_json)

            # Input pmu fname
            fname_resp = os.path.join(__dir_testing__, 'ds_b0', 'derivatives', 'sub-realtime',
                                      'sub-realtime_PMUresp_signal.resp')

            runner = CliRunner()
            res = runner.invoke(b0shim_cli, ['realtime-dynamic',
                                             '--fmap', fname_fmap,
                                             '--anat', fname_anat,
                                             '--mask-static', fname_mask,
                                             '--mask-riro', fname_mask,
                                             '--resp', fname_resp,
                                             '--slice-factor', '2',
                                             '--scanner-coil-order', '1',
                                             '--scanner-coil-order-riro', '1',
                                             '--output-file-format-scanner', 'gradient',
                                             '--output', tmp],
                                catch_exceptions=False)

            assert res.exit_code == 0
            assert os.path.isfile(os.path.join(tmp, "xshim_gradients.txt"))
            assert os.path.isfile(os.path.join(tmp, "yshim_gradients.txt"))
            assert os.path.isfile(os.path.join(tmp, "zshim_gradients.txt"))
            with open(os.path.join(tmp, "xshim_gradients.txt"), 'r') as file:
                lines = file.readlines()
                assert lines[15].strip() == "corr_vec[0][5]= 0.001980" and lines[16].strip() == ("corr_vec[1][5]= "
                                                                                                 "-0.000001091261")
            with open(os.path.join(tmp, "yshim_gradients.txt"), 'r') as file:
                lines = file.readlines()
                assert lines[15].strip() == "corr_vec[0][5]= 0.032016" and lines[16].strip() == ("corr_vec[1][5]= "
                                                                                                 "0.000004151859")
            with open(os.path.join(tmp, "zshim_gradients.txt"), 'r') as file:
                lines = file.readlines()
                assert lines[15].strip() == "corr_vec[0][5]= 0.066749" and lines[16].strip() == ("corr_vec[1][5]= "
                                                                                                 "0.000003690757")

    def test_cli_rt_gradient_order0(self, nii_fmap, nii_anat, nii_mask, fm_data, anat_data):
        with (tempfile.TemporaryDirectory(prefix='st_' + pathlib.Path(__file__).stem) as tmp):
            # Save the inputs to the new directory
            fname_fmap = os.path.join(tmp, 'fmap.nii.gz')
            fname_fm_json = os.path.join(tmp, 'fmap.json')
            fname_mask = os.path.join(tmp, 'mask.nii.gz')
            fname_anat = os.path.join(tmp, 'anat.nii.gz')
            fname_anat_json = os.path.join(tmp, 'anat.json')
            _save_inputs(nii_fmap=nii_fmap, fname_fmap=fname_fmap,
                         nii_anat=nii_anat, fname_anat=fname_anat,
                         nii_mask=nii_mask, fname_mask=fname_mask,
                         fm_data=fm_data, fname_fm_json=fname_fm_json,
                         anat_data=anat_data, fname_anat_json=fname_anat_json)

            # Input pmu fname
            fname_resp = os.path.join(__dir_testing__, 'ds_b0', 'derivatives', 'sub-realtime',
                                      'sub-realtime_PMUresp_signal.resp')

            runner = CliRunner()
            res = runner.invoke(b0shim_cli, ['realtime-dynamic',
                                             '--fmap', fname_fmap,
                                             '--anat', fname_anat,
                                             '--mask-static', fname_mask,
                                             '--mask-riro', fname_mask,
                                             '--resp', fname_resp,
                                             '--slice-factor', '2',
                                             '--scanner-coil-order', '0',
                                             '--scanner-coil-order-riro', '0',
                                             '--output-file-format-scanner', 'gradient',
                                             '--output', tmp],
                                catch_exceptions=False)

            assert res.exit_code == 0
            assert os.path.isfile(os.path.join(tmp, "f0shim_gradients.txt"))
            with open(os.path.join(tmp, "f0shim_gradients.txt"), 'r') as file:
                lines = file.readlines()
                assert lines[15].strip() == "corr_vec[0][5]= 119.644383" and lines[16].strip() == ("corr_vec[1][5]= "
                                                                                                 "0.009161744842")

    def test_cli_rt_gradient_order01_custom_coil(self, nii_fmap, nii_anat, nii_mask, fm_data, anat_data):
        with (tempfile.TemporaryDirectory(prefix='st_' + pathlib.Path(__file__).stem) as tmp):
            # Save the inputs to the new directory
            fname_fmap = os.path.join(tmp, 'fmap.nii.gz')
            fname_fm_json = os.path.join(tmp, 'fmap.json')
            fname_mask = os.path.join(tmp, 'mask.nii.gz')
            fname_anat = os.path.join(tmp, 'anat.nii.gz')
            fname_anat_json = os.path.join(tmp, 'anat.json')
            _save_inputs(nii_fmap=nii_fmap, fname_fmap=fname_fmap,
                         nii_anat=nii_anat, fname_anat=fname_anat,
                         nii_mask=nii_mask, fname_mask=fname_mask,
                         fm_data=fm_data, fname_fm_json=fname_fm_json,
                         anat_data=anat_data, fname_anat_json=fname_anat_json)

            # Input pmu fname
            fname_resp = os.path.join(__dir_testing__, 'ds_b0', 'derivatives', 'sub-realtime',
                                      'sub-realtime_PMUresp_signal.resp')

            # Dummy coil
            nii_dummy_coil, dummy_coil_constraints = _create_dummy_coil(nii_fmap)
            fname_dummy_coil = os.path.join(tmp, 'dummy_coil.nii.gz')
            nib.save(nii_dummy_coil, fname_dummy_coil)

            # Save json
            fname_constraints = os.path.join(tmp, 'dummy_coil.json')
            with open(fname_constraints, 'w', encoding='utf-8') as f:
                json.dump(dummy_coil_constraints, f, indent=4)

            runner = CliRunner()
            res = runner.invoke(b0shim_cli, ['realtime-dynamic',
                                             '--coil', fname_dummy_coil, fname_constraints,
                                             '--coil-riro', fname_dummy_coil, fname_constraints,
                                             '--fmap', fname_fmap,
                                             '--anat', fname_anat,
                                             '--mask-static', fname_mask,
                                             '--mask-riro', fname_mask,
                                             '--resp', fname_resp,
                                             '--optimizer-method', 'pseudo_inverse',
                                             '--slice-factor', '2',
                                             '--scanner-coil-order', '0,1',
                                             '--scanner-coil-order-riro', '0,1',
                                             '--output-file-format-scanner', 'gradient',
                                             '--output', tmp],
                                catch_exceptions=False)

            assert res.exit_code == 0
            assert os.path.isfile(os.path.join(tmp, "f0shim_gradients.txt"))
            assert os.path.isfile(os.path.join(tmp, "xshim_gradients.txt"))
            assert os.path.isfile(os.path.join(tmp, "yshim_gradients.txt"))
            assert os.path.isfile(os.path.join(tmp, "zshim_gradients.txt"))
            for i_channel in range(9):
                assert os.path.isfile(os.path.join(tmp, f"coefs_coil0_ch{i_channel}_Dummy_coil.txt"))


    def test_cli_rt_absolute(self, nii_fmap, nii_anat, nii_mask, fm_data, anat_data):
        with tempfile.TemporaryDirectory(prefix='st_' + pathlib.Path(__file__).stem) as tmp:
            # Save the inputs to the new directory
            fname_fmap = os.path.join(tmp, 'fmap.nii.gz')
            fname_fm_json = os.path.join(tmp, 'fmap.json')
            fname_mask = os.path.join(tmp, 'mask.nii.gz')
            fname_anat = os.path.join(tmp, 'anat.nii.gz')
            fname_anat_json = os.path.join(tmp, 'anat.json')
            _save_inputs(nii_fmap=nii_fmap, fname_fmap=fname_fmap,
                         nii_anat=nii_anat, fname_anat=fname_anat,
                         nii_mask=nii_mask, fname_mask=fname_mask,
                         fm_data=fm_data, fname_fm_json=fname_fm_json,
                         anat_data=anat_data, fname_anat_json=fname_anat_json)

            # Input pmu fname
            fname_resp = os.path.join(__dir_testing__, 'ds_b0', 'derivatives', 'sub-realtime',
                                      'sub-realtime_PMUresp_signal.resp')

            runner = CliRunner()
            res = runner.invoke(b0shim_cli, ['realtime-dynamic',
                                             '--fmap', fname_fmap,
                                             '--anat', fname_anat,
                                             '--mask-static', fname_mask,
                                             '--mask-riro', fname_mask,
                                             '--resp', fname_resp,
                                             '--slice-factor', '2',
                                             '--scanner-coil-order', '0,1,2',
                                             '--output-value-format', 'absolute',
                                             '--output', tmp],
                                catch_exceptions=False)

            assert res.exit_code == 0
            assert os.path.isfile(os.path.join(tmp, "coefs_coil0_ch0_Prisma_fit.txt"))
            assert os.path.isfile(os.path.join(tmp, "coefs_coil0_ch1_Prisma_fit.txt"))
            assert os.path.isfile(os.path.join(tmp, "coefs_coil0_ch2_Prisma_fit.txt"))
            assert os.path.isfile(os.path.join(tmp, "coefs_coil0_ch3_Prisma_fit.txt"))

    def test_cli_rt_pseudo_inverse(self, nii_fmap, nii_anat, nii_mask, fm_data, anat_data):
        with tempfile.TemporaryDirectory(prefix='st_' + pathlib.Path(__file__).stem) as tmp:
            # Save the inputs to the new directory
            fname_fmap = os.path.join(tmp, 'fmap.nii.gz')
            fname_fm_json = os.path.join(tmp, 'fmap.json')
            fname_mask = os.path.join(tmp, 'mask.nii.gz')
            fname_anat = os.path.join(tmp, 'anat.nii.gz')
            fname_anat_json = os.path.join(tmp, 'anat.json')
            _save_inputs(nii_fmap=nii_fmap, fname_fmap=fname_fmap,
                         nii_anat=nii_anat, fname_anat=fname_anat,
                         nii_mask=nii_mask, fname_mask=fname_mask,
                         fm_data=fm_data, fname_fm_json=fname_fm_json,
                         anat_data=anat_data, fname_anat_json=fname_anat_json)

            # Input pmu fname
            fname_resp = os.path.join(__dir_testing__, 'ds_b0', 'derivatives', 'sub-realtime',
                                      'sub-realtime_PMUresp_signal.resp')

            runner = CliRunner()
            res = runner.invoke(b0shim_cli, ['realtime-dynamic',
                                             '--fmap', fname_fmap,
                                             '--anat', fname_anat,
                                             '--mask-static', fname_mask,
                                             '--mask-riro', fname_mask,
                                             '--resp', fname_resp,
                                             '--slice-factor', '2',
                                             '--scanner-coil-order', '0,1',
                                             '--optimizer-method', 'pseudo_inverse',
                                             '--output', tmp],
                                catch_exceptions=False)

            assert res.exit_code == 0
            assert os.path.isfile(os.path.join(tmp, "coefs_coil0_ch0_Prisma_fit.txt"))
            assert os.path.isfile(os.path.join(tmp, "coefs_coil0_ch1_Prisma_fit.txt"))
            assert os.path.isfile(os.path.join(tmp, "coefs_coil0_ch2_Prisma_fit.txt"))
            assert os.path.isfile(os.path.join(tmp, "coefs_coil0_ch3_Prisma_fit.txt"))

    def test_cli_rt_bfgs(self, nii_fmap, nii_anat, nii_mask, fm_data, anat_data):
        with tempfile.TemporaryDirectory(prefix='st_' + pathlib.Path(__file__).stem) as tmp:
            # Save the inputs to the new directory
            fname_fmap = os.path.join(tmp, 'fmap.nii.gz')
            fname_fm_json = os.path.join(tmp, 'fmap.json')
            fname_mask = os.path.join(tmp, 'mask.nii.gz')
            fname_anat = os.path.join(tmp, 'anat.nii.gz')
            fname_anat_json = os.path.join(tmp, 'anat.json')
            _save_inputs(nii_fmap=nii_fmap, fname_fmap=fname_fmap,
                         nii_anat=nii_anat, fname_anat=fname_anat,
                         nii_mask=nii_mask, fname_mask=fname_mask,
                         fm_data=fm_data, fname_fm_json=fname_fm_json,
                         anat_data=anat_data, fname_anat_json=fname_anat_json)

            # Input pmu fname
            fname_resp = os.path.join(__dir_testing__, 'ds_b0', 'derivatives', 'sub-realtime',
                                      'sub-realtime_PMUresp_signal.resp')

            runner = CliRunner()
            res = runner.invoke(b0shim_cli, ['realtime-dynamic',
                                             '--fmap', fname_fmap,
                                             '--anat', fname_anat,
                                             '--mask-static', fname_mask,
                                             '--mask-riro', fname_mask,
                                             '--resp', fname_resp,
                                             '--slice-factor', '2',
                                             '--scanner-coil-order', '0,1',
                                             '--optimizer-method', 'bfgs',
                                             '--output', tmp],
                                catch_exceptions=False)

            assert res.exit_code == 0
            assert os.path.isfile(os.path.join(tmp, "coefs_coil0_ch0_Prisma_fit.txt"))
            assert os.path.isfile(os.path.join(tmp, "coefs_coil0_ch1_Prisma_fit.txt"))
            assert os.path.isfile(os.path.join(tmp, "coefs_coil0_ch2_Prisma_fit.txt"))
            assert os.path.isfile(os.path.join(tmp, "coefs_coil0_ch3_Prisma_fit.txt"))

    def test_cli_realtime_wrong_dim_info(self, nii_fmap, nii_anat, nii_mask, fm_data, anat_data):
        with tempfile.TemporaryDirectory(prefix='st_' + pathlib.Path(__file__).stem) as tmp:
            nii_new_anat = copy.deepcopy(nii_anat)
            nii_new_anat.header.set_dim_info(2, 1, 0)

            # Save the inputs to the new directory
            fname_fmap = os.path.join(tmp, 'fmap.nii.gz')
            fname_fm_json = os.path.join(tmp, 'fmap.json')
            fname_mask = os.path.join(tmp, 'mask.nii.gz')
            fname_anat = os.path.join(tmp, 'anat.nii.gz')
            fname_anat_json = os.path.join(tmp, 'anat.json')
            _save_inputs(nii_fmap=nii_fmap, fname_fmap=fname_fmap,
                         nii_anat=nii_new_anat, fname_anat=fname_anat,
                         nii_mask=nii_mask, fname_mask=fname_mask,
                         fm_data=fm_data, fname_fm_json=fname_fm_json,
                         anat_data=anat_data, fname_anat_json=fname_anat_json)

            # Input pmu fname
            fname_resp = os.path.join(__dir_testing__, 'ds_b0', 'derivatives', 'sub-realtime',
                                      'sub-realtime_PMUresp_signal.resp')

            runner = CliRunner()
            with pytest.raises(RuntimeError,
                               match="Slice encode direction must be the 3rd dimension of the NIfTI file."):
                runner.invoke(b0shim_cli, ['realtime-dynamic',
                                           '--fmap', fname_fmap,
                                           '--anat', fname_anat,
                                           '--mask-static', fname_mask,
                                           '--mask-riro', fname_mask,
                                           '--resp', fname_resp,
                                           '--slice-factor', '2',
                                           '--scanner-coil-order', '1',
                                           '--output', tmp],
                              catch_exceptions=False)

    def test_cli_realtime_no_fmap_json(self, nii_fmap, nii_anat, nii_mask, fm_data, anat_data):
        """Test cli with scanner coil profiles of order 1 with default constraints"""
        with tempfile.TemporaryDirectory(prefix='st_' + pathlib.Path(__file__).stem) as tmp:
            # Save the inputs to the new directory
            fname_fmap = os.path.join(tmp, 'fmap.nii.gz')
            fname_mask = os.path.join(tmp, 'mask.nii.gz')
            fname_anat = os.path.join(tmp, 'anat.nii.gz')
            fname_anat_json = os.path.join(tmp, 'anat.json')
            _save_inputs(nii_fmap=nii_fmap, fname_fmap=fname_fmap,
                         nii_anat=nii_anat, fname_anat=fname_anat,
                         nii_mask=nii_mask, fname_mask=fname_mask,
                         anat_data=anat_data, fname_anat_json=fname_anat_json)

            # Input pmu fname
            fname_resp = os.path.join(__dir_testing__, 'ds_b0', 'derivatives', 'sub-realtime',
                                      'sub-realtime_PMUresp_signal.resp')

            runner = CliRunner()

            with pytest.raises(OSError, match="Missing fieldmap json file"):
                runner.invoke(b0shim_cli, ['realtime-dynamic',
                                           '--fmap', fname_fmap,
                                           '--anat', fname_anat,
                                           '--mask-static', fname_mask,
                                           '--mask-riro', fname_mask,
                                           '--resp', fname_resp,
                                           '--slice-factor', '2',
                                           '--scanner-coil-order', '1',
                                           '--output', tmp],
                              catch_exceptions=False)


def test_cli_define_slices_def():
    """Test using a number for the number of slices"""
    with tempfile.TemporaryDirectory(prefix='st_' + pathlib.Path(__file__).stem) as tmp:
        runner = CliRunner()
        fname_output = os.path.join(tmp, 'slices.json')
        res = runner.invoke(define_slices_cli, ['--slices', '12',
                                                '--factor', '6',
                                                '--method', 'ascending',
                                                '-o', fname_output],
                            catch_exceptions=False)

        assert res.exit_code == 0
        assert os.path.isfile(fname_output)


def test_cli_define_slices_anat():
    """Test using an anatomical file"""
    with tempfile.TemporaryDirectory(prefix='st_' + pathlib.Path(__file__).stem) as tmp:
        runner = CliRunner()
        fname_anat = os.path.join(__dir_testing__, 'ds_b0', 'sub-realtime', 'anat', 'sub-realtime_unshimmed_e1.nii.gz')
        fname_output = os.path.join(tmp, 'slices.json')
        res = runner.invoke(define_slices_cli, ['--slices', fname_anat,
                                                '--factor', '5',
                                                '--method', 'ascending',
                                                '-o', fname_output],
                            catch_exceptions=False)

        assert res.exit_code == 0
        assert os.path.isfile(fname_output)


def test_cli_define_slices_wrong_input():
    """Test using an anatomical file"""
    with tempfile.TemporaryDirectory(prefix='st_' + pathlib.Path(__file__).stem) as tmp:
        runner = CliRunner()
        fname_anat = os.path.join('abc.nii')
        fname_output = os.path.join(tmp, 'slices.json')
        with pytest.raises(ValueError, match="Could not get the number of slices"):
            runner.invoke(define_slices_cli, ['--slices', fname_anat,
                                              '--factor', '5',
                                              '--method', 'ascending',
                                              '-o', fname_output],
                          catch_exceptions=False)


def test_cli_define_slices_wrong_output():
    """Test using an anatomical file"""
    with tempfile.TemporaryDirectory(prefix='st_' + pathlib.Path(__file__).stem) as tmp:
        runner = CliRunner()
        fname_output = os.path.join(tmp, 'slices')
        with pytest.raises(ValueError, match="Filename of the output must be a json file"):
            runner.invoke(define_slices_cli, ['--slices', "10",
                                              '--factor', '5',
                                              '--method', 'ascending',
                                              '-o', fname_output],
                          catch_exceptions=False)


def _save_inputs(nii_fmap=None, fname_fmap=None,
                 nii_anat=None, fname_anat=None,
                 nii_mask=None, fname_mask=None,
                 fm_data=None, fname_fm_json=None,
                 anat_data=None, fname_anat_json=None):
    """Save inputs if they are not None, use the respective fnames for the different inputs to save"""
    if nii_fmap is not None:
        # Save the fieldmap
        nib.save(nii_fmap, fname_fmap)

    if fm_data is not None:
        # Save json
        with open(fname_fm_json, 'w', encoding='utf-8') as f:
            json.dump(fm_data, f, indent=4)

    if nii_anat is not None:
        # Save the anat
        nib.save(nii_anat, fname_anat)

    if anat_data is not None:
        # Save json
        with open(fname_anat_json, 'w', encoding='utf-8') as f:
            json.dump(anat_data, f, indent=4)

    if nii_mask is not None:
        # Save the mask
        nib.save(nii_mask, fname_mask)


def _create_dummy_coil(nii_fmap):
    """Create coil profiles and constraints following sph harmonics 0, 1, 2 order. This is useful for testing custom
    coils
    """
    shape = list(nii_fmap.shape[:3])
    shape[2] += 5
    mesh_x, mesh_y, mesh_z = generate_meshgrid(shape, nii_fmap.affine)
    profiles = siemens_basis(mesh_x, mesh_y, mesh_z)
    profile_order_0 = np.ones(shape)
    sph_coil_profile = np.concatenate((profile_order_0[..., np.newaxis], profiles), axis=3)
    nii_dummy_coil = nib.Nifti1Image(sph_coil_profile, nii_fmap.affine, header=nii_fmap.header)

    # Dummy constraints
    with open(__config_custom_coil_constraints__, 'r', encoding='utf-8') as f:
        constraints = json.load(f)

    constraints['name'] = 'Dummy_coil'
    return nii_dummy_coil, constraints


def test_b0_max_intensity():
    """ We use a 4d fieldmap not intended for this application for testing """
    with tempfile.TemporaryDirectory(prefix='st_' + pathlib.Path(__file__).stem) as tmp:
        fname_input = os.path.join(__dir_testing__, 'ds_b0', 'sub-realtime', 'fmap', 'sub-realtime_magnitude1.nii.gz')
        fname_mask = os.path.join(tmp, 'mask.nii.gz')
        fname_output = os.path.join(tmp, 'output.txt')

        nii = nib.load(fname_input)
        # Set up mask: Cube
        nx, ny, nz = nii.shape[:3]
        mask = shapes(nii.get_fdata()[..., 0], 'cube',
                      center_dim1=32,
                      center_dim2=36,
                      len_dim1=10, len_dim2=10, len_dim3=nz)
        nii_mask = nib.Nifti1Image(mask.astype(np.uint8), nii.affine)
        nib.save(nii_mask, fname_mask)

        runner = CliRunner()
        res = runner.invoke(b0shim_cli, ['max-intensity',
                                         '--input', fname_input,
                                         '--mask', fname_mask,
                                         '-o', fname_output],

                            catch_exceptions=False)

        assert res.exit_code == 0
        with open(fname_output, 'r', encoding='utf-8') as f:
            assert f.readline().strip() == "1"
            assert f.readline().strip() == "9"


def test_b0_max_intensity_no_mask():
    """ We use a 4d fieldmap not intended for this application for testing """
    with tempfile.TemporaryDirectory(prefix='st_' + pathlib.Path(__file__).stem) as tmp:
        fname_input = os.path.join(__dir_testing__, 'ds_b0', 'sub-realtime', 'fmap', 'sub-realtime_magnitude1.nii.gz')
        fname_output = os.path.join(tmp, 'output.txt')

        runner = CliRunner()
        res = runner.invoke(b0shim_cli, ['max-intensity',
                                         '--input', fname_input,
                                         '-o', fname_output],

                            catch_exceptions=False)

        assert res.exit_code == 0
        with open(fname_output, 'r', encoding='utf-8') as f:
            assert f.readline().strip() == "1"
            assert f.readline().strip() == "1"


class TestAddShimCoefs:
    def test_add_shim_coefs(self):
        """Test the combine shim coefs function"""
        with tempfile.TemporaryDirectory(prefix='st_' + pathlib.Path(__file__).stem) as tmp:
            fname_input1 = os.path.join(tmp, 'shim_coefs1_vol.txt')
            with open(fname_input1, 'w', encoding='utf-8') as f:
                f.write("11, 12, 13, 14, 15, 11, 12, 13, 14\n")
                f.write("11, 12, 13, 14, 15, 11, 12, 13, 14,\n")

            fname_input2 = os.path.join(tmp, 'shim_coefs2.txt')
            with open(fname_input2, 'w', encoding='utf-8') as f:
                f.write("10, 10, 10, 10, 10, 10, 10, 10, 10\n")
                f.write("11, 12, 13, 14, 15, 11, 12, 13, 14,\n")

            fname_output = os.path.join(tmp, 'shim_coefs_output.txt')

            runner = CliRunner()
            res = runner.invoke(b0shim_cli, ['add-shim-coefs',
                                             '--input', fname_input1,
                                             '--input2', fname_input2,
                                             '-o', fname_output,
                                             '-v', 'debug'],
                                catch_exceptions=False)

            assert res.exit_code == 0
            with open(fname_output, 'r', encoding='utf-8') as f:
                assert f.readline() == ("21.000000, 22.000000, 23.000000, 24.000000, 25.000000, "
                                        "21.000000, 22.000000, 23.000000, 24.000000,\n")
                assert f.readline() == ("22.000000, 24.000000, 26.000000, 28.000000, 30.000000, "
                                        "22.000000, 24.000000, 26.000000, 28.000000,\n")

    def test_add_shim_coefs_error(self):
        """Test the combine shim coefs function"""
        with tempfile.TemporaryDirectory(prefix='st_' + pathlib.Path(__file__).stem) as tmp:
            fname_input1 = os.path.join(tmp, 'shim_coefs1_vol.txt')
            with open(fname_input1, 'w', encoding='utf-8') as f:
                f.write("11, 12, 13, 14, 15, 11, 12, 13, 14\n")
                f.write("11, 12, 13, 14, 15, 11, 12, 13, 14,\n")

            fname_input2 = os.path.join(tmp, 'shim_coefs2.txt')
            with open(fname_input2, 'w', encoding='utf-8') as f:
                f.write("1,2,3, 4,\n")
                f.write("5,6,7, 4\n")

            fname_output = os.path.join(tmp, 'shim_coefs_output.txt')

            runner = CliRunner()
            with pytest.raises(ValueError, match="The number of shim events and/or the number of channels is not "
                                                 "the same in both text files"):
                runner.invoke(b0shim_cli, ['add-shim-coefs',
                                                 '--input', fname_input1,
                                                 '--input2', fname_input2,
                                                 '-o', fname_output,
                                                 '-v', 'debug'],
                                    catch_exceptions=False)


class TestConvertShimCoefsFormat:
    def test_convert_shim_coefs_vol_sl(self):
        """Test the combine shim coefs function"""
        with tempfile.TemporaryDirectory(prefix='st_' + pathlib.Path(__file__).stem) as tmp:
            fname_input = os.path.join(tmp, 'shim_coefs.txt')
            with open(fname_input, 'w', encoding='utf-8') as f:
                f.write("1,2,3,4,\n")

            fname_output = os.path.join(tmp, 'shim_coefs_output.txt')
            fname_anat = os.path.join(__dir_testing__, "ds_b0", "sub-fieldmap", "fmap",
                                      "sub-1_acq-gre_magnitude1.nii.gz")
            fname_json = os.path.join(__dir_testing__, "ds_b0", "sub-fieldmap", "fmap", "sub-1_acq-gre_magnitude1.json")
            nii = nib.load(fname_anat)
            with open(fname_json) as f:
                json_data = json.load(f)
            json_data['SliceTiming'] = [1, 0, 2]
            fname_target = os.path.join(tmp, 'target.nii.gz')
            nib.save(nib.Nifti1Image(nii.get_fdata()[:, :, :3], nii.affine, nii.header), fname_target)
            with open(os.path.join(tmp, 'target.json'), 'w') as f:
                json.dump(json_data, f)

            runner = CliRunner()
            res = runner.invoke(b0shim_cli, ['convert-shim-coefs-format',
                                             '--target', fname_target,
                                             '--input', fname_input,
                                             '--input-file-format', 'volume',
                                             '--output-file-format', 'slicewise',
                                             '--add-channels', '0,4,6,7,8,9',
                                             '-o', fname_output,
                                             '-v', 'debug'],
                                catch_exceptions=False)
            assert res.exit_code == 0
            with open(fname_output, 'r', encoding='utf-8') as f:
                assert f.readline() == ("0.000000, 1.000000, 2.000000, 3.000000, 0.000000, 4.000000, 0.000000, "
                                        "0.000000, 0.000000, 0.000000,\n")
                assert f.readline() == ("0.000000, 1.000000, 2.000000, 3.000000, 0.000000, 4.000000, 0.000000, "
                                        "0.000000, 0.000000, 0.000000,\n")
                assert f.readline() == ("0.000000, 1.000000, 2.000000, 3.000000, 0.000000, 4.000000, 0.000000, "
                                        "0.000000, 0.000000, 0.000000,\n")

    def test_convert_shim_coefs_ch_vol(self):
        """Test the combine shim coefs function"""
        with tempfile.TemporaryDirectory(prefix='st_' + pathlib.Path(__file__).stem) as tmp:
            fname_input = os.path.join(tmp, 'shim_coefs.txt')
            with open(fname_input, 'w', encoding='utf-8') as f:
                f.write("0,0,0,0,\n")
                f.write("0,0,0,0,\n")
                f.write("0,0,0,0,\n")

            fname_output = os.path.join(tmp, 'shim_coefs_output.txt')
            fname_anat = os.path.join(__dir_testing__, "ds_b0", "sub-fieldmap", "fmap",
                                      "sub-1_acq-gre_magnitude1.nii.gz")
            fname_json = os.path.join(__dir_testing__, "ds_b0", "sub-fieldmap", "fmap", "sub-1_acq-gre_magnitude1.json")
            nii = nib.load(fname_anat)
            with open(fname_json) as f:
                json_data = json.load(f)
            json_data['SliceTiming'] = [1, 0, 2]
            fname_target = os.path.join(tmp, 'target.nii.gz')
            nib.save(nib.Nifti1Image(nii.get_fdata()[:, :, :3], nii.affine, nii.header), fname_target)
            with open(os.path.join(tmp, 'target.json'), 'w') as f:
                json.dump(json_data, f)

            runner = CliRunner()
            res = runner.invoke(b0shim_cli, ['convert-shim-coefs-format',
                                             '--target', fname_target,
                                             '--input', fname_input,
                                             '--input-file-format', 'chronological',
                                             '--output-file-format', 'volume',
                                             '-o', fname_output,
                                             '-v', 'debug'],
                                catch_exceptions=False)
            assert res.exit_code == 0
            with open(fname_output, 'r', encoding='utf-8') as f:
                assert f.readline() == "0.000000, 0.000000, 0.000000, 0.000000,"

    def test_convert_shim_coefs_ch_sl(self):
        """Test the combine shim coefs function"""
        with tempfile.TemporaryDirectory(prefix='st_' + pathlib.Path(__file__).stem) as tmp:
            fname_input = os.path.join(tmp, 'shim_coefs.txt')
            with open(fname_input, 'w', encoding='utf-8') as f:
                f.write("1, 1, 1, 1\n")
                f.write("0,0,0,0,\n")
                f.write("2, 2, 2, 2,\n")

            fname_output = os.path.join(tmp, 'shim_coefs_output.txt')
            fname_anat = os.path.join(__dir_testing__, "ds_b0", "sub-fieldmap", "fmap",
                                      "sub-1_acq-gre_magnitude1.nii.gz")
            fname_json = os.path.join(__dir_testing__, "ds_b0", "sub-fieldmap", "fmap", "sub-1_acq-gre_magnitude1.json")
            nii = nib.load(fname_anat)
            with open(fname_json) as f:
                json_data = json.load(f)
            json_data['SliceTiming'] = [1, 0, 2]
            fname_target = os.path.join(tmp, 'target.nii.gz')
            nib.save(nib.Nifti1Image(nii.get_fdata()[:, :, :3], nii.affine, nii.header), fname_target)
            with open(os.path.join(tmp, 'target.json'), 'w') as f:
                json.dump(json_data, f)

            runner = CliRunner()
            res = runner.invoke(b0shim_cli, ['convert-shim-coefs-format',
                                             '--target', fname_target,
                                             '--input', fname_input,
                                             '--input-file-format', 'chronological',
                                             '--output-file-format', 'slicewise',
                                             '-o', fname_output,
                                             '-v', 'debug'],

                                catch_exceptions=False)
            assert res.exit_code == 0
            with open(fname_output, 'r', encoding='utf-8') as f:
                assert f.readline() == "0.000000, 0.000000, 0.000000, 0.000000,\n"
                assert f.readline() == "1.000000, 1.000000, 1.000000, 1.000000,\n"
                assert f.readline() == "2.000000, 2.000000, 2.000000, 2.000000,\n"

    def test_convert_shim_coefs_sl_ch(self):
        """Test the combine shim coefs function"""
        with tempfile.TemporaryDirectory(prefix='st_' + pathlib.Path(__file__).stem) as tmp:
            fname_input = os.path.join(tmp, 'shim_coefs.txt')
            with open(fname_input, 'w', encoding='utf-8') as f:
                f.write("0,0,0,0,\n")
                f.write("1, 1, 1, 1\n")
                f.write("2, 2, 2, 2,\n")

            fname_output = os.path.join(tmp, 'shim_coefs_output.txt')
            fname_anat = os.path.join(__dir_testing__, "ds_b0", "sub-fieldmap", "fmap",
                                      "sub-1_acq-gre_magnitude1.nii.gz")
            fname_json = os.path.join(__dir_testing__, "ds_b0", "sub-fieldmap", "fmap", "sub-1_acq-gre_magnitude1.json")
            nii = nib.load(fname_anat)
            with open(fname_json) as f:
                json_data = json.load(f)
            json_data['SliceTiming'] = [1, 0, 2]
            fname_target = os.path.join(tmp, 'target.nii.gz')
            nib.save(nib.Nifti1Image(nii.get_fdata()[:, :, :3], nii.affine, nii.header), fname_target)
            with open(os.path.join(tmp, 'target.json'), 'w') as f:
                json.dump(json_data, f)

            runner = CliRunner()
            res = runner.invoke(b0shim_cli, ['convert-shim-coefs-format',
                                             '--target', fname_target,
                                             '--input', fname_input,
                                             '--input-file-format', 'slicewise',
                                             '--output-file-format', 'chronological',
                                             '-o', fname_output,
                                             '--reverse-slice-order',
                                             '-v', 'debug'],

                                catch_exceptions=False)
            assert res.exit_code == 0
            with open(fname_output, 'r', encoding='utf-8') as f:
                assert f.readline() == "1.000000, 1.000000, 1.000000, 1.000000,\n"
                assert f.readline() == "0.000000, 0.000000, 0.000000, 0.000000,\n"
                assert f.readline() == "2.000000, 2.000000, 2.000000, 2.000000,\n"

    def test_convert_shim_coefs_sl_cl(self):
        """Test the combine shim coefs function"""
        with tempfile.TemporaryDirectory(prefix='st_' + pathlib.Path(__file__).stem) as tmp:
            fname_input = os.path.join(tmp, 'shim_coefs.txt')
            with open(fname_input, 'w', encoding='utf-8') as f:
                f.write("12, 14, 16, 18, 15, 11, 12, 13, 14\n")
                f.write("16, 18, 20, 18, 15, 11, 12, 13, 14,\n")

            fname_output = os.path.join(tmp, 'shim_coefs_output.txt')

            runner = CliRunner()
            res = runner.invoke(b0shim_cli, ['convert-shim-coefs-format',
                                             '--input', fname_input,
                                             '--input-file-format', 'slicewise',
                                             '--output-file-format', 'custom-cl',
                                             '-o', fname_output,
                                             '--reverse-slice-order',
                                             '-v', 'debug'],

                                catch_exceptions=False)
            assert res.exit_code == 0
            with open(fname_output, 'r', encoding='utf-8') as f:
                assert f.readline() == "(mA)    xy         zy         zx      x2-y2         z2\n"
                assert f.readline() == "        14         12         11         13         15\n"
                assert f.readline() == "\n"
                assert f.readline() == "(G/cm)     x            y            z      bo (Hz)\n"
                assert f.readline() == "    0.000187     0.000205     0.000185   -16.000000\n"
                assert f.readline() == "    0.000145     0.000164     0.000185   -12.000000\n"<|MERGE_RESOLUTION|>--- conflicted
+++ resolved
@@ -112,11 +112,44 @@
 
             assert values == [0.002985, -14.587414, -57.016499, -2.745062, -0.401786, -3.580623, 0.668977, -0.105560]
 
-<<<<<<< HEAD
     def test_cli_dynamic_bfgs(self, nii_fmap, nii_anat, nii_mask, fm_data, anat_data):
-=======
+        """Test cli with scanner coil profiles of order 1 with default constraints"""
+        with tempfile.TemporaryDirectory(prefix='st_' + pathlib.Path(__file__).stem) as tmp:
+            # Save the inputs to the new directory
+            fname_fmap = os.path.join(tmp, 'fmap.nii.gz')
+            fname_fm_json = os.path.join(tmp, 'fmap.json')
+            fname_mask = os.path.join(tmp, 'mask.nii.gz')
+            fname_anat = os.path.join(tmp, 'anat.nii.gz')
+            fname_anat_json = os.path.join(tmp, 'anat.json')
+            _save_inputs(nii_fmap=nii_fmap, fname_fmap=fname_fmap,
+                         nii_anat=nii_anat, fname_anat=fname_anat,
+                         nii_mask=nii_mask, fname_mask=fname_mask,
+                         fm_data=fm_data, fname_fm_json=fname_fm_json,
+                         anat_data=anat_data, fname_anat_json=fname_anat_json)
+
+            runner = CliRunner()
+
+            res = runner.invoke(b0shim_cli, ['dynamic',
+                                             '--fmap', fname_fmap,
+                                             '--anat', fname_anat,
+                                             '--mask', fname_mask,
+                                             '--scanner-coil-order', '1,2',
+                                             '--regularization-factor', '0.1',
+                                             '--optimizer-method', 'bfgs',
+                                             '--slices', 'ascending',
+                                             '--output', tmp],
+                                catch_exceptions=False)
+
+            assert res.exit_code == 0
+            assert os.path.isfile(os.path.join(tmp, "coefs_coil0_Prisma_fit.txt"))
+            with open(os.path.join(tmp, "coefs_coil0_Prisma_fit.txt"), 'r') as file:
+                lines = file.readlines()
+                line = lines[8].strip().split(',')
+                values = [float(val) for val in line if val.strip()]
+
+            assert values == [1.716835, -11.083139, -61.813942, -3.325865, -0.440464, -4.319224, 0.832832, -0.092054]
+
     def test_cli_dynamic_external_scanner_constraint(self, nii_fmap, nii_anat, nii_mask, fm_data, anat_data):
->>>>>>> 08dff9ca
         """Test cli with scanner coil profiles of order 1 with default constraints"""
         with tempfile.TemporaryDirectory(prefix='st_' + pathlib.Path(__file__).stem) as tmp:
             # Save the inputs to the new directory
@@ -131,8 +164,6 @@
                          fm_data=fm_data, fname_fm_json=fname_fm_json,
                          anat_data=anat_data, fname_anat_json=fname_anat_json)
 
-<<<<<<< HEAD
-=======
             with open(__config_scanner_constraints__) as f:
                 constraints_data = json.load(f)
 
@@ -196,7 +227,6 @@
                          fm_data=fm_data, fname_fm_json=fname_fm_json,
                          anat_data=anat_data, fname_anat_json=fname_anat_json)
 
->>>>>>> 08dff9ca
             runner = CliRunner()
 
             res = runner.invoke(b0shim_cli, ['dynamic',
@@ -205,16 +235,10 @@
                                              '--mask', fname_mask,
                                              '--scanner-coil-order', '1,2',
                                              '--regularization-factor', '0.1',
-<<<<<<< HEAD
-                                             '--optimizer-method', 'bfgs',
-                                             '--slices', 'ascending',
-                                             '--output', tmp],
-=======
                                              '--slices', 'ascending',
                                              '--optimizer-method', 'pseudo_inverse',
                                              '--output', tmp,
                                              '--verbose', 'debug'],
->>>>>>> 08dff9ca
                                 catch_exceptions=False)
 
             assert res.exit_code == 0
@@ -224,16 +248,10 @@
                 line = lines[8].strip().split(',')
                 values = [float(val) for val in line if val.strip()]
 
-<<<<<<< HEAD
-            assert values == [1.716835, -11.083139, -61.813942, -3.325865, -0.440464, -4.319224, 0.832832, -0.092054]
-
-    def test_cli_dynamic_signal_recovery(self, nii_fmap, nii_anat, nii_mask, fm_data, anat_data):
-=======
             assert values == [-4.305412, -67.945413, 29.093204, -3804.340894,
                               -163.848482, -863.019747, 576.108918, -177.97076]
 
     def test_cli_dynamic_signal_recovery_mse(self, nii_fmap, nii_anat, nii_mask, fm_data, anat_data):
->>>>>>> 08dff9ca
         """Test cli with scanner coil profiles of order 1 with default constraints"""
 
         # Duplicate nii_fmap's third dimension
