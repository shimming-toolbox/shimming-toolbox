--- conflicted
+++ resolved
@@ -96,13 +96,6 @@
         },
         {
             "datatype": "anat",
-<<<<<<< HEAD
-            "suffix": "MPRAGE",
-            "criteria": {
-                "SequenceName": "*tfl3d[2-4]_ns",
-                "ProtocolName": "*MPRAGE*",
-                "ImageType": ["*", "*", "*", "*", "MEAN"]
-=======
             "suffix": "inv-1_MP2RAGE",
             "criteria": {
                 "Manufacturer": "Siemens",
@@ -110,12 +103,40 @@
                 "ProtocolName": ".*mp2rage.*",
                 "SeriesDescription": ".*_INV1",
                 "ImageType": [".*", ".*", "M", "NORM", ".*"]
->>>>>>> 7701d3ae
-            }
-        },
-        {
-            "datatype": "anat",
-<<<<<<< HEAD
+            }
+        },
+        {
+            "datatype": "anat",
+            "suffix": "inv-2_MP2RAGE",
+            "criteria": {
+                "Manufacturer": "Siemens",
+                "SequenceName": ".*tfl3d1_16.*",
+                "ProtocolName": ".*mp2rage.*",
+                "SeriesDescription": ".*_INV2",
+                "ImageType": [".*", ".*", "M", "NORM", ".*"]
+            }
+        },
+        {
+            "datatype": "anat",
+            "suffix": "UNIT1",
+            "criteria": {
+                "Manufacturer": "Siemens",
+                "SequenceName": ".*tfl3d1_16.*",
+                "ProtocolName": ".*mp2rage.*",
+                "ImageType": [".*", ".*", "M", "UNI", ".*"]
+            }
+        },
+        {
+            "datatype": "anat",
+            "suffix": "MPRAGE",
+            "criteria": {
+                "SequenceName": "*tfl3d[2-4]_ns",
+                "ProtocolName": "*MPRAGE*",
+                "ImageType": ["*", "*", "*", "*", "MEAN"]
+            }
+        },
+        {
+            "datatype": "anat",
             "suffix": "MPRAGE_e1",
             "criteria": {
                 "SequenceName": "*tfl3d[2-4]_ns",
@@ -152,24 +173,6 @@
                 "ProtocolName": "*MPRAGE*",
                 "EchoNumber": "4",
                 "ImageType": ["*", "*", "M", "*"]
-=======
-            "suffix": "inv-2_MP2RAGE",
-            "criteria": {
-                "Manufacturer": "Siemens",
-                "SequenceName": ".*tfl3d1_16.*",
-                "ProtocolName": ".*mp2rage.*",
-                "SeriesDescription": ".*_INV2",
-                "ImageType": [".*", ".*", "M", "NORM", ".*"]
-            }
-        },
-        {
-            "datatype": "anat",
-            "suffix": "UNIT1",
-            "criteria": {
-                "Manufacturer": "Siemens",
-                "SequenceName": ".*tfl3d1_16.*",
-                "ProtocolName": ".*mp2rage.*",
-                "ImageType": [".*", ".*", "M", "UNI", ".*"]
             }
         },
         {
@@ -180,7 +183,6 @@
                 "SequenceName": ".*tfl3d1_16",
                 "ProtocolName": "T1w",
                 "ImageType": [".*", ".*", "M", "NORM", ".*", ".*"]
->>>>>>> 7701d3ae
             }
         },
         {
