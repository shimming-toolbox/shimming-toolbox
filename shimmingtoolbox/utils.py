--- conflicted
+++ resolved
@@ -152,27 +152,6 @@
     return os.path.abspath(fname)
 
 
-<<<<<<< HEAD
-def save_nii_json(nii, json_data, fname_output):
-    """ Save the nii to a nifti file and dict to a json file.
-
-    Args:
-        nii (nib.Nifti1Image): Nibabel object containing data save.
-        json_data (dict): Dictionary containing the json sidecar associated with the nibabel object.
-        fname_output (str): Output filename, supported types : '.nii', '.nii.gz'
-    """
-    # Make sure output filename is valid
-    if fname_output[-4:] != '.nii' and fname_output[-7:] != '.nii.gz':
-        raise ValueError("Output filename must have one of the following extensions: '.nii', '.nii.gz'")
-
-    # Save NIFTI
-    nib.save(nii, fname_output)
-
-    # Save json
-    fname_json = fname_output.rsplit('.nii', 1)[0] + '.json'
-    with open(fname_json, 'w') as outfile:
-        json.dump(json_data, outfile, indent=2)
-=======
 def set_all_loggers(verbose, list_exclude=('matplotlib',)):
     """ Set all loggers in the root manager to the verbosity level. Exclude any logger with the name in list_exclude
 
@@ -220,4 +199,24 @@
             result[slice_m:slice_m + x, slice_n:slice_n + y] = X[:, :, image_id]
             image_id += 1
     return result
->>>>>>> a6fa292d
+
+
+def save_nii_json(nii, json_data, fname_output):
+    """ Save the nii to a nifti file and dict to a json file.
+
+    Args:
+        nii (nib.Nifti1Image): Nibabel object containing data save.
+        json_data (dict): Dictionary containing the json sidecar associated with the nibabel object.
+        fname_output (str): Output filename, supported types : '.nii', '.nii.gz'
+    """
+    # Make sure output filename is valid
+    if fname_output[-4:] != '.nii' and fname_output[-7:] != '.nii.gz':
+        raise ValueError("Output filename must have one of the following extensions: '.nii', '.nii.gz'")
+
+    # Save NIFTI
+    nib.save(nii, fname_output)
+
+    # Save json
+    fname_json = fname_output.rsplit('.nii', 1)[0] + '.json'
+    with open(fname_json, 'w') as outfile:
+        json.dump(json_data, outfile, indent=2)