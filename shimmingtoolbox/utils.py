--- conflicted
+++ resolved
@@ -211,7 +211,6 @@
     return result
 
 
-<<<<<<< HEAD
 def save_nii_json(nii, json_data, fname_output):
     """ Save the nii to a nifti file and dict to a json file.
 
@@ -234,7 +233,8 @@
     fname_json = fname_output.rsplit('.nii', 1)[0] + '.json'
     with open(fname_json, 'w') as outfile:
         json.dump(json_data, outfile, indent=2)
-=======
+
+
 def timeit(func):
     """ Decorator to time a function. Decorate a function: @timeit on top of the function definition. The elapsed time
     will output in debug mode
@@ -253,5 +253,4 @@
 
         return result
 
-    return timed
->>>>>>> 808df3b7
+    return timed