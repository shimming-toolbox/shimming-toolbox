#!/usr/bin/env python
# -*- coding: utf-8
# Misc functions

import numpy as np
import os
import tqdm
import subprocess
import logging


def run_subprocess(cmd):
    """Wrapper for ``subprocess.run()`` that enables to input ``cmd`` as a full string (easier for debugging).

    Args:
        cmd (string): full command to be run on the command line
    """
    logging.debug(f'{cmd}')
    try:
        subprocess.run(
            cmd.split(' '),
            stdout=subprocess.PIPE,
            stderr=subprocess.PIPE,
            text=True,
            check=True
        )
    except subprocess.CalledProcessError as err:
        msg = "Return code: ", err.returncode, "\nOutput: ", err.stderr
        raise Exception(msg)


def add_suffix(fname, suffix):
    """
    Add suffix between end of file name and extension.

    Args:
        fname: absolute or relative file name. Example: ``t2.nii``
        suffix: suffix. Example: ``_mean``

    :Return: file name string with suffix. Example: ``t2_mean.nii``

    Examples:

    - ``add_suffix(t2.nii, _mean)`` -> ``t2_mean.nii``
    - ``add_suffix(t2.nii.gz, a)`` -> ``t2a.nii.gz``
    """

    stem, ext = splitext(fname)
    return os.path.join(stem + suffix + ext)


def splitext(fname):
    """
    Split a fname (folder/file + ext) into a folder/file and extension.

    Note: for .nii.gz the extension is understandably .nii.gz, not .gz
    (``os.path.splitext()`` would want to do the latter, hence the special case).
    """
    dir, filename = os.path.split(fname)
    for special_ext in ['.nii.gz', '.tar.gz']:
        if filename.endswith(special_ext):
            stem, ext = filename[:-len(special_ext)], special_ext
            return os.path.join(dir, stem), ext
    # If no special case, behaves like the regular splitext
    stem, ext = os.path.splitext(filename)
    return os.path.join(dir, stem), ext


def iso_times_to_ms(iso_times):
    """
    Convert dicom acquisition times to ms

    Args:
        iso_times (numpy.ndarray): 1D array of time strings from dicoms.
                                   Suported formats: "HHMMSS.mmmmmm" or "HH:MM:SS.mmmmmm"

    Returns:
        numpy.ndarray: 1D array of times in milliseconds
    """

    ms_times = []

    for a_time in iso_times:
        if len(a_time) == 13 and a_time[6] == '.' and isinstance(a_time, str):
            hours = int(a_time[0:2])
            minutes = int(a_time[2:4])
            seconds = int(a_time[4:6])
            micros = int(a_time[7:13])
        elif isinstance(a_time, str) and \
                (len(a_time.split(':')) == 3) and \
                (len(a_time.split(':')[2].split('.')) == 2):
            split_colon = a_time.split(':')
            hours = int(split_colon[0])
            minutes = int(split_colon[1])
            seconds = int(split_colon[2].split('.')[0])
            micros = int(split_colon[2].split('.')[1])
        else:
            raise RuntimeError("Input format does not follow 'HHMMSS.mmmmmm'")

        ms_times.append(1000 * (hours * 3600 + minutes * 60 + seconds) + micros / 1000)  # ms

    return np.array(ms_times)


def st_progress_bar(*args, **kwargs):
    """Thin wrapper around `tqdm.tqdm` which checks `SCT_PROGRESS_BAR` muffling the progress
       bar if the user sets it to `no`, `off`, or `false` (case insensitive)."""
    do_pb = os.environ.get('SCT_PROGRESS_BAR', 'yes')
    if do_pb.lower() in ['off', 'no', 'false']:
        kwargs['disable'] = True

    return tqdm.tqdm(*args, **kwargs)


def create_output_dir(path_output, is_file=False, output_folder_name="output"):
    """Given a path, create the directory if it doesn't exist.

    Args:
        path_output (str): Full path to either a folder or a file.
        is_file (bool): True if the ``path_output`` is for a file, else False.
        output_folder_name (str): Name of sub-folder.
    """

    if is_file:
        path_output_folder = os.path.dirname(path_output)
    else:
        path_output_folder = path_output
    if not os.path.exists(path_output_folder):
        os.makedirs(path_output_folder)


def create_fname_from_path(path, file_default):
    """Given a path, make sure it is not a directory, if it is add the default filename, if not, return the path

    Args:
        path (str): filename or path to add the `file_default` to.
        file_default (str): Name of the file + ext (example.nii.gz) to add to the path if the path is a directory.

    Returns:
        str: Absolute path of a file
    """

    is_dir = os.path.splitext(path)[-1] == ''

    if is_dir:
        fname = os.path.join(path, file_default)
    else:
        fname = path

    return os.path.abspath(fname)


<<<<<<< HEAD
def set_all_loggers(verbose, list_exclude=('matplotlib',)):
    """ Set all loggers in the root manager to the verbosity level. Exclude any logger with the name in list_exclude

    Args:
        verbose (str): Verbosity level: 'info', 'debug', 'warning', 'critical', 'error'
        list_exclude: List of string to exclude from logging
    """
    loggers = []
    # For every logger name
    for name in logging.root.manager.loggerDict:

        # Exclude the setting level if it is in the excluded list
        is_excluded = False
        for exclude in list_exclude:
            if name.startswith(exclude):
                is_excluded = True

        if not is_excluded:
            loggers.append(logging.getLogger(name))

    for a_logger in loggers:
        a_logger.setLevel(verbose.upper())
=======
def montage(X, colormap='gray', title=None, vmin=None, vmax=None):
    """Concatenates images stored in a 3D array
    Args:
        X (numpy.ndarray): 3D array with the last dimension being the one in which the different images are stored
        colormap (str): Colors in which the montage will be displayed.
        title (str): Title to display above the figure.
        vmin (float): Minimum display range value. If None, set the the min value of X.
        vmax (float): Maximum display range value. If None, set the the max value of X.
    """
    X = np.rot90(X)
    x, y, n_images = np.shape(X)
    mm = np.floor(np.sqrt(n_images)).astype(int)
    nn = np.ceil(n_images/mm).astype(int)
    result = np.zeros((mm * x, nn * y))
    image_id = 0
    for k in range(mm):
        for j in range(nn):
            if image_id >= n_images:
                break
            slice_m, slice_n = k * x, j * y
            result[slice_m:slice_m + x, slice_n:slice_n + y] = X[:, :, image_id]
            image_id += 1
    return result
>>>>>>> a3cff40b
<|MERGE_RESOLUTION|>--- conflicted
+++ resolved
@@ -150,7 +150,6 @@
     return os.path.abspath(fname)
 
 
-<<<<<<< HEAD
 def set_all_loggers(verbose, list_exclude=('matplotlib',)):
     """ Set all loggers in the root manager to the verbosity level. Exclude any logger with the name in list_exclude
 
@@ -173,7 +172,8 @@
 
     for a_logger in loggers:
         a_logger.setLevel(verbose.upper())
-=======
+
+
 def montage(X, colormap='gray', title=None, vmin=None, vmax=None):
     """Concatenates images stored in a 3D array
     Args:
@@ -196,5 +196,4 @@
             slice_m, slice_n = k * x, j * y
             result[slice_m:slice_m + x, slice_n:slice_n + y] = X[:, :, image_id]
             image_id += 1
-    return result
->>>>>>> a3cff40b
+    return result