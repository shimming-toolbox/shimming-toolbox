#!/usr/bin/env python
# -*- coding: utf-8
# Misc functions

import numpy as np
import os
import tqdm
import subprocess
import logging


def run_subprocess(cmd):
    """Wrapper for ``subprocess.run()`` that enables to input ``cmd`` as a full string (easier for debugging).

    Args:
        cmd (string): full command to be run on the command line
    """
    logging.debug(f'{cmd}')
    try:
        subprocess.run(
            cmd.split(' '),
            stdout=subprocess.PIPE,
            stderr=subprocess.PIPE,
            text=True,
            check=True
        )
    except subprocess.CalledProcessError as err:
        msg = "Return code: ", err.returncode, "\nOutput: ", err.stderr
        raise Exception(msg)


def add_suffix(fname, suffix):
    """
    Add suffix between end of file name and extension.

    Args:
        fname: absolute or relative file name. Example: ``t2.nii``
        suffix: suffix. Example: ``_mean``

    :Return: file name string with suffix. Example: ``t2_mean.nii``

    Examples:

    - ``add_suffix(t2.nii, _mean)`` -> ``t2_mean.nii``
    - ``add_suffix(t2.nii.gz, a)`` -> ``t2a.nii.gz``
    """

    stem, ext = splitext(fname)
    return os.path.join(stem + suffix + ext)


def splitext(fname):
    """
    Split a fname (folder/file + ext) into a folder/file and extension.

    Note: for .nii.gz the extension is understandably .nii.gz, not .gz
    (``os.path.splitext()`` would want to do the latter, hence the special case).
    """
    dir, filename = os.path.split(fname)
    for special_ext in ['.nii.gz', '.tar.gz']:
        if filename.endswith(special_ext):
            stem, ext = filename[:-len(special_ext)], special_ext
            return os.path.join(dir, stem), ext
    # If no special case, behaves like the regular splitext
    stem, ext = os.path.splitext(filename)
    return os.path.join(dir, stem), ext


def iso_times_to_ms(iso_times):
    """
    Convert dicom acquisition times to ms

    Args:
        iso_times (numpy.ndarray): 1D array of time strings from dicoms.
                                   Suported formats: "HHMMSS.mmmmmm" or "HH:MM:SS.mmmmmm"

    Returns:
        numpy.ndarray: 1D array of times in milliseconds
    """

    ms_times = []

    for a_time in iso_times:
        if len(a_time) == 13 and a_time[6] == '.' and isinstance(a_time, str):
            hours = int(a_time[0:2])
            minutes = int(a_time[2:4])
            seconds = int(a_time[4:6])
            micros = int(a_time[7:13])
        elif isinstance(a_time, str) and \
                (len(a_time.split(':')) == 3) and \
                (len(a_time.split(':')[2].split('.')) == 2):
            split_colon = a_time.split(':')
            hours = int(split_colon[0])
            minutes = int(split_colon[1])
            seconds = int(split_colon[2].split('.')[0])
            micros = int(split_colon[2].split('.')[1])
        else:
            raise RuntimeError("Input format does not follow 'HHMMSS.mmmmmm'")

        ms_times.append(1000 * (hours * 3600 + minutes * 60 + seconds) + micros / 1000)  # ms

    return np.array(ms_times)


def st_progress_bar(*args, **kwargs):
    """Thin wrapper around `tqdm.tqdm` which checks `SCT_PROGRESS_BAR` muffling the progress
       bar if the user sets it to `no`, `off`, or `false` (case insensitive)."""
    do_pb = os.environ.get('SCT_PROGRESS_BAR', 'yes')
    if do_pb.lower() in ['off', 'no', 'false']:
        kwargs['disable'] = True

    return tqdm.tqdm(*args, **kwargs)


def create_output_dir(path_output, is_file=False, output_folder_name="output"):
    """Given a path, create the directory if it doesn't exist.

    Args:
        path_output (str): Full path to either a folder or a file.
        is_file (bool): True if the ``path_output`` is for a file, else False.
        output_folder_name (str): Name of sub-folder.
    """

    if is_file:
        path_output_folder = os.path.dirname(path_output)
    else:
        path_output_folder = path_output
    if not os.path.exists(path_output_folder):
        os.makedirs(path_output_folder)


def create_fname_from_path(path, file_default):
    """Given a path, make sure it is not a directory, if it is add the default filename, if not, return the path

    Args:
        path (str): filename or path to add the `file_default` to.
        file_default (str): Name of the file + ext (example.nii.gz) to add to the path if the path is a directory.

    Returns:
        str: Absolute path of a file
    """

    is_dir = os.path.splitext(path)[-1] == ''

    if is_dir:
        fname = os.path.join(path, file_default)
    else:
        fname = path

    return os.path.abspath(fname)


<<<<<<< HEAD
def montage(X):
=======
def set_all_loggers(verbose, list_exclude=('matplotlib',)):
    """ Set all loggers in the root manager to the verbosity level. Exclude any logger with the name in list_exclude

    Args:
        verbose (str): Verbosity level: 'info', 'debug', 'warning', 'critical', 'error'
        list_exclude: List of string to exclude from logging
    """
    loggers = []
    # For every logger name
    for name in logging.root.manager.loggerDict:

        # Exclude the setting level if it is in the excluded list
        is_excluded = False
        for exclude in list_exclude:
            if name.startswith(exclude):
                is_excluded = True

        if not is_excluded:
            loggers.append(logging.getLogger(name))

    for a_logger in loggers:
        a_logger.setLevel(verbose.upper())


def montage(X, colormap='gray', title=None, vmin=None, vmax=None):
>>>>>>> a6fa292d
    """Concatenates images stored in a 3D array
    Args:
        X (numpy.ndarray): 3D array with the last dimension being the one in which the images are concatenated.
    Returns:
        numpy.ndarray: 2D array of concatenated images.
    """
    X = np.rot90(X)
    x, y, n_images = np.shape(X)
    mm = np.floor(np.sqrt(n_images)).astype(int)
    nn = np.ceil(n_images/mm).astype(int)
    result = np.zeros((mm * x, nn * y))
    image_id = 0
    for k in range(mm):
        for j in range(nn):
            if image_id >= n_images:
                break
            slice_m, slice_n = k * x, j * y
            result[slice_m:slice_m + x, slice_n:slice_n + y] = X[:, :, image_id]
            image_id += 1
    return result<|MERGE_RESOLUTION|>--- conflicted
+++ resolved
@@ -150,9 +150,6 @@
     return os.path.abspath(fname)
 
 
-<<<<<<< HEAD
-def montage(X):
-=======
 def set_all_loggers(verbose, list_exclude=('matplotlib',)):
     """ Set all loggers in the root manager to the verbosity level. Exclude any logger with the name in list_exclude
 
@@ -177,8 +174,7 @@
         a_logger.setLevel(verbose.upper())
 
 
-def montage(X, colormap='gray', title=None, vmin=None, vmax=None):
->>>>>>> a6fa292d
+def montage(X):
     """Concatenates images stored in a 3D array
     Args:
         X (numpy.ndarray): 3D array with the last dimension being the one in which the images are concatenated.
