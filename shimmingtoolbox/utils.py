#!/usr/bin/env python
# -*- coding: utf-8
# Misc functions

import numpy as np
import os
import tqdm
import subprocess
import logging
<<<<<<< HEAD
import nibabel as nib
import json
=======
from pathlib import Path

HOME_DIR = str(Path.home())
PATH_ST_VENV = f"{HOME_DIR}/shimming-toolbox/python/envs/st_venv/bin"
>>>>>>> 4a99cec3


def run_subprocess(cmd):
    """Wrapper for ``subprocess.run()`` that enables to input ``cmd`` as a full string (easier for debugging).

    Args:
        cmd (string): full command to be run on the command line
    """
    logging.debug(f'{cmd}')
    try:
        env = os.environ.copy()
        # Add ST PATH before the rest of the path so that it takes precedence
        env["PATH"] = PATH_ST_VENV + ":" + env["PATH"]

        subprocess.run(
            cmd.split(' '),
            text=True,
            check=True,
            env=env
        )
    except subprocess.CalledProcessError as err:
        msg = "Return code: ", err.returncode, "\nOutput: ", err.stderr
        raise Exception(msg)


def add_suffix(fname, suffix):
    """
    Add suffix between end of file name and extension.

    Args:
        fname: absolute or relative file name. Example: ``t2.nii``
        suffix: suffix. Example: ``_mean``

    :Return: file name string with suffix. Example: ``t2_mean.nii``

    Examples:

    - ``add_suffix(t2.nii, _mean)`` -> ``t2_mean.nii``
    - ``add_suffix(t2.nii.gz, a)`` -> ``t2a.nii.gz``
    """

    stem, ext = splitext(fname)
    return os.path.join(stem + suffix + ext)


def splitext(fname):
    """
    Split a fname (folder/file + ext) into a folder/file and extension.

    Note: for .nii.gz the extension is understandably .nii.gz, not .gz
    (``os.path.splitext()`` would want to do the latter, hence the special case).
    """
    dir, filename = os.path.split(fname)
    for special_ext in ['.nii.gz', '.tar.gz']:
        if filename.endswith(special_ext):
            stem, ext = filename[:-len(special_ext)], special_ext
            return os.path.join(dir, stem), ext
    # If no special case, behaves like the regular splitext
    stem, ext = os.path.splitext(filename)
    return os.path.join(dir, stem), ext


def iso_times_to_ms(iso_times):
    """
    Convert dicom acquisition times to ms

    Args:
        iso_times (numpy.ndarray): 1D array of time strings from dicoms.
                                   Suported formats: "HHMMSS.mmmmmm" or "HH:MM:SS.mmmmmm"

    Returns:
        numpy.ndarray: 1D array of times in milliseconds
    """

    ms_times = []

    for a_time in iso_times:
        if len(a_time) == 13 and a_time[6] == '.' and isinstance(a_time, str):
            hours = int(a_time[0:2])
            minutes = int(a_time[2:4])
            seconds = int(a_time[4:6])
            micros = int(a_time[7:13])
        elif isinstance(a_time, str) and \
                (len(a_time.split(':')) == 3) and \
                (len(a_time.split(':')[2].split('.')) == 2):
            split_colon = a_time.split(':')
            hours = int(split_colon[0])
            minutes = int(split_colon[1])
            seconds = int(split_colon[2].split('.')[0])
            micros = int(split_colon[2].split('.')[1])
        else:
            raise RuntimeError("Input format does not follow 'HHMMSS.mmmmmm'")

        ms_times.append(1000 * (hours * 3600 + minutes * 60 + seconds) + micros / 1000)  # ms

    return np.array(ms_times)


def st_progress_bar(*args, **kwargs):
    """Thin wrapper around `tqdm.tqdm` which checks `SCT_PROGRESS_BAR` muffling the progress
       bar if the user sets it to `no`, `off`, or `false` (case insensitive)."""
    do_pb = os.environ.get('SCT_PROGRESS_BAR', 'yes')
    if do_pb.lower() in ['off', 'no', 'false']:
        kwargs['disable'] = True

    return tqdm.tqdm(*args, **kwargs)


def create_output_dir(path_output, is_file=False, output_folder_name="output"):
    """Given a path, create the directory if it doesn't exist.

    Args:
        path_output (str): Full path to either a folder or a file.
        is_file (bool): True if the ``path_output`` is for a file, else False.
        output_folder_name (str): Name of sub-folder.
    """

    if is_file:
        path_output_folder = os.path.dirname(path_output)
    else:
        path_output_folder = path_output
    if not os.path.exists(path_output_folder):
        os.makedirs(path_output_folder)


def create_fname_from_path(path, file_default):
    """Given a path, make sure it is not a directory, if it is add the default filename, if not, return the path

    Args:
        path (str): filename or path to add the `file_default` to.
        file_default (str): Name of the file + ext (example.nii.gz) to add to the path if the path is a directory.

    Returns:
        str: Absolute path of a file
    """

    is_dir = os.path.splitext(path)[-1] == ''

    if is_dir:
        fname = os.path.join(path, file_default)
    else:
        fname = path

    return os.path.abspath(fname)


def set_all_loggers(verbose, list_exclude=('matplotlib',)):
    """ Set all loggers in the root manager to the verbosity level. Exclude any logger with the name in list_exclude

    Args:
        verbose (str): Verbosity level: 'info', 'debug', 'warning', 'critical', 'error'
        list_exclude: List of string to exclude from logging
    """
    loggers = []
    # For every logger name
    for name in logging.root.manager.loggerDict:

        # Exclude the setting level if it is in the excluded list
        is_excluded = False
        for exclude in list_exclude:
            if name.startswith(exclude):
                is_excluded = True

        if not is_excluded:
            loggers.append(logging.getLogger(name))

    for a_logger in loggers:
        a_logger.setLevel(verbose.upper())


def montage(X):
    """Concatenates images stored in a 3D array
    Args:
        X (numpy.ndarray): 3D array with the last dimension being the one in which the images are concatenated.
    Returns:
        numpy.ndarray: 2D array of concatenated images.
    """
    X = np.rot90(X)
    x, y, n_images = np.shape(X)
    mm = np.floor(np.sqrt(n_images)).astype(int)
    nn = np.ceil(n_images/mm).astype(int)
    result = np.zeros((mm * x, nn * y))
    image_id = 0
    for k in range(mm):
        for j in range(nn):
            if image_id >= n_images:
                break
            slice_m, slice_n = k * x, j * y
            result[slice_m:slice_m + x, slice_n:slice_n + y] = X[:, :, image_id]
            image_id += 1
    return result


def save_nii_json(nii, json_data, fname_output):
    """ Save the nii to a nifti file and dict to a json file.

    Args:
        nii (nib.Nifti1Image): Nibabel object containing data save.
        json_data (dict): Dictionary containing the json sidecar associated with the nibabel object.
        fname_output (str): Output filename, supported types : '.nii', '.nii.gz'
    """
    # Make sure output filename is valid
    if fname_output[-4:] != '.nii' and fname_output[-7:] != '.nii.gz':
        raise ValueError("Output filename must have one of the following extensions: '.nii', '.nii.gz'")

    # Save NIFTI
    nib.save(nii, fname_output)

    # Save json
    fname_json = fname_output.rsplit('.nii', 1)[0] + '.json'
    with open(fname_json, 'w') as outfile:
        json.dump(json_data, outfile, indent=2)<|MERGE_RESOLUTION|>--- conflicted
+++ resolved
@@ -7,15 +7,12 @@
 import tqdm
 import subprocess
 import logging
-<<<<<<< HEAD
 import nibabel as nib
 import json
-=======
 from pathlib import Path
 
 HOME_DIR = str(Path.home())
 PATH_ST_VENV = f"{HOME_DIR}/shimming-toolbox/python/envs/st_venv/bin"
->>>>>>> 4a99cec3
 
 
 def run_subprocess(cmd):
@@ -221,6 +218,9 @@
     if fname_output[-4:] != '.nii' and fname_output[-7:] != '.nii.gz':
         raise ValueError("Output filename must have one of the following extensions: '.nii', '.nii.gz'")
 
+    # Create output directory if it does not exist
+    create_output_dir(fname_output, is_file=True)
+
     # Save NIFTI
     nib.save(nii, fname_output)
 
