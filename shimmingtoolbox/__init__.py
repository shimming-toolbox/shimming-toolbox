--- conflicted
+++ resolved
@@ -1,5 +1,3 @@
-<<<<<<< HEAD
-
 # https://packaging.python.org/guides/single-sourcing-package-version/
 try:
     from importlib import metadata
@@ -7,10 +5,4 @@
     # Running on pre-3.8 Python; use importlib-metadata package
     import importlib_metadata as metadata
 __version__ = metadata.version(__name__)
-del metadata
-=======
-__version__ = "0.1"
-
-from .b0map import b0map
-from .referencemaps import referencemaps
->>>>>>> 6a05cf7c
+del metadata