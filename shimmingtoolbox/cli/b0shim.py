--- conflicted
+++ resolved
@@ -56,7 +56,7 @@
     pass
 
 #required_options = {
-#    'grad': ['w_signal_loss', 'reg_factor'],
+#    'grad': ['w_signal_loss_loss', 'reg_factor'],
 #    'mse': 'reg_factor',
 #    'mae': 'reg_factor',
 #}
@@ -101,11 +101,11 @@
               default='mse', show_default=True,
               help="Criteria of optimization for the optimizer 'least_squares'."
                    " mse: Mean Squared Error, mae: Mean Absolute Error, grad: Signal Loss, grad: mse of Bz + weighting X mse of Grad Z, relevant for signal recovery")
-@click.option('--weighting-signal-loss', 'w_signal_loss', type=click.FLOAT, required=False, default=0.0, show_default=True,
+@click.option('--weighting-signal-loss', 'w_signal_loss_loss', type=click.FLOAT, required=False, default=0.0, show_default=True,
               help="weighting for signal loss recovery. Since there is generally a compromise between B0 inhomogeneity"
               " and Gradient in z direction (i.e., signal loss recovery), a higher coefficient will put more weights to recover the signal loss over the B0 inhomogeneity.")
-@click.option('--epi_echo_time', 'epi_te', type=click.FLOAT, required=False, default=0.0, show_default=True,
-              help="EPI acquistion parameter Echo Time (TE). relevant for signal recovery")
+@click.option('--epi-echo-time', 'epi_te', type=click.FLOAT, required=False, default=0.0, show_default=True,
+              help="EPI acquistion parameter Echo Time (TE). relevant for signal recovery") #! FLAG: TE in ms?
 @click.option('--mask-dilation-kernel-size', 'dilation_kernel_size', type=click.INT, required=False, default='3',
               show_default=True,
               help="Number of voxels to consider outside of the masked area. For example, when doing dynamic shimming "
@@ -156,7 +156,7 @@
 @timeit
 def dynamic(fname_fmap, fname_anat, fname_mask_anat, method, opt_criteria, slices, slice_factor, coils,
             dilation_kernel_size, scanner_coil_order, fname_sph_constr, fatsat, path_output, o_format_coil,
-            o_format_sph, output_value_format, reg_factor, w_signal_loss, epi_te, verbose):
+            o_format_sph, output_value_format, reg_factor, w_signal_loss_loss, epi_te, verbose):
     """ Static shim by fitting a fieldmap. Use the option --optimizer-method to change the shimming algorithm used to
     optimize. Use the options --slices and --slice-factor to change the shimming order/size of the slices.
 
@@ -285,21 +285,7 @@
     else:
         list_slices = define_slices(n_slices, slice_factor, slices)
     logger.info(f"The slices to shim are:\n{list_slices}")
-<<<<<<< HEAD
     start_time = time.time()
-    # Get shimming coefficients
-    coefs = shim_sequencer(nii_fmap_orig, nii_anat, nii_mask_anat, list_slices, list_coils,
-                           method=method,
-                           opt_criteria=opt_criteria,
-                           mask_dilation_kernel='sphere',
-                           mask_dilation_kernel_size=dilation_kernel_size,
-                           reg_factor=reg_factor,
-                           w_signal_loss=w_signal_loss,
-                           epi_te=epi_te,
-                           path_output=path_output)
-    end_time = time.time()
-    print("Time taken for shim_sequencer to run is : ", end_time - start_time, "seconds")
-=======
     # Get shimming coefficients
     # 1 ) Create the Shimming sequencer object
     sequencer = ShimSequencer(nii_fmap_orig, nii_anat, nii_mask_anat, list_slices, list_coils,
@@ -308,10 +294,12 @@
                               mask_dilation_kernel='sphere',
                               mask_dilation_kernel_size=dilation_kernel_size,
                               reg_factor=reg_factor,
+                              w_signal_loss=w_signal_loss_loss,
+                              epi_te=epi_te,
                               path_output=path_output)
-    # 2) Launch shim sequencer
+    end_time = time.time()
+    print("Time taken for shim_sequencer to run is : ", end_time - start_time, "seconds")    # 2) Launch shim sequencer
     coefs = sequencer.shim()
->>>>>>> 2c8f0548
     # Output
     # Load output options
     options['fatsat'] = _get_fatsat_option(json_anat_data, fatsat)
@@ -537,25 +525,12 @@
                    "'--slice-factor' value is '3', then with the 'sequential' mode, shimming will be performed "
                    "independently on the following groups: {0,1,2}, {3,4,5}, etc. With the mode 'interleaved', "
                    "it will be: {0,2,4}, {1,3,5}, etc.")
-<<<<<<< HEAD
-@click.option('--optimizer-method', 'method', type=click.Choice(['least_squares', 'pseudo_inverse']), required=False,
-              default='least_squares', show_default=True,
-              help="Method used by the optimizer. LS will respect the constraints, PS will not respect the constraints")
-@click.option('--weighting-signal-loss', 'w_signal_loss', type=click.FLOAT, required=False, default=0.0, show_default=True,
-              help="weighting for signal loss recovery. Since there is generally a compromise between B0 inhomogeneity"
-              " and signal loss recovery, a higher coefficient will put more weights to recover the signal loss over "
-              "the B0 inhomogeneity.")
-@click.option('--epi_echo_time', 'epi_te', type=click.FLOAT, required=False, default=0.0, show_default=True,
-              help="EPI acquistion parameter Echo Time (TE)")
-@click.option('--optimizer-criteria', 'opt_criteria', type=click.Choice(['mse', 'mae','grad']), required=False,
-=======
 @click.option('--optimizer-method', 'method', type=click.Choice(['least_squares', 'pseudo_inverse',
                                                                  'quad_prog']), required=False,
               default='quad_prog', show_default=True,
               help="Method used by the optimizer. LS and QP will respect the constraints,"
                    "PS will not respect the constraints")
-@click.option('--optimizer-criteria', 'opt_criteria', type=click.Choice(['mse', 'mae']), required=False,
->>>>>>> 2c8f0548
+@click.option('--optimizer-criteria', 'opt_criteria', type=click.Choice(['mse', 'mae','grad']), required=False,
               default='mse', show_default=True,
               help="Criteria of optimization for the optimizer 'least_squares'."
                    " mse: Mean Squared Error, mae: Mean Absolute Error, grad: MSE of Bz and Gz, i.e., Signal Loss")
@@ -608,7 +583,7 @@
 def realtime_dynamic(fname_fmap, fname_anat, fname_mask_anat_static, fname_mask_anat_riro, fname_resp, method,
                      opt_criteria, slices, slice_factor, coils, dilation_kernel_size, scanner_coil_order,
                      fname_sph_constr, fatsat, path_output, o_format_coil, o_format_sph, output_value_format,
-                     reg_factor, w_signal_loss, epi_te, verbose):
+                     reg_factor, verbose):
     """ Realtime shim by fitting a fieldmap to a pressure monitoring unit. Use the option --optimizer-method to change
     the shimming algorithm used to optimize. Use the options --slices and --slice-factor to change the shimming
     order/size of the slices.
@@ -723,20 +698,6 @@
 
     # Load PMU
     pmu = PmuResp(fname_resp)
-<<<<<<< HEAD
-
-    out = shim_realtime_pmu_sequencer(nii_fmap_orig, json_fm_data, nii_anat, nii_mask_anat_static, nii_mask_anat_riro,
-                                      list_slices, pmu, list_coils,
-                                      opt_method=method,
-                                      opt_criteria=opt_criteria,
-                                      mask_dilation_kernel='sphere',
-                                      mask_dilation_kernel_size=dilation_kernel_size,
-                                      reg_factor=reg_factor,
-                                      w_signal_loss=w_signal_loss,
-                                      epi_te=epi_te,
-                                      path_output=path_output)
-
-=======
     # 1 ) Create the real time pmu sequencer object
     sequencer = RealTimeSequencer(nii_fmap_orig, json_fm_data, nii_anat, nii_mask_anat_static,
                                   nii_mask_anat_riro,
@@ -749,7 +710,6 @@
                                   path_output=path_output)
     # 2) Launch the sequencer
     out = sequencer.shim()
->>>>>>> 2c8f0548
     coefs_static, coefs_riro, mean_p, p_rms = out
 
     # Output
@@ -1116,10 +1076,6 @@
 @timeit
 def _plot_coefs(coil, slices, static_coefs, path_output, coil_number, rt_coefs=None, pres_probe_min=None,
                 pres_probe_max=None, units='', bounds=None):
-<<<<<<< HEAD
-    n_shims = static_coefs.shape[0]
-    fig = Figure(figsize=(60, 30 * n_shims), tight_layout=True)
-=======
     # Find which slices are not shimmed and group them (smaller file size and reduce the plot saving time)
     shimmed_slice_index = []
     n_shims = len(slices)
@@ -1140,7 +1096,6 @@
         # Get a string with the number of all the unshimmed slices
         slices_index_wo_shim.append(i_shim)
         unused_slice = True
->>>>>>> 2c8f0548
 
     # Find min and max values of the plots
     # Calculate the min and max of the bounds if it's an input
