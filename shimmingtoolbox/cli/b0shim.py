# -*- coding: utf-8 -*-

"""
This file includes CLIs for shimming by fitting fieldmaps for static and realtime shimming. It groups them along with
the gradient method in a st_shim CLI with the argument being:
- fieldmap_static
- fieldmap_realtime
- gradient_realtime
"""

import click
import copy
import json
import nibabel as nib
import numpy as np
import logging
import os
from matplotlib.figure import Figure

from shimmingtoolbox import __dir_config_scanner_constraints__
from shimmingtoolbox.cli.realtime_shim import gradient_realtime
from shimmingtoolbox.coils.coil import Coil, ScannerCoil, convert_to_mp
from shimmingtoolbox.pmu import PmuResp
from shimmingtoolbox.shim.sequencer import shim_sequencer, shim_realtime_pmu_sequencer, new_bounds_from_currents
from shimmingtoolbox.shim.sequencer import define_slices, extend_fmap_to_kernel_size, parse_slices
from shimmingtoolbox.shim.sequencer import shim_max_intensity
from shimmingtoolbox.utils import create_output_dir, set_all_loggers, timeit
from shimmingtoolbox.shim.shim_utils import phys_to_gradient_cs, phys_to_shim_cs, shim_to_phys_cs

CONTEXT_SETTINGS = dict(help_option_names=['-h', '--help'])
logging.basicConfig(level=logging.INFO)
logger = logging.getLogger(__name__)


@click.group(context_settings=CONTEXT_SETTINGS,
             help="Shim according to the specified algorithm as an argument e.g. st_b0shim xxxxx")
def b0shim_cli():
    pass


@click.command(context_settings=CONTEXT_SETTINGS)
@click.option('--coil', 'coils', nargs=2, multiple=True, type=(click.Path(exists=True), click.Path(exists=True)),
              help="Pair of filenames containing the coil profiles followed by the filename to the constraints "
                   "e.g. --coil a.nii cons.json. If you have more than one coil, use this option more than once. "
                   "The coil profiles and the fieldmaps (--fmap) must have matching units (if fmap is in Hz, the coil "
                   "profiles must be in Hz/unit_shim). If using the scanner's gradient/shim coils, the coil profiles "
                   "must be in Hz/unit_shim and fieldmaps must be in Hz. If you want to shim using the scanner's "
                   "gradient/shim coils, use the `--scanner-coil-order` option. For an example of a constraint file, "
                   f"see: {__dir_config_scanner_constraints__}")
@click.option('--fmap', 'fname_fmap', required=True, type=click.Path(exists=True),
              help="Static B0 fieldmap.")
@click.option('--anat', 'fname_anat', type=click.Path(exists=True), required=True,
              help="Anatomical image to apply the correction onto.")
@click.option('--mask', 'fname_mask_anat', type=click.Path(exists=True), required=False,
              help="Mask defining the spatial region to shim.")
@click.option('--scanner-coil-order', type=click.Choice(['-1', '0', '1', '2']), default='-1', show_default=True,
              help="Maximum order of the shim system. Note that specifying 1 will return "
                   "orders 0 and 1. The 0th order is the f0 frequency.")
@click.option('--scanner-coil-constraints', 'fname_sph_constr', type=click.Path(exists=True),
              default=__dir_config_scanner_constraints__, show_default=True,
              help="Constraints for the scanner coil.")
@click.option('--slices', type=click.Choice(['interleaved', 'sequential', 'volume', 'auto']), required=False,
              default='auto', show_default=True,
              help="Define the slice ordering. If set to 'auto', automatically parse the target image.")
@click.option('--slice-factor', 'slice_factor', type=click.INT, required=False, default=1, show_default=True,
              help="Number of slices per shimmed group. Used when '--slices' is not set to 'auto'. For example, if the "
                   "'--slice-factor' value is '3', then with the 'sequential' mode, shimming will be performed "
                   "independently on the following groups: {0,1,2}, {3,4,5}, etc. With the mode 'interleaved', "
                   "it will be: {0,2,4}, {1,3,5}, etc.")
@click.option('--optimizer-method', 'method', type=click.Choice(['least_squares', 'pseudo_inverse',
                                                                 'least_squares_faster']), required=False,
              default='least_squares', show_default=True,
              help="Method used by the optimizer. LS will respect the constraints, PS will not respect the constraints")
@click.option('--regularization-factor', 'reg_factor', type=click.FLOAT, required=False, default=0.0, show_default=True,
              help="Regularization factor for the current when optimizing. A higher coefficient will penalize higher "
                   "current values while 0 provides no regularization. Not relevant for 'pseudo-inverse' "
                   "optimizer_method.")
@click.option('--optimizer-criteria', 'opt_criteria', type=click.Choice(['mse', 'mae']), required=False,
              default='mse', show_default=True,
              help="Criteria of optimization for the optimizer 'least_squares'."
                   " mse: Mean Squared Error, mae: Mean Absolute Error")
@click.option('--mask-dilation-kernel-size', 'dilation_kernel_size', type=click.INT, required=False, default='3',
              show_default=True,
              help="Number of voxels to consider outside of the masked area. For example, when doing dynamic shimming "
                   "with a linear gradient, the coefficient corresponding to the gradient orthogonal to a single "
                   "slice cannot be estimated: there must be at least 2 (ideally 3) points to properly estimate the "
                   "linear term. When using 2nd order or more, more dilation is necessary.")
@click.option('--fatsat', type=click.Choice(['auto', 'yes', 'no']), default='auto', show_default=True,
              help="Describe what to do with a fat saturation pulse. 'auto': It will parse the NIfTI file "
                   "for a fat-sat pulse and add shim coefficients of 0s before every shim group when using "
                   "'chronological-...' output-file-format-coil. 'no': It will not add 0s. 'yes': It will add 0s.")
@click.option('-o', '--output', 'path_output', type=click.Path(), default=os.path.abspath(os.curdir),
              show_default=True, help="Directory to output coil text file(s).")
@click.option('--output-file-format-coil', 'o_format_coil',
              type=click.Choice(['slicewise-ch', 'slicewise-coil', 'chronological-ch', 'chronological-coil']),
              default='slicewise-coil',
              show_default=True, help="Syntax used to describe the sequence of shim events for custom coils. "
                                      "Use 'slicewise' to output in row 1, 2, 3, etc. the shim coefficients for slice "
                                      "1, 2, 3, etc. Use 'chronological' to output in row 1, 2, 3, etc. the shim value "
                                      "for trigger 1, 2, 3, etc. The trigger is an event sent by the scanner and "
                                      "captured by the controller of the shim amplifier. Use 'ch' to output one "
                                      "file per coil channel (coil1_ch1.txt, coil1_ch2.txt, etc.). Use 'coil' to "
                                      "output one file per coil system (coil1.txt, coil2.txt). In the latter case, "
                                      "all coil channels are encoded across multiple columns in the text file.")
@click.option('--output-file-format-scanner', 'o_format_sph',
              type=click.Choice(['slicewise-ch', 'slicewise-coil', 'chronological-ch', 'chronological-coil',
                                 'gradient']),
              default='slicewise-coil',
              show_default=True, help="Syntax used to describe the sequence of shim events for scanner coils. "
                                      "Use 'slicewise' to output in row 1, 2, 3, etc. the shim coefficients for slice "
                                      "1, 2, 3, etc. Use 'chronological' to output in row 1, 2, 3, etc. the shim value "
                                      "for trigger 1, 2, 3, etc. The trigger is an event sent by the scanner and "
                                      "captured by the controller of the shim amplifier. If there is a fat saturation "
                                      "pulse in the anat sequence, shim weights of 0s are included in the output "
                                      "text file before each slice coefficients. Use 'ch' to output one "
                                      "file per coil channel (coil1_ch1.txt, coil1_ch2.txt, etc.). Use 'coil' to "
                                      "output one file per coil system (coil1.txt, coil2.txt). In the latter case, "
                                      "all coil channels are encoded across multiple columns in the text file. Use "
                                      "'gradient' to output the 1st order in the Gradient CS, otherwise, it outputs in "
                                      "the Shim CS.")
@click.option('--output-value-format', 'output_value_format', type=click.Choice(['delta', 'absolute']), default='delta',
              show_default=True,
              help="Coefficient values for the scanner coil. delta: Outputs the change of shim coefficients. "
                   "absolute: Outputs the absolute coefficient by taking into account the current shim settings. "
                   "This is effectively initial + shim. Scanner coil coefficients will be in the Shim coordinate "
                   "system unless the option --output-file-format is set to gradient. The delta value format should be "
                   "used in that case.")
@click.option('-v', '--verbose', type=click.Choice(['info', 'debug']), default='info', help="Be more verbose")
@timeit
def dynamic(fname_fmap, fname_anat, fname_mask_anat, method, opt_criteria, slices, slice_factor, coils,
            dilation_kernel_size, scanner_coil_order, fname_sph_constr, fatsat, path_output, o_format_coil,
            o_format_sph, output_value_format, reg_factor, verbose):
    """ Static shim by fitting a fieldmap. Use the option --optimizer-method to change the shimming algorithm used to
    optimize. Use the options --slices and --slice-factor to change the shimming order/size of the slices.

    Example of use: st_b0shim dynamic --coil coil1.nii coil1_config.json --coil coil2.nii coil2_config.json
    --fmap fmap.nii --anat anat.nii --mask mask.nii --optimizer-method least_squares
    """
    # Set logger level
    set_all_loggers(verbose)

    # Input scanner_coil_order can be a string
    scanner_coil_order = int(scanner_coil_order)

    # Error out for unsupported inputs. If file format is in gradient CS, it must be 1st order and the output format be
    # delta.
    if o_format_sph == 'gradient':
        if output_value_format != 'delta':
            raise ValueError(f"Unsupported output value format: {output_value_format} for output file format: "
                             f"{o_format_sph}")
        if scanner_coil_order != 1:
            raise ValueError(f"Unsupported scanner coil order: {scanner_coil_order} for output file format: "
                             f"{o_format_sph}")

    # Load the fieldmap
    nii_fmap_orig = nib.load(fname_fmap)

    # Make sure the fieldmap has the appropriate dimensions
    if nii_fmap_orig.get_fdata().ndim != 3:
        raise ValueError("Fieldmap must be 3d (dim1, dim2, dim3)")

    # Extend the fieldmap if there are axes that have less voxels than the kernel size. This is done since we are
    # fitting a fieldmap to coil profiles and having a small number of voxels can lead to errors in fitting (2 voxels
    # in one dimension can differentiate order 1 at most), the parameter allows to have at least the size of the kernel
    # for each dimension This is usually useful in the through plane direction where we could have less slices.
    # To mitigate this, we create a 3d volume by replicating the slices on the edges.
    extending = False
    for i_axis in range(3):
        if nii_fmap_orig.shape[i_axis] < dilation_kernel_size:
            extending = True
            break

    if extending:
        nii_fmap = extend_fmap_to_kernel_size(nii_fmap_orig, dilation_kernel_size, path_output)
    else:
        nii_fmap = copy.deepcopy(nii_fmap_orig)

    # Prepare the output
    create_output_dir(path_output)

    # Load the anat
    nii_anat = nib.load(fname_anat)
    dim_info = nii_anat.header.get_dim_info()
    if dim_info[2] is None:
        logger.warning("The slice encoding direction is not specified in the NIfTI header, Shimming Toolbox will "
                       "assume it is in the third dimension.")
    else:
        if dim_info[2] != 2:
            # # Reorient nifti so that the slice is the last dim
            # anat = nii_anat.get_fdata()
            # # TODO: find index of dim_info
            # index_in = 0
            # index_out = 2
            #
            # # Swap axis in the array
            # anat = np.swapaxes(anat, index_in, index_out)
            #
            # # Affine must change
            # affine = copy.deepcopy(nii_anat.affine)
            # affine[:, index_in] = nii_anat.affine[:, index_out]
            # affine[:, index_out] = nii_anat.affine[:, index_in]
            # affine[index_out, 3] = nii_anat.affine[index_in, 3]
            # affine[index_in, 3] = nii_anat.affine[index_out, 3]
            #
            # nii_reorient = nib.Nifti1Image(anat, affine, header=nii_anat.header)
            # nib.save(nii_reorient, os.path.join(path_output, 'anat_reorient.nii.gz'))

            # Slice must be the 3rd dimension of the file
            # TODO: Reorient nifti so that the slice is the 3rd dim
            raise RuntimeError("Slice encode direction must be the 3rd dimension of the NIfTI file.")

    # Load anat json
    fname_anat_json = fname_anat.rsplit('.nii', 1)[0] + '.json'
    with open(fname_anat_json) as json_file:
        json_anat_data = json.load(json_file)

    # Load mask
    if fname_mask_anat is not None:
        nii_mask_anat = nib.load(fname_mask_anat)
    else:
        # If no mask is provided, shim the whole anat volume
        nii_mask_anat = nib.Nifti1Image(np.ones_like(nii_anat.get_fdata()), nii_anat.affine, header=nii_anat.header)

    if logger.level <= getattr(logging, 'DEBUG'):
        # Save inputs
        list_fname = [fname_fmap, fname_anat, fname_mask_anat]
        _save_nii_to_new_dir(list_fname, path_output)

    # Open json of the fmap
    fname_json = fname_fmap.split('.nii')[0] + '.json'
    # Read from json file
    if os.path.isfile(fname_json):
        json_fm_data = json.load(open(fname_json))
    else:
        raise OSError("Missing fieldmap json file")

    # Get the initial coefficients from the json file (Tx + 1st + 2nd order shim)
    if 'ManufacturersModelName' in json_fm_data:
        json_coefs = _get_current_shim_settings(json_fm_data)
        converted_coefs = convert_to_mp(json_coefs[1:], json_fm_data['ManufacturersModelName'])
        initial_coefs = [json_coefs[0]] + converted_coefs
    else:
        logger.warning(f"ManufacturerModelName not found. Initial coefficients set to 0")
        initial_coefs = np.zeros([9])
    # Load the coils
    list_coils = _load_coils(coils, scanner_coil_order, fname_sph_constr, nii_fmap, initial_coefs,
                             json_fm_data['Manufacturer'])

    # Get the shim slice ordering
    n_slices = nii_anat.shape[2]
    if slices == 'auto':
        list_slices = parse_slices(fname_anat)
    else:
        list_slices = define_slices(n_slices, slice_factor, slices)
    logger.info(f"The slices to shim are:\n{list_slices}")
    # Get shimming coefficients
    coefs = shim_sequencer(nii_fmap_orig, nii_anat, nii_mask_anat, list_slices, list_coils,
                           method=method,
                           opt_criteria=opt_criteria,
                           mask_dilation_kernel='sphere',
                           mask_dilation_kernel_size=dilation_kernel_size,
                           reg_factor=reg_factor,
                           path_output=path_output)

    # Output
    # Load output options
    options = _load_output_options(json_anat_data, fatsat)

    list_fname_output = []
    end_channel = 0
    for i_coil, coil in enumerate(list_coils):

        # Figure out the start and end channels for a coil to be able to select it from the coefs
        n_channels = coil.dim[3]
        start_channel = end_channel
        end_channel = start_channel + n_channels

        # Select the coefficients for a coil
        coefs_coil = copy.deepcopy(coefs[:, start_channel:end_channel])

        # If it's a scanner
        if type(coil) == ScannerCoil:

            # If outputting in the gradient CS, it must be the 1st order and must be in the delta CS
            # The check has already been done earlier in the program to avoid processing and throw an error afterwards.
            # Therefore, we can only check for the o_format_sph.
            if o_format_sph == 'gradient':
                logger.debug("Converting scanner coil from Physical CS (RAS) to Gradient CS")
                # Convert coef of 1st order sph harmonics to Gradient coord system
                coefs_freq, coefs_phase, coefs_slice = phys_to_gradient_cs(coefs_coil[:, 1],
                                                                           coefs_coil[:, 2],
                                                                           coefs_coil[:, 3], fname_anat)

                coefs_coil[:, 1] = coefs_freq
                coefs_coil[:, 2] = coefs_phase
                coefs_coil[:, 3] = coefs_slice

                # # Plot a figure of the coefficients, order 0 is in Hz, order 1 in mt/m, order 2 in mt/m^2
                # units = "Gradient CS [mT/m]"
                # _plot_coefs(coil, list_slices, coefs[:, start_channel:end_channel], path_output, i_coil, units=units)

            else:
                logger.debug("Converting scanner coil from Physical CS (RAS) to ShimCS")

                # Convert coefficients from RAS to the shim CS of the manufacturer
                manufacturer = json_anat_data['Manufacturer']
                for i_shim in range(coefs.shape[0]):
                    # Convert coefficient
                    coefs_coil[i_shim, 1:] = phys_to_shim_cs(coefs_coil[i_shim, 1:], manufacturer)

                # Convert bounds
                bounds_shim_cs = np.array(coil.coef_channel_minmax)
                bounds_shim_cs[1:] = phys_to_shim_cs(bounds_shim_cs[1:], manufacturer)

                # # Plot a figure of the coefficients (Delta), order 0 is in Hz, order 1 in mt/m, order 2 in mt/m^2
                # units = "ShimCS [mT/m]"
                # _plot_coefs(coil, list_slices, coefs_coil, path_output, i_coil, units=units, bounds=bounds_shim_cs)

                # If the output format is absolute, add the initial coefs
                if output_value_format == 'absolute':
                    for i_channel in range(n_channels):
                        # abs_coef = delta + initial
                        coefs_coil[:, i_channel] = coefs_coil[:, i_channel] + initial_coefs[i_channel]

                    list_fname_output += _save_to_text_file_static(coil, coefs_coil, list_slices, path_output,
                                                                   o_format_sph, options, coil_number=i_coil,
                                                                   default_coefs=initial_coefs)
                    continue

            list_fname_output += _save_to_text_file_static(coil, coefs_coil, list_slices, path_output, o_format_sph,
                                                           options, coil_number=i_coil)

        else:
            list_fname_output += _save_to_text_file_static(coil, coefs_coil, list_slices, path_output, o_format_coil,
                                                           options, coil_number=i_coil)
            # Plot a figure of the coefficients

            _plot_coefs(coil, list_slices, coefs_coil, path_output, i_coil, bounds=coil.coef_channel_minmax)

    logger.info(f"Coil txt file(s) are here:\n{os.linesep.join(list_fname_output)}")


def _save_to_text_file_static(coil, coefs, list_slices, path_output, o_format, options, coil_number,
                              default_coefs=None):
    """o_format can either be 'slicewise-ch', 'slicewise-coil', 'chronological-ch', 'chronological-coil', 'gradient'"""

    n_channels = coil.dim[3]
    list_fname_output = []
    if o_format[-5:] == '-coil':

        fname_output = os.path.join(path_output, f"coefs_coil{coil_number}_{coil.name}.txt")
        with open(fname_output, 'w', encoding='utf-8') as f:
            # (len(slices) x n_channels)

            if o_format == 'chronological-coil':
                # Output per shim (chronological), output all channels for a particular shim, then repeat
                for i_shim in range(len(list_slices)):
                    # If fatsat pulse, set shim coefs to 0
                    if options['fatsat']:
                        for i_channel in range(n_channels):
                            if default_coefs is None:
                                # Output 0 (delta)
                                f.write(f"{0:.1f}, ")
                            else:
                                # Output initial coefs (absolute)
                                f.write(f"{default_coefs[i_channel]:.6f}, ")

                        f.write(f"\n")
                    for i_channel in range(n_channels):
                        f.write(f"{coefs[i_shim, i_channel]:.6f}, ")
                    f.write("\n")

            elif o_format == 'slicewise-coil':
                # Output per slice, output all channels for a particular slice, then repeat
                # Assumes all slices are in list_slices once which is the case for sequential, interleaved and
                # volume
                n_slices = np.sum([len(a_shim) for a_shim in list_slices])
                for i_slice in range(n_slices):
                    i_shim = [list_slices.index(a_shim) for a_shim in list_slices if i_slice in a_shim][0]
                    for i_channel in range(n_channels):
                        f.write(f"{coefs[i_shim, i_channel]:.6f}, ")
                    f.write("\n")

        list_fname_output.append(os.path.abspath(fname_output))

    elif o_format[-3:] == '-ch':

        # Write a file for each channel
        for i_channel in range(n_channels):
            fname_output = os.path.abspath(os.path.join(path_output,
                                                        f"coefs_coil{coil_number}_ch{i_channel}_{coil.name}.txt"))

            if o_format == 'chronological-ch':
                with open(fname_output, 'w', encoding='utf-8') as f:
                    # Each row will have one coef representing the shim in chronological order
                    for i_shim in range(len(list_slices)):
                        # If fatsat pulse, set shim coefs to 0
                        if options['fatsat']:
                            if default_coefs is None:
                                # Output 0 (delta)
                                f.write(f"{0:.1f},\n")
                            else:
                                # Output initial coefs (absolute)
                                f.write(f"{default_coefs[i_channel]:.6f},\n")
                        f.write(f"{coefs[i_shim, i_channel]:.6f},\n")

            if o_format == 'slicewise-ch':
                with open(fname_output, 'w', encoding='utf-8') as f:
                    # Each row will have one coef representing the shim in slicewise order
                    n_slices = np.sum([len(a_tuple) for a_tuple in list_slices])
                    for i_slice in range(n_slices):
                        i_shim = [list_slices.index(i) for i in list_slices if i_slice in i][0]
                        f.write(f"{coefs[i_shim, i_channel]:.6f}\n")

            list_fname_output.append(os.path.abspath(fname_output))
    else:  # o_format == 'gradient':

        for i_channel in range(n_channels):
            # Make sure there are 4 channels
            if n_channels != 4:
                raise RuntimeError("Gradient output format should only be used with 1st order scanner coils")

            name = {0: 'f0',
                    1: 'x',
                    2: 'y',
                    3: 'z'}

            fname_output = os.path.join(path_output, f"{name[i_channel]}shim_gradients.txt")
            with open(fname_output, 'w', encoding='utf-8') as f:
                n_slices = np.sum([len(a_tuple) for a_tuple in list_slices])
                for i_slice in range(n_slices):
                    i_shim = [list_slices.index(i) for i in list_slices if i_slice in i][0]

                    if i_channel == 0:
                        # f0, Output is in Hz
                        f.write(f"corr_vec[0][{i_slice}]= "
                                f"{coefs[i_shim, i_channel]:.6f}\n")
                    else:
                        # For Gx, Gy, Gz: Divide by 1000 for mT/m
                        f.write(f"corr_vec[0][{i_slice}]= "
                                f"{coefs[i_shim, i_channel] / 1000:.6f}\n")

                    # Static shimming does not have a a riro component
                    f.write(f"corr_vec[1][{i_slice}]= "
                            f"{0:.12f}\n")
                    # Arbitrarily chose a mean pressure of 2000 to satisfy the sequence
                    f.write(f"corr_vec[2][{i_slice}]= {2000:.3f}\n")

            list_fname_output.append(os.path.abspath(fname_output))

    return list_fname_output


@click.command(context_settings=CONTEXT_SETTINGS)
@click.option('--coil', 'coils', nargs=2, multiple=True, type=(click.Path(exists=True), click.Path(exists=True)),
              help="Pair of filenames containing the coil profiles followed by the filename to the constraints "
                   "e.g. --coil a.nii cons.json. If you have more than one coil, use this option more than once. "
                   "The coil profiles and the fieldmaps (--fmap) must have matching units (if fmap is in Hz, the coil "
                   "profiles must be in Hz/unit_shim). If you only want to shim using the scanner's gradient/shim "
                   "coils, use the `--scanner-coil-order` option. For an example of a constraint file, "
                   f"see: {__dir_config_scanner_constraints__}")
@click.option('--fmap', 'fname_fmap', required=True, type=click.Path(exists=True),
              help="Timeseries of B0 fieldmap.")
@click.option('--anat', 'fname_anat', type=click.Path(exists=True), required=True,
              help="Anatomical image to apply the correction onto.")
@click.option('--resp', 'fname_resp', type=click.Path(exists=True), required=True,
              help="Siemens respiratory file containing pressure data.")
@click.option('--mask-static', 'fname_mask_anat_static', type=click.Path(exists=True), required=False,
              help="Mask defining the static spatial region to shim.")
@click.option('--mask-riro', 'fname_mask_anat_riro', type=click.Path(exists=True), required=False,
              help="Mask defining the time varying (i.e. RIRO, Respiration-Induced Resonance Offset) "
                   "region to shim.")
@click.option('--scanner-coil-order', type=click.Choice(['-1', '0', '1', '2']), default='-1', show_default=True,
              help="Maximum order of the shim system. Note that specifying 1 will return "
                   "orders 0 and 1. The 0th order is the f0 frequency.")
@click.option('--scanner-coil-constraints', 'fname_sph_constr', type=click.Path(exists=True),
              default=__dir_config_scanner_constraints__, show_default=True,
              help="Constraints for the scanner coil.")
@click.option('--slices', type=click.Choice(['interleaved', 'sequential', 'volume', 'auto']), required=False,
              default='auto', show_default=True,
              help="Define the slice ordering. If set to 'auto', automatically parse the target image.")
@click.option('--slice-factor', 'slice_factor', type=click.INT, required=False, default=1, show_default=True,
              help="Number of slices per shimmed group. Used when '--slices' is not set to 'auto'. For example, if the "
                   "'--slice-factor' value is '3', then with the 'sequential' mode, shimming will be performed "
                   "independently on the following groups: {0,1,2}, {3,4,5}, etc. With the mode 'interleaved', "
                   "it will be: {0,2,4}, {1,3,5}, etc.")
@click.option('--optimizer-method', 'method', type=click.Choice(['least_squares', 'pseudo_inverse',
                                                                 'least_squares_faster']), required=False,
              default='least_squares', show_default=True,
              help="Method used by the optimizer. LS will respect the constraints, PS will not respect the constraints")
@click.option('--optimizer-criteria', 'opt_criteria', type=click.Choice(['mse', 'mae']), required=False,
              default='mse', show_default=True,
              help="Criteria of optimization for the optimizer 'least_squares'."
                   " mse: Mean Squared Error, mae: Mean Absolute Error")
@click.option('--regularization-factor', 'reg_factor', type=click.FLOAT, required=False, default=0.0, show_default=True,
              help="Regularization factor for the current when optimizing. A higher coefficient will penalize higher "
                   "current values while 0 provides no regularization. Not relevant for 'pseudo-inverse' "
                   "optimizer_method.")
@click.option('--mask-dilation-kernel-size', 'dilation_kernel_size', type=click.INT, required=False, default='3',
              show_default=True,
              help="Number of voxels to consider outside of the masked area. For example, when doing dynamic shimming "
                   "with a linear gradient, the coefficient corresponding to the gradient orthogonal to a single "
                   "slice cannot be estimated: there must be at least 2 (ideally 3) points to properly estimate the "
                   "linear term. When using 2nd order or more, more dilation is necessary.")
@click.option('--fatsat', type=click.Choice(['auto', 'yes', 'no']), default='auto', show_default=True,
              help="Describe what to do with a fat saturation pulse. 'auto': It will parse the NIfTI file "
                   "for a fat-sat pulse and add shim coefficients of 0s before every shim group when using "
                   "'chronological-...' output-file-format-coil. 'no': It will not add 0s. 'yes': It will add 0s.")
@click.option('-o', '--output', 'path_output', type=click.Path(), default=os.path.abspath(os.curdir),
              show_default=True, help="Directory to output coil text file(s).")
@click.option('--output-file-format-coil', 'o_format_coil',
              type=click.Choice(['slicewise-ch', 'chronological-ch']), default='slicewise-ch', show_default=True,
              help="Syntax used to describe the sequence of shim events. "
                   "Use 'slicewise' to output in row 1, 2, 3, etc. the shim coefficients for slice "
                   "1, 2, 3, etc. Use 'chronological' to output in row 1, 2, 3, etc. the shim value "
                   "for trigger 1, 2, 3, etc. The trigger is an event sent by the scanner and "
                   "captured by the controller of the shim amplifier. For both 'slicewice' and 'chronological', "
                   "there will be one output file per coil channel (coil1_ch1.txt, coil1_ch2.txt, etc.). The static, "
                   "time-varying and mean pressure are encoded in the columns of each file.")
@click.option('--output-file-format-scanner', 'o_format_sph',
              type=click.Choice(['slicewise-ch', 'chronological-ch', 'gradient']), default='slicewise-ch',
              show_default=True,
              help="Syntax used to describe the sequence of shim events. "
                   "Use 'slicewise' to output in row 1, 2, 3, etc. the shim coefficients for slice "
                   "1, 2, 3, etc. Use 'chronological' to output in row 1, 2, 3, etc. the shim value "
                   "for trigger 1, 2, 3, etc. The trigger is an event sent by the scanner and "
                   "captured by the controller of the shim amplifier. In both cases, there will be one output "
                   "file per coil channel (coil1_ch1.txt, coil1_ch2.txt, etc.). The static, "
                   "time-varying and mean pressure are encoded in the columns of each file. Use "
                   "'gradient' to output the scanner 1st order in the Gradient CS, otherwise, it outputs "
                   "in the Shim CS.")
@click.option('--output-value-format', 'output_value_format', type=click.Choice(['delta', 'absolute']),
              default='delta', show_default=True,
              help="Coefficient values for the scanner coil. delta: Outputs the change of shim coefficients. "
                   "absolute: Outputs the absolute coefficient by taking into account the current shim settings. "
                   "This is effectively initial + shim. Scanner coil coefficients will be in the Shim coordinate "
                   "system unless the option --output-file-format is set to gradient. The delta value format should be "
                   "used in that case.")
@click.option('-v', '--verbose', type=click.Choice(['info', 'debug']), default='info', help="Be more verbose")
@timeit
def realtime_dynamic(fname_fmap, fname_anat, fname_mask_anat_static, fname_mask_anat_riro, fname_resp, method,
                     opt_criteria, slices, slice_factor, coils, dilation_kernel_size, scanner_coil_order,
                     fname_sph_constr, fatsat, path_output, o_format_coil, o_format_sph, output_value_format,
                     reg_factor, verbose):
    """ Realtime shim by fitting a fieldmap to a pressure monitoring unit. Use the option --optimizer-method to change
    the shimming algorithm used to optimize. Use the options --slices and --slice-factor to change the shimming
    order/size of the slices.

    Example of use: st_b0shim realtime-dynamic --coil coil1.nii coil1_config.json --coil coil2.nii coil2_config.json
    --fmap fmap.nii --anat anat.nii --mask-static mask.nii --resp trace.resp --optimizer-method least_squares
    """

    # Input can be a string
    scanner_coil_order = int(scanner_coil_order)

    # Error out for unsupported inputs. If file format is in gradient CS, it must be 1st order and the output format be
    # delta.
    if o_format_sph == 'gradient':
        if output_value_format == 'absolute':
            raise ValueError(f"Unsupported output value format: {output_value_format} for output file format: "
                             f"{o_format_sph}")
        if scanner_coil_order != 1:
            raise ValueError(f"Unsupported scanner coil order: {scanner_coil_order} for output file format: "
                             f"{o_format_sph}")

    # Set logger level
    set_all_loggers(verbose)

    # Prepare the output
    create_output_dir(path_output)

    # Load the fieldmap
    nii_fmap_orig = nib.load(fname_fmap)

    # Make sure the fieldmap has the appropriate dimensions
    if nii_fmap_orig.get_fdata().ndim != 4:
        raise ValueError("Fieldmap must be 4d (dim1, dim2, dim3, t)")

    # Extend the fieldmap if there are axes that have less voxels than the kernel size. This is done since we are
    # fitting a fieldmap to coil profiles and having a small number of voxels can lead to errors in fitting (2 voxels
    # in one dimension can differentiate order 1 at most), the parameter allows to have at least the size of the kernel
    # for each dimension This is usually useful in the through plane direction where we could have less slices.
    # To mitigate this, we create a 3d volume by replicating the slices on the edges.
    extending = False
    for i_axis in range(3):
        if nii_fmap_orig.shape[i_axis] < dilation_kernel_size:
            extending = True
            break

    if extending:
        nii_fmap = extend_fmap_to_kernel_size(nii_fmap_orig, dilation_kernel_size, path_output)
    else:
        nii_fmap = copy.deepcopy(nii_fmap_orig)

    # Load the anat
    nii_anat = nib.load(fname_anat)
    dim_info = nii_anat.header.get_dim_info()
    if dim_info[2] != 2:
        # Slice must be the 3rd dimension of the file
        # TODO: Reorient nifti so that the slice is the 3rd dim
        raise RuntimeError("Slice encode direction must be the 3rd dimension of the NIfTI file.")

    # Load anat json
    fname_anat_json = fname_anat.rsplit('.nii', 1)[0] + '.json'
    with open(fname_anat_json) as json_file:
        json_anat_data = json.load(json_file)

    # Load static mask
    if fname_mask_anat_static is not None:
        nii_mask_anat_static = nib.load(fname_mask_anat_static)
    else:
        # If no mask is provided, shim the whole anat volume
        nii_mask_anat_static = nib.Nifti1Image(np.ones_like(nii_anat.get_fdata()), nii_anat.affine,
                                               header=nii_anat.header)

    # Load riro mask
    if fname_mask_anat_riro is not None:
        nii_mask_anat_riro = nib.load(fname_mask_anat_riro)
    else:
        # If no mask is provided, shim the whole anat volume
        nii_mask_anat_riro = nib.Nifti1Image(np.ones_like(nii_anat.get_fdata()), nii_anat.affine,
                                             header=nii_anat.header)

    # Open json of the fmap
    fname_json = fname_fmap.split('.nii')[0] + '.json'
    # Read from json file
    if os.path.isfile(fname_json):
        json_fm_data = json.load(open(fname_json))
    else:
        raise OSError("Missing fieldmap json file")

    # Get the initial coefficients from the json file (Tx + 1st + 2nd order shim)
    json_coefs = _get_current_shim_settings(json_fm_data)
    converted_coefs = convert_to_mp(json_coefs[1:], json_fm_data['ManufacturersModelName'])
    initial_coefs = [json_coefs[0]] + converted_coefs

    # Load the coils
    list_coils = _load_coils(coils, scanner_coil_order, fname_sph_constr, nii_fmap, initial_coefs,
                             json_fm_data['Manufacturer'])

    if logger.level <= getattr(logging, 'DEBUG'):
        # Save inputs
        list_fname = [fname_fmap, fname_anat, fname_mask_anat_static, fname_mask_anat_riro]
        _save_nii_to_new_dir(list_fname, path_output)

    # Get the shim slice ordering
    n_slices = nii_anat.shape[2]
    if slices == 'auto':
        list_slices = parse_slices(fname_anat)
    else:
        list_slices = define_slices(n_slices, slice_factor, slices)
    logger.info(f"The slices to shim are: {list_slices}")

    # Load PMU
    pmu = PmuResp(fname_resp)

    out = shim_realtime_pmu_sequencer(nii_fmap_orig, json_fm_data, nii_anat, nii_mask_anat_static, nii_mask_anat_riro,
                                      list_slices, pmu, list_coils,
                                      opt_method=method,
                                      opt_criteria=opt_criteria,
                                      mask_dilation_kernel='sphere',
                                      mask_dilation_kernel_size=dilation_kernel_size,
                                      reg_factor=reg_factor,
                                      path_output=path_output)

    coefs_static, coefs_riro, mean_p, p_rms = out

    # Output
    # Load output options
    options = _load_output_options(json_anat_data, fatsat)

    list_fname_output = []
    end_channel = 0
    for i_coil, coil in enumerate(list_coils):

        # Figure out the start and end channels for a coil to be able to select it from the coefs
        n_channels = coil.dim[3]
        start_channel = end_channel
        end_channel = start_channel + n_channels

        # Select the coefficients for a coil
        coefs_coil_static = copy.deepcopy(coefs_static[:, start_channel:end_channel])
        coefs_coil_riro = copy.deepcopy(coefs_riro[:, start_channel:end_channel])

        # If it's a scanner
        if type(coil) == ScannerCoil:
            # If outputting in the gradient CS, it must be the 1st order and must be in the delta CS
            # The check has already been done earlier in the program to avoid processing and throw an error afterwards.
            # Therefore, we can only check for the o_format_sph.
            if o_format_sph == 'gradient':
                logger.debug("Converting scanner coil from Physical CS (RAS) to Gradient CS")

                coefs_st_freq, coefs_st_phase, coefs_st_slice = phys_to_gradient_cs(
                    coefs_coil_static[:, 1],
                    coefs_coil_static[:, 2],
                    coefs_coil_static[:, 3],
                    fname_anat)
                coefs_coil_static[:, 1] = coefs_st_freq
                coefs_coil_static[:, 2] = coefs_st_phase
                coefs_coil_static[:, 3] = coefs_st_slice

                coefs_riro_freq, coefs_riro_phase, coefs_riro_slice = phys_to_gradient_cs(
                    coefs_coil_riro[:, 1],
                    coefs_coil_riro[:, 2],
                    coefs_coil_riro[:, 3],
                    fname_anat)
                coefs_coil_riro[:, 1] = coefs_riro_freq
                coefs_coil_riro[:, 2] = coefs_riro_phase
                coefs_coil_riro[:, 3] = coefs_riro_slice

                # # Plot a figure of the coefficients, order 0 is in Hz, order 1 in mt/m, order 2 in mt/m^2
                # units = "Gradient CS [mT/m]"
                # _plot_coefs(coil, list_slices, coefs_coil_static, path_output, i_coil, coefs_coil_riro,
                #             pres_probe_max=pmu.max - mean_p, pres_probe_min=pmu.min - mean_p, units=units)

            else:
                logger.debug("Converting scanner coil from Physical CS (RAS) to ShimCS")

                # Convert coefficients from RAS to the shim CS of the manufacturer
                manufacturer = json_anat_data['Manufacturer']
                for i_shim in range(coefs_coil_static.shape[0]):
                    # Convert coefficient
                    coefs_coil_static[i_shim, 1:] = phys_to_shim_cs(coefs_coil_static[i_shim, 1:], manufacturer)
                    coefs_coil_riro[i_shim, 1:] = phys_to_shim_cs(coefs_coil_riro[i_shim, 1:], manufacturer)

                # Convert bounds
                bounds_shim_cs = np.array(coil.coef_channel_minmax)
                bounds_shim_cs[1:] = phys_to_shim_cs(bounds_shim_cs[1:], manufacturer)

                # # Plot a figure of the coefficients, order 0 is in Hz, order 1 in mt/m, order 2 in mt/m^2
                # units = "ShimCS [mT/m]"
                # _plot_coefs(coil, list_slices, coefs_coil_static, path_output, i_coil, coefs_coil_riro,
                #             pres_probe_max=pmu.max - mean_p, pres_probe_min=pmu.min - mean_p, units=units,
                #             bounds=bounds_shim_cs)
                # If the output format is absolute, add the initial coefs
                if output_value_format == 'absolute':
                    for i_channel in range(n_channels):
                        # abs_coef = delta + initial
                        coefs_coil_static[:, i_channel] = coefs_coil_static[:, i_channel] + initial_coefs[i_channel]
                        # riro does not change

                    list_fname_output += _save_to_text_file_rt(coil, coefs_coil_static, coefs_coil_riro, mean_p,
                                                               list_slices, path_output, o_format_sph, options, i_coil,
                                                               default_st_coefs=initial_coefs)
                    continue

            list_fname_output += _save_to_text_file_rt(coil, coefs_coil_static, coefs_coil_riro, mean_p, list_slices,
                                                       path_output, o_format_sph, options, i_coil)

        else:  # Custom coil
            # Plot a figure of the coefficients
            _plot_coefs(coil, list_slices, coefs_coil_static, path_output, i_coil, coefs_coil_riro,
                        pres_probe_max=pmu.max - mean_p, pres_probe_min=pmu.min - mean_p,
                        bounds=coil.coef_channel_minmax)

            list_fname_output += _save_to_text_file_rt(coil, coefs_coil_static, coefs_coil_riro, mean_p, list_slices,
                                                       path_output, o_format_coil, options, i_coil)

    logger.info(f"Coil txt file(s) are here:\n{os.linesep.join(list_fname_output)}")


def _save_to_text_file_rt(coil, currents_static, currents_riro, mean_p, list_slices, path_output, o_format,
                          options, coil_number, default_st_coefs=None):
    """o_format can either be 'chronological-ch', 'chronological-coil', 'gradient'"""

    list_fname_output = []
    n_channels = coil.dim[3]

    # Write a file for each channel
    for i_channel in range(n_channels):

        if o_format == 'chronological-ch':
            fname_output = os.path.join(path_output, f"coefs_coil{coil_number}_ch{i_channel}_{coil.name}.txt")
            with open(fname_output, 'w', encoding='utf-8') as f:
                # Each row will have 3 coef representing the static, riro and mean_p in chronological order
                for i_shim in range(len(list_slices)):
                    # If fatsat pulse, set shim coefs to 0 and output mean pressure
                    if options['fatsat']:
                        if default_st_coefs is None:
                            # Output 0 (delta)
                            f.write(f"{0:.1f}, {0:.1f}, {mean_p:.4f},\n")
                        else:
                            # Output initial coefs (absolute)
                            f.write(f"{default_st_coefs[i_channel]:.1f}, {0:.1f}, {mean_p:.4f},\n")
                    f.write(f"{currents_static[i_shim, i_channel]:.6f}, ")
                    f.write(f"{currents_riro[i_shim, i_channel]:.12f}, ")
                    f.write(f"{mean_p:.4f},\n")

        elif o_format == 'slicewise-ch':
            fname_output = os.path.join(path_output, f"coefs_coil{coil_number}_ch{i_channel}_{coil.name}.txt")
            with open(fname_output, 'w', encoding='utf-8') as f:
                # Each row will have one coef representing the static, riro and mean_p in slicewise order
                n_slices = np.sum([len(a_tuple) for a_tuple in list_slices])
                for i_slice in range(n_slices):
                    i_shim = [list_slices.index(i) for i in list_slices if i_slice in i][0]
                    f.write(f"{currents_static[i_shim, i_channel]:.6f}, ")
                    f.write(f"{currents_riro[i_shim, i_channel]:.12f}, ")
                    f.write(f"{mean_p:.4f},\n")

        else:  # o_format == 'gradient':

            # Make sure there are 4 channels
            if n_channels != 4:
                raise RuntimeError("Gradient output format should only be used with 1st order scanner coils")

            name = {0: 'f0',
                    1: 'x',
                    2: 'y',
                    3: 'z'}

            fname_output = os.path.join(path_output, f"{name[i_channel]}shim_gradients.txt")
            with open(fname_output, 'w', encoding='utf-8') as f:
                n_slices = np.sum([len(a_tuple) for a_tuple in list_slices])
                for i_slice in range(n_slices):
                    i_shim = [list_slices.index(i) for i in list_slices if i_slice in i][0]

                    if i_channel == 0:
                        # f0, Output is in Hz
                        f.write(f"corr_vec[0][{i_slice}]= "
                                f"{currents_static[i_shim, i_channel]:.6f}\n")
                        f.write(f"corr_vec[1][{i_slice}]= "
                                f"{currents_riro[i_shim, i_channel]:.12f}\n")
                        f.write(f"corr_vec[2][{i_slice}]= {mean_p:.3f}\n")

                    else:
                        # For Gx, Gy, Gz: Divide by 1000 for mT/m
                        f.write(f"corr_vec[0][{i_slice}]= "
                                f"{currents_static[i_shim, i_channel] / 1000:.6f}\n")
                        f.write(f"corr_vec[1][{i_slice}]= "
                                f"{currents_riro[i_shim, i_channel] / 1000:.12f}\n")
                        f.write(f"corr_vec[2][{i_slice}]= {mean_p:.3f}\n")

        list_fname_output.append(os.path.abspath(fname_output))

    return list_fname_output


def _load_coils(coils, order, fname_constraints, nii_fmap, initial_coefs, manufacturer):
    """ Loads the Coil objects from filenames

    Args:
        coils (list): List of tuples(fname_nii, fname_json) of coil profiles and constraints
        order (int): Order of the scanner coils (0 or 1 or 2)
        fname_constraints (str): Filename of the constraints of the scanner coils
        nii_fmap (nib.Nifti1Image): Nibabel object of the fieldmap
        initial_coefs (list): List of coefficients corresponding to the scanner coil.
        manufacturer (str): Name of the MRI manufacturer

    Returns:
        list: List of Coil objects containing the custom coils followed by the scanner coil if requested
    """
    list_coils = []

    # Load custom coils
    for coil in coils:
        nii_coil_profiles = nib.load(coil[0])
        constraints = json.load(open(coil[1]))
        list_coils.append(Coil(nii_coil_profiles.get_fdata(), nii_coil_profiles.affine, constraints))

    # Create the spherical harmonic coil profiles of the scanner
    if 0 <= order <= 2:

        if os.path.isfile(fname_constraints):
            sph_contraints = json.load(open(fname_constraints))

            def _initial_in_bounds(coefs, bounds):
                """Makes sure the initial values are within the bounds of the constraints"""
                if len(coefs) != len(bounds):
                    raise RuntimeError("The scanner coil's bounds is not the same length as the initial bounds found "
                                       "in the json")
                for i_bound in range(len(bounds)):
                    if not (bounds[i_bound][0] <= coefs[i_bound] <= bounds[i_bound][1]):
                        logger.warning(f"Initial scanner coefs are outside the bounds allowed in the constraints: "
                                       f"{bounds[i_bound]}, initial: {coefs[i_bound]}")

            _initial_in_bounds(initial_coefs, sph_contraints['coef_channel_minmax'])
            # Set the bounds to what they should be by taking into account that the fieldmap was acquired using some
            # shimming
            sph_contraints['coef_channel_minmax'] = new_bounds_from_currents(np.array([initial_coefs]),
                                                                             sph_contraints['coef_channel_minmax'])[0]

            bounds = np.array(sph_contraints['coef_channel_minmax'][1:])
            # Convert bounds to RAS, if they were inverted, place min at index 0, max at index 1
            bounds = shim_to_phys_cs(bounds, manufacturer=manufacturer)
            for i_channel in range(len(bounds)):
                bound_0 = bounds[i_channel, 0]
                bound_1 = bounds[i_channel, 1]
                if bound_0 > bound_1:
                    bounds[i_channel, 0] = bound_1
                    bounds[i_channel, 1] = bound_0
            sph_contraints['coef_channel_minmax'][1:] = bounds

        else:
            raise OSError("Missing json file")

        # Create a ScannerCoil object
        scanner_coil = ScannerCoil('ras', nii_fmap.shape[:3], nii_fmap.affine, sph_contraints, order)
        list_coils.append(scanner_coil)

    # Make sure a coil is selected
    if len(list_coils) == 0:
        raise RuntimeError("No custom or scanner coils were selected. Use --coil and/or --scanner-coil-order")

    return list_coils


def _save_nii_to_new_dir(list_fname, path_output):
    """List of nii to save to a new output folder"""
    logger.debug(f"Saving CLI inputs to: {path_output}")
    for fname in list_fname:
        if fname is None:
            continue
        nii = nib.load(fname)
        fname_to_save = os.path.join(path_output, os.path.basename(fname))
        nib.save(nii, fname_to_save)


def _load_output_options(json_anat, fatsat):
    options = {'fatsat': False}

    if fatsat == 'auto':
        if 'ScanOptions' in json_anat:
            if 'FS' in json_anat['ScanOptions']:
                logger.debug("Fat Saturation pulse detected")
                options['fatsat'] = True
    elif fatsat == 'yes':
        options['fatsat'] = True

    return options


@click.command(context_settings=CONTEXT_SETTINGS)
@click.option('--slices', required=True,
              help="Enter the total number of slices. Also accepts a path to an anatomical file to determine the "
                   "number of slices automatically. (Looks at 3rd dim)")
@click.option('--factor', required=True, type=click.INT,
              help="Number of slices per shim")
@click.option('--method', type=click.Choice(['interleaved', 'sequential', 'volume']), required=True,
              help="Defines how the slices should be sorted")
@click.option('-o', '--output', 'fname_output', type=click.Path(), default=os.path.join(os.curdir, 'slices.json'),
              show_default=True, help="Output filename for the json file")
def define_slices_cli(slices, factor, method, fname_output):
    """ Define slices to shim to a json file according to the number slices, factor and method used.

    """
    # Get the number of slices
    click.echo(type(slices))
    if os.path.isfile(slices):
        nii_anat = nib.load(slices)
        n_slices = nii_anat.shape[2]
    else:
        try:
            n_slices = int(slices)
        except ValueError:
            raise ValueError(f"Could not get the number of slices. Make sure {slices} is a number or a file that "
                             f"exists")

    list_slices = define_slices(n_slices, factor, method)

    if fname_output[-5:] != '.json':
        raise ValueError("Filename of the output must be a json file")
    create_output_dir(fname_output, is_file=True)

    with open(fname_output, 'w', encoding='utf-8') as f:
        json.dump(list_slices, f, ensure_ascii=False, indent=4)

    logger.info(f"The slices to shim are: {list_slices}")


def _get_current_shim_settings(json_data):
    # Get the current coefficients of the spherical harmonics coil profiles
    current_coefs = json_data['ShimSetting']
    f0 = json_data['ImagingFrequency'] * 1e6
    # Tx (1) + 1st order (3) + 2nd order (5)
    current_coefs.insert(0, int(f0))

    return current_coefs


@timeit
def _plot_coefs(coil, slices, static_coefs, path_output, coil_number, rt_coefs=None, pres_probe_min=None,
                pres_probe_max=None, units='', bounds=None):
    # We want to find how much slices are not shimmed to have a smaller file and reduced the plotting and saving time
    shimmed_slice = []
    n_shims = len(slices)
    list_slice_wo_shimmed = ""
    for i_shim in range(n_shims):
        if np.any(static_coefs[i_shim]):
            shimmed_slice.append(i_shim)
        else:
            # Get a string with the number of all the unshimmed slices
            list_slice_wo_shimmed = list_slice_wo_shimmed + str(slices[i_shim]) + ","
            # Get the last index where the shimmed correction is null will permit to plot the last one as an example
            # for all the other one
            last_i = i_shim
    number_slices_shimmed = len(shimmed_slice)
    fig = Figure(figsize=(8, 4 * number_slices_shimmed), tight_layout=True)

    # Find min and max values of the plots
    # Calculate the min and max of the bounds if it's an input
    if bounds is not None:
        bounds = np.array(bounds)
        min_y = bounds.min()
        max_y = bounds.max()
    else:
        min_y = None
        max_y = None
    # Calculate the min and max coefficient for the combined static + riro * (acq_pressure - mean_p)
    # It can expand the min/max of the bounds if necessary
    if rt_coefs is not None:
        for i_shim in range(n_shims):
            n_channels = static_coefs.shape[1]
            for i_channel in range(n_channels):
                coef = rt_coefs[i_shim, i_channel]
                if coef > 0:
                    temp_min = static_coefs[i_shim, i_channel] + coef * pres_probe_min
                    temp_max = static_coefs[i_shim, i_channel] + coef * pres_probe_max
                else:
                    temp_min = static_coefs[i_shim, i_channel] + coef * pres_probe_max
                    temp_max = static_coefs[i_shim, i_channel] + coef * pres_probe_min

                if min_y is None or min_y > temp_min:
                    min_y = temp_min
                if max_y is None or max_y < temp_max:
                    max_y = temp_max

    # If its static optimization, find the min and max. It can expand the bounds.
    else:
        temp_min = np.array(static_coefs).min()
        if min_y is None or min_y > temp_min:
            min_y = temp_min
        temp_max = np.array(static_coefs).max()
        if max_y is None or max_y < temp_max:
            max_y = np.array(static_coefs).max()
    nb_slices = 0
    for i_shim in shimmed_slice:
        nb_slices = nb_slices + 1
        i_slice = slices[i_shim]
        _add_sub_figure(i_shim, fig, number_slices_shimmed, nb_slices, rt_coefs, pres_probe_min,
                        pres_probe_max, bounds, min_y, max_y,
                        units, static_coefs, i_slice, lastindex=False)
    # Print a sublplot for all the non shimmed slices
    nb_slices = nb_slices + 1
    _add_sub_figure(last_i, fig, number_slices_shimmed, nb_slices, rt_coefs, pres_probe_min,
                    pres_probe_max, bounds, min_y, max_y,
                    units, static_coefs, list_slice_wo_shimmed, lastindex=True)
    # Save the figure
    fname_figure = os.path.join(path_output, f"fig_currents_per_slice_group_coil{coil_number}_{coil.name}.png")
    fig.savefig(fname_figure, bbox_inches='tight')
    logger.debug(f"Saved figure: {fname_figure}")


def _add_sub_figure(i_shim, fig, n_shims, axis, rt_coefs, pres_probe_min, pres_probe_max, bounds, min_y, max_y,
                    units, static_coefs, i_slice, lastindex):
    # Make a subplot for slices
    # If it's the recap subplot for all the slices where the correction is null then we need to take an index further to
    # not have visual problem

    ax = fig.add_subplot(n_shims + 1, 1, axis)
    n_channels = static_coefs.shape[1]

    # Add realtime component as an errorbar
    if rt_coefs is not None:
        rt_coef_ishim = rt_coefs[i_shim]
        riro = [rt_coef_ishim * -pres_probe_min, rt_coef_ishim * pres_probe_max]
        ax.errorbar(range(n_channels), static_coefs[i_shim], yerr=riro, fmt='o', elinewidth=4, capsize=6,
                    label='static-riro')
    # Add static component
    else:
        ax.scatter(range(n_channels), static_coefs[i_shim], marker='o', label='static')

    # Draw a black line at y=0
    ax.hlines(0, 0, 1, transform=ax.get_yaxis_transform(), colors='k')

    delta_y = max_y - min_y
    # Add bounds on the graph
    if bounds is not None:
        len_vline_bounds = 0.01
        len_hline_bounds = 0.4
        if np.all(bounds[:, 0] == bounds[0, 0]) and np.all(bounds[:, 1] == bounds[0, 1]):
            ax.hlines(bounds[0, 0], 0 - len_hline_bounds, n_channels + len_hline_bounds, colors='r',
                      label='bounds',
                      capstyle='projecting')
            ax.hlines(bounds[0, 1], 0 - len_hline_bounds, n_channels + len_hline_bounds, colors='r',
                      capstyle='projecting')
        else:
            # Channel 0 used for the legend
            # min
            ax.hlines(bounds[0, 0], -len_hline_bounds, len_hline_bounds, colors='r', label='bounds',
                      capstyle='projecting')
            ax.vlines(-len_hline_bounds, bounds[0, 0], bounds[0, 0] + (delta_y * len_vline_bounds), colors='r',
                      capstyle='projecting')
            ax.vlines(len_hline_bounds, bounds[0, 0], bounds[0, 0] + (delta_y * len_vline_bounds), colors='r',
                      capstyle='projecting')
            # max
            ax.hlines(bounds[0, 1], -len_hline_bounds, len_hline_bounds, colors='r', capstyle='projecting')
            ax.vlines(-len_hline_bounds, bounds[0, 1] - (delta_y * len_vline_bounds), bounds[0, 1], colors='r',
                      capstyle='projecting')
            ax.vlines(len_hline_bounds, bounds[0, 1] - (delta_y * len_vline_bounds), bounds[0, 1], colors='r',
                      capstyle='projecting')
            # All other channels
            for i_channel in range(1, n_channels):
                # min
                ax.hlines(bounds[i_channel, 0], i_channel - len_hline_bounds, i_channel + len_hline_bounds, colors='r',
                          capstyle='projecting')
                ax.vlines(i_channel - len_hline_bounds, bounds[i_channel, 0],
                          bounds[i_channel, 0] + (delta_y * len_vline_bounds), colors='r', capstyle='projecting')
                ax.vlines(i_channel + len_hline_bounds, bounds[i_channel, 0],
                          bounds[i_channel, 0] + (delta_y * len_vline_bounds), colors='r', capstyle='projecting')
                # max
                ax.hlines(bounds[i_channel, 1], i_channel - len_hline_bounds, i_channel + len_hline_bounds, colors='r',
                          capstyle='projecting')
                ax.vlines(i_channel - len_hline_bounds, bounds[i_channel, 1] - (delta_y * len_vline_bounds),
                          bounds[i_channel, 1], colors='r', capstyle='projecting')
                ax.vlines(i_channel + len_hline_bounds, bounds[i_channel, 1] - (delta_y * len_vline_bounds),
                          bounds[i_channel, 1], colors='r', capstyle='projecting')
    # Set the extent of the plot
    ax.set(ylim=(min_y - (0.05 * delta_y), max_y + (0.05 * delta_y)), xlim=(-0.75, n_channels - 0.25),
           xticks=range(n_channels))
    ax.legend()
    if lastindex:
        ax.set_title(f"Slices: {i_slice}, Total static current: {0}")
    else:
        ax.set_title(f"Slices: {i_slice}, Total static current: {np.abs(static_coefs[i_shim]).sum()}")
    ax.set_xlabel('Channels')
    ax.set_ylabel(f"Coefficients {units}")


<<<<<<< HEAD
b0shim_cli.add_command(realtime_shim_cli, 'gradient_realtime')
b0shim_cli.add_command(dynamic_cli, 'dynamic')
b0shim_cli.add_command(realtime_cli, 'realtime-dynamic')

# shim_cli.add_command(define_slices_cli, 'define_slices')
=======
@click.command(context_settings=CONTEXT_SETTINGS)
@click.option('-i', '--input', 'fname_input', nargs=1, type=click.Path(exists=True), required=True,
              help="4d volume where 4th dimension was acquired with different shim values")
@click.option('--mask', 'fname_mask', type=click.Path(exists=True), required=False,
              help="Mask defining the spatial region to shim. If no mask is provided, all voxels of the input will be "
                   "considered.")
@click.option('-o', '--output', 'fname_output', type=click.Path(),
              default=os.path.join(os.path.abspath(os.curdir), 'shim_index.txt'),
              show_default=True, help="Filename to output shim text file.")
@click.option('-v', '--verbose', type=click.Choice(['info', 'debug']), default='info', help="Be more verbose")
def max_intensity(fname_input, fname_mask, fname_output, verbose):
    """ Find indexes of the 4th dimension of the input volume that has the highest signal intensity for each slice.
        Based on: https://onlinelibrary.wiley.com/doi/10.1002/hbm.26018

    """
    # Set logger level
    set_all_loggers(verbose)

    # Prepare the output
    create_output_dir(fname_output, is_file=True)

    # Load the input file
    nii_input = nib.load(fname_input)

    # Load the mask
    if fname_mask is None:
        nii_mask = None
    else:
        nii_mask = nib.load(fname_mask)

    # Shim
    # Output with 1 index
    index_per_slice = shim_max_intensity(nii_input, nii_mask) + 1

    # Log the output (1 index)
    logger.info(f"Max intensity indexes: {index_per_slice}")

    # Write to a text file
    n_slices = len(index_per_slice)
    with open(fname_output, 'w', encoding='utf-8') as f:
        f.write(f"{n_slices}\n")
        for i_slice in range(n_slices - 1):
            f.write(f"{index_per_slice[i_slice]} ")
        f.write(f"{index_per_slice[n_slices - 1]}")

    logger.info(f"Txt file is located here:\n{fname_output}")


b0shim_cli.add_command(gradient_realtime)
b0shim_cli.add_command(dynamic)
b0shim_cli.add_command(realtime_dynamic)
b0shim_cli.add_command(max_intensity)
>>>>>>> f577494b
<|MERGE_RESOLUTION|>--- conflicted
+++ resolved
@@ -484,8 +484,7 @@
                    "'--slice-factor' value is '3', then with the 'sequential' mode, shimming will be performed "
                    "independently on the following groups: {0,1,2}, {3,4,5}, etc. With the mode 'interleaved', "
                    "it will be: {0,2,4}, {1,3,5}, etc.")
-@click.option('--optimizer-method', 'method', type=click.Choice(['least_squares', 'pseudo_inverse',
-                                                                 'least_squares_faster']), required=False,
+@click.option('--optimizer-method', 'method', type=click.Choice(['least_squares', 'pseudo_inverse']), required=False,
               default='least_squares', show_default=True,
               help="Method used by the optimizer. LS will respect the constraints, PS will not respect the constraints")
 @click.option('--optimizer-criteria', 'opt_criteria', type=click.Choice(['mse', 'mae']), required=False,
@@ -1126,13 +1125,6 @@
     ax.set_ylabel(f"Coefficients {units}")
 
 
-<<<<<<< HEAD
-b0shim_cli.add_command(realtime_shim_cli, 'gradient_realtime')
-b0shim_cli.add_command(dynamic_cli, 'dynamic')
-b0shim_cli.add_command(realtime_cli, 'realtime-dynamic')
-
-# shim_cli.add_command(define_slices_cli, 'define_slices')
-=======
 @click.command(context_settings=CONTEXT_SETTINGS)
 @click.option('-i', '--input', 'fname_input', nargs=1, type=click.Path(exists=True), required=True,
               help="4d volume where 4th dimension was acquired with different shim values")
@@ -1184,5 +1176,4 @@
 b0shim_cli.add_command(gradient_realtime)
 b0shim_cli.add_command(dynamic)
 b0shim_cli.add_command(realtime_dynamic)
-b0shim_cli.add_command(max_intensity)
->>>>>>> f577494b
+b0shim_cli.add_command(max_intensity)