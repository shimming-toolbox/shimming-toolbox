# -*- coding: utf-8 -*-
"""
This file includes CLIs for shimming by fitting fieldmaps for static and realtime shimming. It groups them along with
the gradient method in a st_shim CLI with the argument being:
- fieldmap_static
- fieldmap_realtime
- gradient_realtime
"""
import click
import copy
import json
import math
import nibabel as nib
import numpy as np
import logging
import os
from matplotlib.figure import Figure

from shimmingtoolbox import __dir_config_scanner_constraints__
from shimmingtoolbox.cli.realtime_shim import realtime_shim_cli
from shimmingtoolbox.coils.coil import Coil, ScannerCoil, convert_to_mp
from shimmingtoolbox.pmu import PmuResp
from shimmingtoolbox.shim.sequencer import shim_sequencer, shim_realtime_pmu_sequencer, new_bounds_from_currents
from shimmingtoolbox.shim.sequencer import extend_slice, define_slices, extend_fmap_to_kernel_size
from shimmingtoolbox.utils import create_output_dir, set_all_loggers
from shimmingtoolbox.shim.shim_utils import phys_to_gradient_cs, phys_to_shim_cs, shim_to_phys_cs

CONTEXT_SETTINGS = dict(help_option_names=['-h', '--help'])
logging.basicConfig(level=logging.INFO)
logger = logging.getLogger(__name__)


@click.group(context_settings=CONTEXT_SETTINGS,
             help="Shim according to the specified algorithm as an argument e.g. st_b0shim xxxxx")
def b0shim_cli():
    pass


@click.command(context_settings=CONTEXT_SETTINGS)
@click.option('--coil', 'coils', nargs=2, multiple=True, type=(click.Path(exists=True), click.Path(exists=True)),
              help="Pair of filenames containing the coil profiles followed by the filename to the constraints "
                   "e.g. --coil a.nii cons.json. If you have more than one coil, use this option more than once. "
                   "The coil profiles and the fieldmaps (--fmap) must have matching units (if fmap is in Hz, the coil "
                   "profiles must be in Hz/unit_shim). If using the scanner's gradient/shim coils, the coil profiles "
                   "must be in Hz/unit_shim and fieldmaps must be in Hz. If you want to shim using the scanner's "
                   "gradient/shim coils, use the `--scanner-coil-order` option. For an example of a constraint file, "
                   f"see: {__dir_config_scanner_constraints__}")
@click.option('--fmap', 'fname_fmap', required=True, type=click.Path(exists=True),
              help="Static B0 fieldmap.")
@click.option('--anat', 'fname_anat', type=click.Path(exists=True), required=True,
              help="Anatomical image to apply the correction onto.")
@click.option('--mask', 'fname_mask_anat', type=click.Path(exists=True), required=False,
              help="Mask defining the spatial region to shim."
                   "The coordinate system should be the same as ``anat``'s coordinate system.")
@click.option('--scanner-coil-order', type=click.Choice(['-1', '0', '1', '2']), default='-1', show_default=True,
              help="Maximum order of the shim system. Note that specifying 1 will return "
                   "orders 0 and 1. The 0th order is the f0 frequency.")
@click.option('--scanner-coil-constraints', 'fname_sph_constr', type=click.Path(exists=True),
              default=__dir_config_scanner_constraints__, show_default=True,
              help="Constraints for the scanner coil.")
@click.option('--slices', type=click.Choice(['interleaved', 'sequential', 'volume']), required=False,
              default='sequential', show_default=True, help="Defines the slice ordering.")
@click.option('--slice-factor', 'slice_factor', type=click.INT, required=False, default=1, show_default=True,
              help="Number of slices per shimmed group. For example, if the value is '3', then with the 'sequential' "
                   "mode, shimming will be performed independently on the following groups: {0,1,2}, {3,4,5}, etc. "
                   "With the mode 'interleaved', it will be: {0,2,4}, {1,3,5}, etc.")
@click.option('--optimizer-method', 'method', type=click.Choice(['least_squares', 'pseudo_inverse']), required=False,
              default='least_squares', show_default=True,
              help="Method used by the optimizer. LS will respect the constraints, PS will not respect the constraints")
@click.option('--mask-dilation-kernel-size', 'dilation_kernel_size', type=click.INT, required=False, default='3',
              show_default=True,
              help="Number of voxels to consider outside of the masked area. For example, when doing dynamic shimming "
                   "with a linear gradient, the coefficient corresponding to the gradient orthogonal to a single "
                   "slice cannot be estimated: there must be at least 2 (ideally 3) points to properly estimate the "
                   "linear term. When using 2nd order or more, more dilation is necessary.")
@click.option('-o', '--output', 'path_output', type=click.Path(), default=os.path.abspath(os.curdir),
              show_default=True, help="Directory to output coil text file(s).")
@click.option('--output-file-format-coil', 'o_format_coil',
              type=click.Choice(['slicewise-ch', 'slicewise-coil', 'chronological-ch', 'chronological-coil']),
              default='slicewise-coil',
              show_default=True, help="Syntax used to describe the sequence of shim events for custom coils. "
                                      "Use 'slicewise' to output in row 1, 2, 3, etc. the shim coefficients for slice "
                                      "1, 2, 3, etc. Use 'chronological' to output in row 1, 2, 3, etc. the shim value "
                                      "for trigger 1, 2, 3, etc. The trigger is an event sent by the scanner and "
                                      "captured by the controller of the shim amplifier. Use 'ch' to output one "
                                      "file per coil channel (coil1_ch1.txt, coil1_ch2.txt, etc.). Use 'coil' to "
                                      "output one file per coil system (coil1.txt, coil2.txt). In the latter case, "
                                      "all coil channels are encoded across multiple columns in the text file.")
@click.option('--output-file-format-scanner', 'o_format_sph',
              type=click.Choice(['slicewise-ch', 'slicewise-coil', 'chronological-ch', 'chronological-coil',
                                 'gradient']),
              default='slicewise-coil',
              show_default=True, help="Syntax used to describe the sequence of shim events for scanner coils. "
                                      "Use 'slicewise' to output in row 1, 2, 3, etc. the shim coefficients for slice "
                                      "1, 2, 3, etc. Use 'chronological' to output in row 1, 2, 3, etc. the shim value "
                                      "for trigger 1, 2, 3, etc. The trigger is an event sent by the scanner and "
                                      "captured by the controller of the shim amplifier. Use 'ch' to output one "
                                      "file per coil channel (coil1_ch1.txt, coil1_ch2.txt, etc.). Use 'coil' to "
                                      "output one file per coil system (coil1.txt, coil2.txt). In the latter case, "
                                      "all coil channels are encoded across multiple columns in the text file. Use "
                                      "'gradient' to output the 1st order in the Gradient CS, otherwise, it outputs in "
                                      "the Shim CS.")
@click.option('--output-value-format', 'output_value_format', type=click.Choice(['delta', 'absolute']), default='delta',
              show_default=True,
              help="Coefficient values for the scanner coil. delta: Outputs the change of shim coefficients. "
                   "absolute: Outputs the absolute coefficient by taking into account the current shim settings. "
                   "This is effectively initial + shim. Scanner coil coefficients will be in the Shim coordinate "
                   "system unless the option --output-file-format is set to gradient. The delta value format should be "
                   "used in that case.")
@click.option('-v', '--verbose', type=click.Choice(['info', 'debug']), default='info', help="Be more verbose")
def static_cli(fname_fmap, fname_anat, fname_mask_anat, method, slices, slice_factor, coils,
               dilation_kernel_size, scanner_coil_order, fname_sph_constr, path_output, o_format_coil, o_format_sph,
               output_value_format, verbose):
    """ Static shim by fitting a fieldmap. Use the option --optimizer-method to change the shimming algorithm used to
    optimize. Use the options --slices and --slice-factor to change the shimming order/size of the slices.

    Example of use: st_b0shim static --coil coil1.nii coil1_config.json --coil coil2.nii coil2_config.json
    --fmap fmap.nii --anat anat.nii --mask mask.nii --optimizer-method least_squares
    """
    # Set logger level
    set_all_loggers(verbose)

    # Input scanner_coil_order can be a string
    scanner_coil_order = int(scanner_coil_order)

<<<<<<< HEAD
    # Load the fieldmap
    nii_fmap_orig = nib.load(fname_fmap)

    # Make sure the fieldmap has the appropriate dimensions
    if nii_fmap_orig.get_fdata().ndim != 3:
        raise ValueError("Fieldmap must be 3d (dim1, dim2, dim3)")

    # Extend the fieldmap if there are axes that have less voxels than the kernel size. This is done since we are
    # fitting a fieldmap to coil profiles and having a small number of voxels can lead to errors in fitting (2 voxels
    # in one dimension can differentiate order 1 at most), the parameter allows to have at least the size of the kernel
    # for each dimension This is usually useful in the through plane direction where we could have less slices.
    # To mitigate this, we create a 3d volume by replicating the slices on the edges.
    extending = False
    for i_axis in range(3):
        if nii_fmap_orig.shape[i_axis] < dilation_kernel_size:
            extending = True
            break

    if extending:
        nii_fmap = extend_fmap_to_kernel_size(nii_fmap_orig, dilation_kernel_size, path_output)
    else:
        nii_fmap = copy.deepcopy(nii_fmap_orig)
=======
    # Error out for unsupported inputs. If file format is in gradient CS, it must be 1st order and the output format be
    # delta.
    if o_format_sph == 'gradient':
        if output_value_format != 'delta':
            raise ValueError(f"Unsupported output value format: {output_value_format} for output file format: "
                             f"{o_format_sph}")
        if scanner_coil_order != 1:
            raise ValueError(f"Unsupported scanner coil order: {scanner_coil_order} for output file format: "
                             f"{o_format_sph}")

    # Prepare the output
    create_output_dir(path_output)

    # Load the fieldmap, expand the dimensions of the fieldmap if one of the dimensions is 2 or less. This is done since
    # we are fitting a fieldmap to coil profiles, having essentially a 2d matrix as a fieldmap can lead to errors in the
    # through plane direction.
    fmap_required_dims = 3
    nii_fmap = _load_fmap(fname_fmap, fmap_required_dims, dilation_kernel_size, path_output)
>>>>>>> f9e27284

    # Load the anat
    nii_anat = nib.load(fname_anat)
    dim_info = nii_anat.header.get_dim_info()
    if dim_info[2] != 2:
        # Slice must be the 3rd dimension of the file
        # TODO: Reorient nifti so that the slice is the 3rd dim
        raise RuntimeError("Slice encode direction must be the 3rd dimension of the NIfTI file.")

    # Load mask
    if fname_mask_anat is not None:
        nii_mask_anat = nib.load(fname_mask_anat)
    else:
        # If no mask is provided, shim the whole anat volume
        nii_mask_anat = nib.Nifti1Image(np.ones_like(nii_anat.get_fdata()), nii_anat.affine, header=nii_anat.header)

    if logger.level <= getattr(logging, 'DEBUG'):
        # Save inputs
        list_fname = [fname_fmap, fname_anat, fname_mask_anat]
        _save_nii_to_new_dir(list_fname, path_output)

    # Open json of the fmap
    fname_json = fname_fmap.split('.nii')[0] + '.json'
    # Read from json file
    if os.path.isfile(fname_json):
        json_fm_data = json.load(open(fname_json))
    else:
        raise OSError("Missing fieldmap json file")

    # Get the initial coefficients from the json file (Tx + 1st + 2nd order shim)
    json_coefs = _get_current_shim_settings(json_fm_data)
    converted_coefs = convert_to_mp(json_coefs[1:], json_fm_data['ManufacturersModelName'])
    initial_coefs = [json_coefs[0]] + converted_coefs

    # Load the coils
    list_coils = _load_coils(coils, scanner_coil_order, fname_sph_constr, nii_fmap, initial_coefs,
                             json_fm_data['Manufacturer'])

    # Get the shim slice ordering
    n_slices = nii_anat.shape[2]
    list_slices = define_slices(n_slices, slice_factor, slices)
    logger.info(f"The slices to shim are:\n{list_slices}")

    # Get shimming coefficients
    coefs = shim_sequencer(nii_fmap_orig, nii_anat, nii_mask_anat, list_slices, list_coils,
                           method=method,
                           mask_dilation_kernel='sphere',
                           mask_dilation_kernel_size=dilation_kernel_size,
                           path_output=path_output)

    # Output
    list_fname_output = []
    end_channel = 0
    for i_coil, coil in enumerate(list_coils):

        # Figure out the start and end channels for a coil to be able to select it from the coefs
        n_channels = coil.dim[3]
        start_channel = end_channel
        end_channel = start_channel + n_channels

        # Select the coefficients for a coil
        coefs_coil = copy.deepcopy(coefs[:, start_channel:end_channel])

        # If it's a scanner
        if type(coil) == ScannerCoil:

            # If outputting in the gradient CS, it must be the 1st order and must be in the delta CS
            # The check has already been done earlier in the program to avoid processing and throw an error afterwards.
            # Therefore, we can only check for the o_format_sph.
            if o_format_sph == 'gradient':
                logger.debug("Converting scanner coil from Physical CS (RAS) to Gradient CS")
                # Convert coef of 1st order sph harmonics to Gradient coord system
                coefs_freq, coefs_phase, coefs_slice = phys_to_gradient_cs(coefs_coil[:, 1],
                                                                           coefs_coil[:, 2],
                                                                           coefs_coil[:, 3], fname_anat)

                coefs_coil[:, 1] = coefs_freq
                coefs_coil[:, 2] = coefs_phase
                coefs_coil[:, 3] = coefs_slice

                # # Plot a figure of the coefficients, order 0 is in Hz, order 1 in mt/m, order 2 in mt/m^2
                # units = "Gradient CS [mT/m]"
                # _plot_coefs(coil, list_slices, coefs[:, start_channel:end_channel], path_output, i_coil, units=units)

            else:
                logger.debug("Converting scanner coil from Physical CS (RAS) to ShimCS")
                # Load anat json
                fname_anat_json = fname_anat.rsplit('.nii', 1)[0] + '.json'
                with open(fname_anat_json) as json_file:
                    json_anat_data = json.load(json_file)

                # Convert coefficients from RAS to the shim CS of the manufacturer
                manufacturer = json_anat_data['Manufacturer']
                for i_shim in range(coefs.shape[0]):
                    # Convert coefficient
                    coefs_coil[i_shim, 1:] = phys_to_shim_cs(coefs_coil[i_shim, 1:], manufacturer)

                # Convert bounds
                bounds_shim_cs = np.array(coil.coef_channel_minmax)
                bounds_shim_cs[1:] = phys_to_shim_cs(bounds_shim_cs[1:], manufacturer)

                # # Plot a figure of the coefficients (Delta), order 0 is in Hz, order 1 in mt/m, order 2 in mt/m^2
                # units = "ShimCS [mT/m]"
                # _plot_coefs(coil, list_slices, coefs_coil, path_output, i_coil, units=units, bounds=bounds_shim_cs)

                # If the output format is absolute, add the initial coefs
                if output_value_format == 'absolute':
                    for i_channel in range(n_channels):
                        # abs_coef = delta + initial
                        coefs_coil[:, i_channel] = coefs_coil[:, i_channel] + initial_coefs[i_channel]
                # If it's delta, don't add the initial coefs

            list_fname_output += _save_to_text_file_static(coil, coefs_coil, list_slices, path_output, o_format_sph,
                                                           coil_number=i_coil)
        else:
            list_fname_output += _save_to_text_file_static(coil, coefs_coil, list_slices, path_output, o_format_coil,
                                                           coil_number=i_coil)
            # Plot a figure of the coefficients
            _plot_coefs(coil, list_slices, coefs_coil, path_output, i_coil, bounds=coil.coef_channel_minmax)

    logger.info(f"Coil txt file(s) are here:\n{os.linesep.join(list_fname_output)}")


def _save_to_text_file_static(coil, coefs, list_slices, path_output, o_format, coil_number):
    """o_format can either be 'slicewise-ch', 'slicewise-coil', 'chronological-ch', 'chronological-coil', 'gradient'"""

    n_channels = coil.dim[3]
    list_fname_output = []
    if o_format[-5:] == '-coil':

        fname_output = os.path.join(path_output, f"coefs_coil{coil_number}_{coil.name}.txt")
        with open(fname_output, 'w', encoding='utf-8') as f:
            # (len(slices) x n_channels)

            if o_format == 'chronological-coil':
                # Output per shim (chronological), output all channels for a particular shim, then repeat
                for i_shim in range(len(list_slices)):
                    for i_channel in range(n_channels):
                        f.write(f"{coefs[i_shim, i_channel]:.6f}")
                        if i_channel != n_channels:
                            f.write(", ")
                    f.write("\n")

            elif o_format == 'slicewise-coil':
                # Output per slice, output all channels for a particular slice, then repeat
                # Assumes all slices are in list_slices once which is the case for sequential, interleaved and
                # volume
                n_slices = np.sum([len(a_shim) for a_shim in list_slices])
                for i_slice in range(n_slices):
                    i_shim = [list_slices.index(a_shim) for a_shim in list_slices if i_slice in a_shim][0]
                    for i_channel in range(n_channels):
                        f.write(f"{coefs[i_shim, i_channel]:.6f}")
                        if i_channel != n_channels:
                            f.write(", ")
                    f.write("\n")

        list_fname_output.append(os.path.abspath(fname_output))

    elif o_format[-3:] == '-ch':

        # Write a file for each channel
        for i_channel in range(n_channels):
            fname_output = os.path.abspath(os.path.join(path_output,
                                                        f"coefs_coil{coil_number}_ch{i_channel}_{coil.name}.txt"))

            if o_format == 'chronological-ch':
                with open(fname_output, 'w', encoding='utf-8') as f:
                    # Each row will have one coef representing the shim in chronological order
                    for i_shim in range(len(list_slices)):
                        f.write(f"{coefs[i_shim, i_channel]:.6f}\n")

            if o_format == 'slicewise-ch':
                with open(fname_output, 'w', encoding='utf-8') as f:
                    # Each row will have one coef representing the shim in slicewise order
                    n_slices = np.sum([len(a_tuple) for a_tuple in list_slices])
                    for i_slice in range(n_slices):
                        i_shim = [list_slices.index(i) for i in list_slices if i_slice in i][0]
                        f.write(f"{coefs[i_shim, i_channel]:.6f}\n")

            list_fname_output.append(os.path.abspath(fname_output))
    else:  # o_format == 'gradient':

        for i_channel in range(n_channels):
            # Make sure there are 4 channels
            if n_channels != 4:
                raise RuntimeError("Gradient output format should only be used with 1st order scanner coils")

            name = {0: 'f0',
                    1: 'x',
                    2: 'y',
                    3: 'z'}

            fname_output = os.path.join(path_output, f"{name[i_channel]}shim_gradients.txt")
            with open(fname_output, 'w', encoding='utf-8') as f:
                n_slices = np.sum([len(a_tuple) for a_tuple in list_slices])
                for i_slice in range(n_slices):
                    i_shim = [list_slices.index(i) for i in list_slices if i_slice in i][0]

                    if i_channel == 0:
                        # f0, Output is in Hz
                        f.write(f"corr_vec[0][{i_slice}]= "
                                f"{coefs[i_shim, i_channel]:.6f}\n")
                    else:
                        # For Gx, Gy, Gz: Divide by 1000 for mT/m
                        f.write(f"corr_vec[0][{i_slice}]= "
                                f"{coefs[i_shim, i_channel] / 1000:.6f}\n")

                    # Static shimming does not have a a riro component
                    f.write(f"corr_vec[1][{i_slice}]= "
                            f"{0:.12f}\n")
                    # Arbitrarily chose a mean pressure of 2000 to satisfy the sequence
                    f.write(f"corr_vec[2][{i_slice}]= {2000:.3f}\n")

            list_fname_output.append(os.path.abspath(fname_output))

    return list_fname_output


@click.command(context_settings=CONTEXT_SETTINGS)
@click.option('--coil', 'coils', nargs=2, multiple=True, type=(click.Path(exists=True), click.Path(exists=True)),
              help="Pair of filenames containing the coil profiles followed by the filename to the constraints "
                   "e.g. --coil a.nii cons.json. If you have more than one coil, use this option more than once. "
                   "The coil profiles and the fieldmaps (--fmap) must have matching units (if fmap is in Hz, the coil "
                   "profiles must be in Hz/unit_shim). If you only want to shim using the scanner's gradient/shim "
                   "coils, use the `--scanner-coil-order` option. For an example of a constraint file, "
                   f"see: {__dir_config_scanner_constraints__}")
@click.option('--fmap', 'fname_fmap', required=True, type=click.Path(exists=True),
              help="Timeseries of B0 fieldmap.")
@click.option('--anat', 'fname_anat', type=click.Path(exists=True), required=True,
              help="Anatomical image to apply the correction onto.")
@click.option('--resp', 'fname_resp', type=click.Path(exists=True), required=True,
              help="Siemens respiratory file containing pressure data.")
@click.option('--mask-static', 'fname_mask_anat_static', type=click.Path(exists=True), required=False,
              help="Mask defining the static spatial region to shim."
                   "The coordinate system should be the same as ``anat``'s coordinate system.")
@click.option('--mask-riro', 'fname_mask_anat_riro', type=click.Path(exists=True), required=False,
              help="Mask defining the time varying (i.e. RIRO, Respiration-Induced Resonance Offset) "
                   "region to shim. The coordinate system should be the same as ``anat``'s coordinate system.")
@click.option('--scanner-coil-order', type=click.Choice(['-1', '0', '1', '2']), default='-1', show_default=True,
              help="Maximum order of the shim system. Note that specifying 1 will return "
                   "orders 0 and 1. The 0th order is the f0 frequency.")
@click.option('--scanner-coil-constraints', 'fname_sph_constr', type=click.Path(exists=True),
              default=__dir_config_scanner_constraints__, show_default=True,
              help="Constraints for the scanner coil.")
@click.option('--slices', type=click.Choice(['interleaved', 'sequential', 'volume']), required=False,
              default='sequential', show_default=True, help="Defines the slice ordering")
@click.option('--slice-factor', 'slice_factor', type=click.INT, required=False, default=1, show_default=True,
              help="Number of slices per shimmed group. For example, if the value is '3', then with the 'sequential' "
                   "mode, shimming will be performed independently on the following groups: {0,1,2}, {3,4,5}, etc. "
                   "With the mode 'interleaved', it will be: {0,2,4}, {1,3,5}, etc.")
@click.option('--optimizer-method', 'method', type=click.Choice(['least_squares', 'pseudo_inverse']), required=False,
              default='least_squares', show_default=True,
              help="Method used by the optimizer. LS will respect the constraints, PS will not respect the constraints")
@click.option('--mask-dilation-kernel-size', 'dilation_kernel_size', type=click.INT, required=False, default='3',
              show_default=True,
              help="Number of voxels to consider outside of the masked area. For example, when doing dynamic shimming "
                   "with a linear gradient, the coefficient corresponding to the gradient orthogonal to a single "
                   "slice cannot be estimated: there must be at least 2 (ideally 3) points to properly estimate the "
                   "linear term. When using 2nd order or more, more dilation is necessary.")
@click.option('-o', '--output', 'path_output', type=click.Path(), default=os.path.abspath(os.curdir),
              show_default=True, help="Directory to output coil text file(s).")
@click.option('--output-file-format-coil', 'o_format_coil',
              type=click.Choice(['slicewise-ch', 'chronological-ch']), default='slicewise-ch', show_default=True,
              help="Syntax used to describe the sequence of shim events. "
                   "Use 'slicewise' to output in row 1, 2, 3, etc. the shim coefficients for slice "
                   "1, 2, 3, etc. Use 'chronological' to output in row 1, 2, 3, etc. the shim value "
                   "for trigger 1, 2, 3, etc. The trigger is an event sent by the scanner and "
                   "captured by the controller of the shim amplifier. In both cases, there will be one output "
                   "file per coil channel (coil1_ch1.txt, coil1_ch2.txt, etc.). The static, "
                   "time-varying and mean pressure are encoded in the columns of each file.")
@click.option('--output-file-format-scanner', 'o_format_sph',
              type=click.Choice(['slicewise-ch', 'chronological-ch', 'gradient']), default='slicewise-ch',
              show_default=True,
              help="Syntax used to describe the sequence of shim events. "
                   "Use 'slicewise' to output in row 1, 2, 3, etc. the shim coefficients for slice "
                   "1, 2, 3, etc. Use 'chronological' to output in row 1, 2, 3, etc. the shim value "
                   "for trigger 1, 2, 3, etc. The trigger is an event sent by the scanner and "
                   "captured by the controller of the shim amplifier. In both cases, there will be one output "
                   "file per coil channel (coil1_ch1.txt, coil1_ch2.txt, etc.). The static, "
                   "time-varying and mean pressure are encoded in the columns of each file. Use "
                   "'gradient' to output the scanner 1st order in the Gradient CS, otherwise, it outputs "
                   "in the Shim CS.")
@click.option('--output-value-format', 'output_value_format', type=click.Choice(['delta', 'absolute']),
              default='delta', show_default=True,
              help="Coefficient values for the scanner coil. delta: Outputs the change of shim coefficients. "
                   "absolute: Outputs the absolute coefficient by taking into account the current shim settings. "
                   "This is effectively initial + shim. Scanner coil coefficients will be in the Shim coordinate "
                   "system unless the option --output-file-format is set to gradient. The delta value format should be "
                   "used in that case.")
@click.option('-v', '--verbose', type=click.Choice(['info', 'debug']), default='info', help="Be more verbose")
def realtime_cli(fname_fmap, fname_anat, fname_mask_anat_static, fname_mask_anat_riro, fname_resp, method, slices,
                 slice_factor, coils, dilation_kernel_size, scanner_coil_order, fname_sph_constr,
                 path_output, o_format_coil, o_format_sph, output_value_format, verbose):
    """ Realtime shim by fitting a fieldmap to a pressure monitoring unit. Use the option --optimizer-method to change
    the shimming algorithm used to optimize. Use the options --slices and --slice-factor to change the shimming
    order/size of the slices.

    Example of use: st_b0shim realtime --coil coil1.nii coil1_config.json --coil coil2.nii coil2_config.json
    --fmap fmap.nii --anat anat.nii --mask-static mask.nii --resp trace.resp --optimizer-method least_squares
    """

    # Input can be a string
    scanner_coil_order = int(scanner_coil_order)

    # Error out for unsupported inputs. If file format is in gradient CS, it must be 1st order and the output format be
    # delta.
    if o_format_sph == 'gradient':
        if output_value_format == 'absolute':
            raise ValueError(f"Unsupported output value format: {output_value_format} for output file format: "
                             f"{o_format_sph}")
        if scanner_coil_order != 1:
            raise ValueError(f"Unsupported scanner coil order: {scanner_coil_order} for output file format: "
                             f"{o_format_sph}")

    # Set logger level
    set_all_loggers(verbose)

    # Prepare the output
    create_output_dir(path_output)

    # Load the fieldmap
    nii_fmap_orig = nib.load(fname_fmap)

    # Make sure the fieldmap has the appropriate dimensions
    if nii_fmap_orig.get_fdata().ndim != 4:
        raise ValueError("Fieldmap must be 4d (dim1, dim2, dim3, t)")

    # Extend the fieldmap if there are axes that have less voxels than the kernel size. This is done since we are
    # fitting a fieldmap to coil profiles and having a small number of voxels can lead to errors in fitting (2 voxels
    # in one dimension can differentiate order 1 at most), the parameter allows to have at least the size of the kernel
    # for each dimension This is usually useful in the through plane direction where we could have less slices.
    # To mitigate this, we create a 3d volume by replicating the slices on the edges.
    extending = False
    for i_axis in range(3):
        if nii_fmap_orig.shape[i_axis] < dilation_kernel_size:
            extending = True
            break

    if extending:
        nii_fmap = extend_fmap_to_kernel_size(nii_fmap_orig, dilation_kernel_size, path_output)
    else:
        nii_fmap = copy.deepcopy(nii_fmap_orig)

    # Load the anat
    nii_anat = nib.load(fname_anat)
    dim_info = nii_anat.header.get_dim_info()
    if dim_info[2] != 2:
        # Slice must be the 3rd dimension of the file
        # TODO: Reorient nifti so that the slice is the 3rd dim
        raise RuntimeError("Slice encode direction must be the 3rd dimension of the NIfTI file.")

    # Load static mask
    if fname_mask_anat_static is not None:
        nii_mask_anat_static = nib.load(fname_mask_anat_static)
    else:
        # If no mask is provided, shim the whole anat volume
        nii_mask_anat_static = nib.Nifti1Image(np.ones_like(nii_anat.get_fdata()), nii_anat.affine,
                                               header=nii_anat.header)

    # Load riro mask
    if fname_mask_anat_riro is not None:
        nii_mask_anat_riro = nib.load(fname_mask_anat_riro)
    else:
        # If no mask is provided, shim the whole anat volume
        nii_mask_anat_riro = nib.Nifti1Image(np.ones_like(nii_anat.get_fdata()), nii_anat.affine,
                                             header=nii_anat.header)

    # Open json of the fmap
    fname_json = fname_fmap.split('.nii')[0] + '.json'
    # Read from json file
    if os.path.isfile(fname_json):
        json_fm_data = json.load(open(fname_json))
    else:
        raise OSError("Missing fieldmap json file")

    # Get the initial coefficients from the json file (Tx + 1st + 2nd order shim)
    json_coefs = _get_current_shim_settings(json_fm_data)
    converted_coefs = convert_to_mp(json_coefs[1:], json_fm_data['ManufacturersModelName'])
    initial_coefs = [json_coefs[0]] + converted_coefs

    # Load the coils
    list_coils = _load_coils(coils, scanner_coil_order, fname_sph_constr, nii_fmap, initial_coefs,
                             json_fm_data['Manufacturer'])

    if logger.level <= getattr(logging, 'DEBUG'):
        # Save inputs
        list_fname = [fname_fmap, fname_anat, fname_mask_anat_static, fname_mask_anat_riro]
        _save_nii_to_new_dir(list_fname, path_output)

    # Get the shim slice ordering
    n_slices = nii_anat.shape[2]
    list_slices = define_slices(n_slices, slice_factor, slices)
    logger.info(f"The slices to shim are: {list_slices}")

    # Load PMU
    pmu = PmuResp(fname_resp)

    out = shim_realtime_pmu_sequencer(nii_fmap_orig, json_fm_data, nii_anat, nii_mask_anat_static, nii_mask_anat_riro,
                                      list_slices, pmu, list_coils,
                                      opt_method=method,
                                      mask_dilation_kernel='sphere',
                                      mask_dilation_kernel_size=dilation_kernel_size,
                                      path_output=path_output)

    coefs_static, coefs_riro, mean_p, p_rms = out

    list_fname_output = []
    end_channel = 0
    for i_coil, coil in enumerate(list_coils):

        # Figure out the start and end channels for a coil to be able to select it from the coefs
        n_channels = coil.dim[3]
        start_channel = end_channel
        end_channel = start_channel + n_channels

        # Select the coefficients for a coil
        coefs_coil_static = copy.deepcopy(coefs_static[:, start_channel:end_channel])
        coefs_coil_riro = copy.deepcopy(coefs_riro[:, start_channel:end_channel])

        # If it's a scanner
        if type(coil) == ScannerCoil:
            # If outputting in the gradient CS, it must be the 1st order and must be in the delta CS
            # The check has already been done earlier in the program to avoid processing and throw an error afterwards.
            # Therefore, we can only check for the o_format_sph.
            if o_format_sph == 'gradient':
                logger.debug("Converting scanner coil from Physical CS (RAS) to Gradient CS")

                coefs_st_freq, coefs_st_phase, coefs_st_slice = phys_to_gradient_cs(
                    coefs_coil_static[:, 1],
                    coefs_coil_static[:, 2],
                    coefs_coil_static[:, 3],
                    fname_anat)
                coefs_coil_static[:, 1] = coefs_st_freq
                coefs_coil_static[:, 2] = coefs_st_phase
                coefs_coil_static[:, 3] = coefs_st_slice

                coefs_riro_freq, coefs_riro_phase, coefs_riro_slice = phys_to_gradient_cs(
                    coefs_coil_riro[:, 1],
                    coefs_coil_riro[:, 2],
                    coefs_coil_riro[:, 3],
                    fname_anat)
                coefs_coil_riro[:, 1] = coefs_riro_freq
                coefs_coil_riro[:, 2] = coefs_riro_phase
                coefs_coil_riro[:, 3] = coefs_riro_slice

                # # Plot a figure of the coefficients, order 0 is in Hz, order 1 in mt/m, order 2 in mt/m^2
                # units = "Gradient CS [mT/m]"
                # _plot_coefs(coil, list_slices, coefs_coil_static, path_output, i_coil, coefs_coil_riro,
                #             pres_probe_max=pmu.max - mean_p, pres_probe_min=pmu.min - mean_p, units=units)

            else:
                logger.debug("Converting scanner coil from Physical CS (RAS) to ShimCS")
                # Load anat json
                fname_anat_json = fname_anat.rsplit('.nii', 1)[0] + '.json'
                with open(fname_anat_json) as json_file:
                    json_anat_data = json.load(json_file)

                # Convert coefficients from RAS to the shim CS of the manufacturer
                manufacturer = json_anat_data['Manufacturer']
                for i_shim in range(coefs_coil_static.shape[0]):
                    # Convert coefficient
                    coefs_coil_static[i_shim, 1:] = phys_to_shim_cs(coefs_coil_static[i_shim, 1:], manufacturer)
                    coefs_coil_riro[i_shim, 1:] = phys_to_shim_cs(coefs_coil_riro[i_shim, 1:], manufacturer)

                # Convert bounds
                bounds_shim_cs = np.array(coil.coef_channel_minmax)
                bounds_shim_cs[1:] = phys_to_shim_cs(coil.coef_channel_minmax[1:], manufacturer)

                # # Plot a figure of the coefficients, order 0 is in Hz, order 1 in mt/m, order 2 in mt/m^2
                # units = "ShimCS [mT/m]"
                # _plot_coefs(coil, list_slices, coefs_coil_static, path_output, i_coil, coefs_coil_riro,
                #             pres_probe_max=pmu.max - mean_p, pres_probe_min=pmu.min - mean_p, units=units,
                #             bounds=bounds_shim_cs)
                # If the output format is absolute, add the initial coefs
                if output_value_format == 'absolute':
                    for i_channel in range(n_channels):
                        # abs_coef = delta + initial
                        coefs_coil_static[:, i_channel] = coefs_coil_static[:, i_channel] + initial_coefs[i_channel]
                        # riro does not change
                # If it's delta, don't add the initial coefs

            list_fname_output += _save_to_text_file_rt(coil, coefs_coil_static, coefs_coil_riro, mean_p, list_slices,
                                                       path_output, o_format_sph, i_coil)

        else:  # Custom coil
            # Plot a figure of the coefficients
            _plot_coefs(coil, list_slices, coefs_coil_static, path_output, i_coil, coefs_coil_riro,
                        pres_probe_max=pmu.max - mean_p, pres_probe_min=pmu.min - mean_p,
                        bounds=coil.coef_channel_minmax)

            list_fname_output += _save_to_text_file_rt(coil, coefs_coil_static, coefs_coil_riro, mean_p, list_slices,
                                                       path_output, o_format_coil, i_coil)

    logger.info(f"Coil txt file(s) are here:\n{os.linesep.join(list_fname_output)}")


def _save_to_text_file_rt(coil, currents_static, currents_riro, mean_p, list_slices, path_output, o_format,
                          coil_number):
    """o_format can either be 'chronological-ch', 'chronological-coil', 'gradient'"""

    list_fname_output = []
    n_channels = coil.dim[3]

    # Write a file for each channel
    for i_channel in range(n_channels):

        if o_format == 'chronological-ch':
            fname_output = os.path.join(path_output, f"coefs_coil{coil_number}_ch{i_channel}_{coil.name}.txt")
            with open(fname_output, 'w', encoding='utf-8') as f:
                # Each row will have 3 coef representing the static, riro and mean_p in chronological order
                for i_shim in range(len(list_slices)):
                    f.write(f"{currents_static[i_shim, i_channel]:.6f}, ")
                    f.write(f"{currents_riro[i_shim, i_channel]:.12f}, ")
                    f.write(f"{mean_p:.4f}\n")

        elif o_format == 'slicewise-ch':
            fname_output = os.path.join(path_output, f"coefs_coil{coil_number}_ch{i_channel}_{coil.name}.txt")
            with open(fname_output, 'w', encoding='utf-8') as f:
                # Each row will have one coef representing the static, riro and mean_p in slicewise order
                n_slices = np.sum([len(a_tuple) for a_tuple in list_slices])
                for i_slice in range(n_slices):
                    i_shim = [list_slices.index(i) for i in list_slices if i_slice in i][0]
                    f.write(f"{currents_static[i_shim, i_channel]:.6f}, ")
                    f.write(f"{currents_riro[i_shim, i_channel]:.12f}, ")
                    f.write(f"{mean_p:.4f}\n")

        # TODO: Remove once implemented in more streamlined way
        else:  # o_format == 'gradient':

            # Make sure there are 4 channels
            if n_channels != 4:
                raise RuntimeError("Gradient output format should only be used with 1st order scanner coils")

            name = {0: 'f0',
                    1: 'x',
                    2: 'y',
                    3: 'z'}

            fname_output = os.path.join(path_output, f"{name[i_channel]}shim_gradients.txt")
            with open(fname_output, 'w', encoding='utf-8') as f:
                n_slices = np.sum([len(a_tuple) for a_tuple in list_slices])
                for i_slice in range(n_slices):
                    i_shim = [list_slices.index(i) for i in list_slices if i_slice in i][0]

                    if i_channel == 0:
                        # f0, Output is in Hz
                        f.write(f"corr_vec[0][{i_slice}]= "
                                f"{currents_static[i_shim, i_channel]:.6f}\n")
                        f.write(f"corr_vec[1][{i_slice}]= "
                                f"{currents_riro[i_shim, i_channel]:.12f}\n")
                        f.write(f"corr_vec[2][{i_slice}]= {mean_p:.3f}\n")

                    else:
                        # For Gx, Gy, Gz: Divide by 1000 for mT/m
                        f.write(f"corr_vec[0][{i_slice}]= "
                                f"{currents_static[i_shim, i_channel] / 1000:.6f}\n")
                        f.write(f"corr_vec[1][{i_slice}]= "
                                f"{currents_riro[i_shim, i_channel] / 1000:.12f}\n")
                        f.write(f"corr_vec[2][{i_slice}]= {mean_p:.3f}\n")

        list_fname_output.append(os.path.abspath(fname_output))

    return list_fname_output


<<<<<<< HEAD
def _load_coils(coils, order, fname_constraints, nii_fmap, initial_coefs):
=======
def _load_fmap(fname_fmap, n_dims, dilation_kernel_size, path_output):
    """ Load the fmap and expand its dimensions to the kernel size

    Args:
        fname_fmap (str): Filename of the fieldmap
        n_dims (int): Number of dimensions of the fieldmap (3 or 4)
        dilation_kernel_size: Size of the kernel

    Returns:
        nibabel.Nifti1Image: Nibabel object of the loaded and extended fieldmap

    """
    # Load the fieldmap
    nii_fmap_orig = nib.load(fname_fmap)

    # Make sure the fieldmap has the appropriate dimensions.
    if nii_fmap_orig.get_fdata().ndim != n_dims:
        raise ValueError(f"Fieldmap must be {n_dims}")

    # Extend the fieldmap if there are axes that are 1d. This is done since we are fitting a fieldmap to coil profiles,
    # having essentially a 2d matrix as a fieldmap can lead to errors in the through plane direction. To metigate this,
    # we create a 3d volume by replicating the single slice.
    if 1 in nii_fmap_orig.shape[:3]:
        n_slices_to_expand = int(math.ceil((dilation_kernel_size - 1) / 2))
        fieldmap_shape = nii_fmap_orig.shape
        # Find the list of axes that has a length of 1
        list_axis = [i for i in range(3) if fieldmap_shape[i] == 1]

        # Extend for each axes
        tmp_nii = nii_fmap_orig
        for i_axis in list_axis:
            tmp_nii = extend_slice(tmp_nii, n_slices=n_slices_to_expand, axis=i_axis)
        nii_fmap = tmp_nii

        # If DEBUG, save the extended fieldmap
        if logger.level <= getattr(logging, 'DEBUG'):
            fname_new_fmap = os.path.join(path_output, 'tmp_extended_fmap.nii.gz')
            nib.save(nii_fmap, fname_new_fmap)
            logger.debug(f"Extended fmap, saved the new fieldmap here: {fname_new_fmap}")

    else:
        # Load the original
        nii_fmap = nii_fmap_orig

    return nii_fmap


def _load_coils(coils, order, fname_constraints, nii_fmap, initial_coefs, manufacturer):
>>>>>>> f9e27284
    """ Loads the Coil objects from filenames

    Args:
        coils (list): List of tuples(fname_nii, fname_json) of coil profiles and constraints
        order (int): Order of the scanner coils (0 or 1 or 2)
        fname_constraints (str): Filename of the constraints of the scanner coils
        nii_fmap (nib.Nifti1Image): Nibabel object of the fieldmap
        initial_coefs (list): List of coefficients corresponding to the scanner coil.
        manufacturer (str): Name of the MRI manufacturer

    Returns:
        list: List of Coil objects containing the custom coils followed by the scanner coil if requested
    """
    list_coils = []

    # Load custom coils
    for coil in coils:
        nii_coil_profiles = nib.load(coil[0])
        constraints = json.load(open(coil[1]))
        list_coils.append(Coil(nii_coil_profiles.get_fdata(), nii_coil_profiles.affine, constraints))

    # Create the spherical harmonic coil profiles of the scanner
    if 0 <= order <= 2:

        if os.path.isfile(fname_constraints):
            sph_contraints = json.load(open(fname_constraints))

            def _initial_in_bounds(coefs, bounds):
                """Makes sure the initial values are within the bounds of the constraints"""
                if len(coefs) != len(bounds):
                    raise RuntimeError("The scanner coil's bounds is not the same length as the initial bounds found "
                                       "in the json")
                for i_bound in range(len(bounds)):
                    if not (bounds[i_bound][0] <= coefs[i_bound] <= bounds[i_bound][1]):
                        raise RuntimeError(f"Initial scanner coefs are outside the bounds allowed in the constraints: "
                                           f"{bounds[i_bound]}, initial: {coefs[i_bound]}")

            _initial_in_bounds(initial_coefs, sph_contraints['coef_channel_minmax'])
            # Set the bounds to what they should be by taking into account that the fieldmap was acquired using some
            # shimming
            sph_contraints['coef_channel_minmax'] = new_bounds_from_currents(np.array([initial_coefs]),
                                                                             sph_contraints['coef_channel_minmax'])[0]

            bounds = np.array(sph_contraints['coef_channel_minmax'][1:])
            # Convert bounds to RAS, if they were inverted, place min at index 0, max at index 1
            bounds = shim_to_phys_cs(bounds, manufacturer=manufacturer)
            for i_channel in range(len(bounds)):
                bound_0 = bounds[i_channel, 0]
                bound_1 = bounds[i_channel, 1]
                if bound_0 > bound_1:
                    bounds[i_channel, 0] = bound_1
                    bounds[i_channel, 1] = bound_0
            sph_contraints['coef_channel_minmax'][1:] = bounds

        else:
            raise OSError("Missing json file")

        # Create a ScannerCoil object
        scanner_coil = ScannerCoil('ras', nii_fmap.shape[:3], nii_fmap.affine, sph_contraints, order)
        list_coils.append(scanner_coil)

    # Make sure a coil is selected
    if len(list_coils) == 0:
        raise RuntimeError("No custom or scanner coils were selected. Use --coil and/or --scanner-coil-order")

    return list_coils


def _save_nii_to_new_dir(list_fname, path_output):
    """List of nii to save to a new output folder"""
    logger.debug(f"Saving CLI inputs to: {path_output}")
    for fname in list_fname:
        if fname is None:
            continue
        nii = nib.load(fname)
        fname_to_save = os.path.join(path_output, os.path.basename(fname))
        nib.save(nii, fname_to_save)


@click.command(context_settings=CONTEXT_SETTINGS)
@click.option('--slices', required=True,
              help="Enter the total number of slices. Also accepts a path to an anatomical file to determine the "
                   "number of slices automatically. (Looks at 3rd dim)")
@click.option('--factor', required=True, type=click.INT,
              help="Number of slices per shim")
@click.option('--method', type=click.Choice(['interleaved', 'sequential', 'volume']), required=True,
              help="Defines how the slices should be sorted")
@click.option('-o', '--output', 'fname_output', type=click.Path(), default=os.path.join(os.curdir, 'slices.json'),
              show_default=True, help="Output filename for the json file")
def define_slices_cli(slices, factor, method, fname_output):
    """ Define slices to shim to a json file according to the number slices, factor and method used.

    """
    # Get the number of slices
    click.echo(type(slices))
    if os.path.isfile(slices):
        nii_anat = nib.load(slices)
        n_slices = nii_anat.shape[2]
    else:
        try:
            n_slices = int(slices)
        except ValueError:
            raise ValueError(f"Could not get the number of slices. Make sure {slices} is a number or a file that "
                             f"exists")

    list_slices = define_slices(n_slices, factor, method)

    if fname_output[-5:] != '.json':
        raise ValueError("Filename of the output must be a json file")
    create_output_dir(fname_output, is_file=True)

    with open(fname_output, 'w', encoding='utf-8') as f:
        json.dump(list_slices, f, ensure_ascii=False, indent=4)

    logger.info(f"The slices to shim are: {list_slices}")


def _get_current_shim_settings(json_data):
    # Get the current coefficients of the spherical harmonics coil profiles
    current_coefs = json_data['ShimSetting']
    f0 = json_data['ImagingFrequency'] * 1e6
    # Tx (1) + 1st order (3) + 2nd order (5)
    current_coefs.insert(0, int(f0))

    return current_coefs


def _plot_coefs(coil, slices, static_coefs, path_output, coil_number, rt_coefs=None, pres_probe_min=None,
                pres_probe_max=None, units='', bounds=None):
    n_shims = static_coefs.shape[0]
    fig = Figure(figsize=(8, 4 * n_shims), tight_layout=True)

    # Find min and max values of the plots
    # Calculate the min and max of the bounds if its an input
    if bounds is not None:
        bounds = np.array(bounds)
        min_y = bounds.min()
        max_y = bounds.max()
    else:
        min_y = None
        max_y = None

    # Calculate the min and max coefficient for the combined static + riro * (acq_pressure - mean_p)
    # It can expand the min/max of the bounds if necessary
    if rt_coefs is not None:
        for i_shim in range(n_shims):
            n_channels = static_coefs.shape[1]
            for i_channel in range(n_channels):
                coef = rt_coefs[i_shim, i_channel]
                if coef > 0:
                    temp_min = static_coefs[i_shim, i_channel] + coef * pres_probe_min
                    temp_max = static_coefs[i_shim, i_channel] + coef * pres_probe_max
                else:
                    temp_min = static_coefs[i_shim, i_channel] + coef * pres_probe_max
                    temp_max = static_coefs[i_shim, i_channel] + coef * pres_probe_min

                if min_y is None or min_y > temp_min:
                    min_y = temp_min
                if max_y is None or max_y < temp_max:
                    max_y = temp_max

    # If its static optimization, find the min and max. It can expand the bounds.
    else:
        temp_min = np.array(static_coefs).min()
        if min_y is None or min_y > temp_min:
            min_y = temp_min
        temp_max = np.array(static_coefs).max()
        if max_y is None or max_y < temp_max:
            max_y = np.array(static_coefs).max()

    # Create a plot for each shim group
    for i_shim in range(n_shims):
        ax = fig.add_subplot(n_shims + 1, 1, i_shim + 1)
        n_channels = static_coefs.shape[1]

        # Add realtime component as an errorbar
        if rt_coefs is not None:
            rt_coef_ishim = rt_coefs[i_shim]
            riro = [rt_coef_ishim * -pres_probe_min, rt_coef_ishim * pres_probe_max]
            ax.errorbar(range(n_channels), static_coefs[i_shim], yerr=riro, fmt='o', elinewidth=4, capsize=6,
                        label='static-riro')
        # Add static component
        else:
            ax.scatter(range(n_channels), static_coefs[i_shim], marker='o', label='static')

        # Draw a black line at y=0
        ax.hlines(0, 0, 1, transform=ax.get_yaxis_transform(), colors='k')

        delta_y = max_y - min_y

        # Add bounds on the graph
        if bounds is not None:
            # Channel 0 used for the legend
            len_vline_bounds = 0.01
            len_hline_bounds = 0.4
            # min
            ax.hlines(bounds[0, 0], -len_hline_bounds, len_hline_bounds, colors='r', label='bounds',
                      capstyle='projecting')
            ax.vlines(-len_hline_bounds, bounds[0, 0], bounds[0, 0] + (delta_y * len_vline_bounds), colors='r',
                      capstyle='projecting')
            ax.vlines(len_hline_bounds, bounds[0, 0], bounds[0, 0] + (delta_y * len_vline_bounds), colors='r',
                      capstyle='projecting')
            # max
            ax.hlines(bounds[0, 1], -len_hline_bounds, len_hline_bounds, colors='r', capstyle='projecting')
            ax.vlines(-len_hline_bounds, bounds[0, 1] - (delta_y * len_vline_bounds), bounds[0, 1], colors='r',
                      capstyle='projecting')
            ax.vlines(len_hline_bounds, bounds[0, 1] - (delta_y * len_vline_bounds), bounds[0, 1], colors='r',
                      capstyle='projecting')
            # All other channels
            for i_channel in range(1, n_channels):
                # min
                ax.hlines(bounds[i_channel, 0], i_channel - len_hline_bounds, i_channel + len_hline_bounds, colors='r',
                          capstyle='projecting')
                ax.vlines(i_channel - len_hline_bounds, bounds[i_channel, 0],
                          bounds[i_channel, 0] + (delta_y * len_vline_bounds), colors='r', capstyle='projecting')
                ax.vlines(i_channel + len_hline_bounds, bounds[i_channel, 0],
                          bounds[i_channel, 0] + (delta_y * len_vline_bounds), colors='r', capstyle='projecting')
                # max
                ax.hlines(bounds[i_channel, 1], i_channel - len_hline_bounds, i_channel + len_hline_bounds, colors='r',
                          capstyle='projecting')
                ax.vlines(i_channel - len_hline_bounds, bounds[i_channel, 1] - (delta_y * len_vline_bounds),
                          bounds[i_channel, 1], colors='r', capstyle='projecting')
                ax.vlines(i_channel + len_hline_bounds, bounds[i_channel, 1] - (delta_y * len_vline_bounds),
                          bounds[i_channel, 1], colors='r', capstyle='projecting')

        # Set the extent of the plot
        ax.set(ylim=(min_y - (0.05 * delta_y), max_y + (0.05 * delta_y)), xlim=(-0.75, n_channels - 0.25),
               xticks=range(n_channels))
        ax.legend()
        ax.set_title(f"Slices: {slices[i_shim]}")
        ax.set_xlabel('Channels')
        ax.set_ylabel(f"Coefficients {units}")

    fname_figure = os.path.join(path_output, f"fig_currents_per_slice_group_coil{coil_number}_{coil.name}.png")
    fig.savefig(fname_figure, bbox_inches='tight')
    logger.debug(f"Saved figure: {fname_figure}")


b0shim_cli.add_command(realtime_shim_cli, 'gradient_realtime')
b0shim_cli.add_command(static_cli, 'static')
b0shim_cli.add_command(realtime_cli, 'realtime')
# shim_cli.add_command(define_slices_cli, 'define_slices')<|MERGE_RESOLUTION|>--- conflicted
+++ resolved
@@ -123,7 +123,16 @@
     # Input scanner_coil_order can be a string
     scanner_coil_order = int(scanner_coil_order)
 
-<<<<<<< HEAD
+    # Error out for unsupported inputs. If file format is in gradient CS, it must be 1st order and the output format be
+    # delta.
+    if o_format_sph == 'gradient':
+        if output_value_format != 'delta':
+            raise ValueError(f"Unsupported output value format: {output_value_format} for output file format: "
+                             f"{o_format_sph}")
+        if scanner_coil_order != 1:
+            raise ValueError(f"Unsupported scanner coil order: {scanner_coil_order} for output file format: "
+                             f"{o_format_sph}")
+
     # Load the fieldmap
     nii_fmap_orig = nib.load(fname_fmap)
 
@@ -146,26 +155,9 @@
         nii_fmap = extend_fmap_to_kernel_size(nii_fmap_orig, dilation_kernel_size, path_output)
     else:
         nii_fmap = copy.deepcopy(nii_fmap_orig)
-=======
-    # Error out for unsupported inputs. If file format is in gradient CS, it must be 1st order and the output format be
-    # delta.
-    if o_format_sph == 'gradient':
-        if output_value_format != 'delta':
-            raise ValueError(f"Unsupported output value format: {output_value_format} for output file format: "
-                             f"{o_format_sph}")
-        if scanner_coil_order != 1:
-            raise ValueError(f"Unsupported scanner coil order: {scanner_coil_order} for output file format: "
-                             f"{o_format_sph}")
 
     # Prepare the output
     create_output_dir(path_output)
-
-    # Load the fieldmap, expand the dimensions of the fieldmap if one of the dimensions is 2 or less. This is done since
-    # we are fitting a fieldmap to coil profiles, having essentially a 2d matrix as a fieldmap can lead to errors in the
-    # through plane direction.
-    fmap_required_dims = 3
-    nii_fmap = _load_fmap(fname_fmap, fmap_required_dims, dilation_kernel_size, path_output)
->>>>>>> f9e27284
 
     # Load the anat
     nii_anat = nib.load(fname_anat)
@@ -731,58 +723,7 @@
     return list_fname_output
 
 
-<<<<<<< HEAD
-def _load_coils(coils, order, fname_constraints, nii_fmap, initial_coefs):
-=======
-def _load_fmap(fname_fmap, n_dims, dilation_kernel_size, path_output):
-    """ Load the fmap and expand its dimensions to the kernel size
-
-    Args:
-        fname_fmap (str): Filename of the fieldmap
-        n_dims (int): Number of dimensions of the fieldmap (3 or 4)
-        dilation_kernel_size: Size of the kernel
-
-    Returns:
-        nibabel.Nifti1Image: Nibabel object of the loaded and extended fieldmap
-
-    """
-    # Load the fieldmap
-    nii_fmap_orig = nib.load(fname_fmap)
-
-    # Make sure the fieldmap has the appropriate dimensions.
-    if nii_fmap_orig.get_fdata().ndim != n_dims:
-        raise ValueError(f"Fieldmap must be {n_dims}")
-
-    # Extend the fieldmap if there are axes that are 1d. This is done since we are fitting a fieldmap to coil profiles,
-    # having essentially a 2d matrix as a fieldmap can lead to errors in the through plane direction. To metigate this,
-    # we create a 3d volume by replicating the single slice.
-    if 1 in nii_fmap_orig.shape[:3]:
-        n_slices_to_expand = int(math.ceil((dilation_kernel_size - 1) / 2))
-        fieldmap_shape = nii_fmap_orig.shape
-        # Find the list of axes that has a length of 1
-        list_axis = [i for i in range(3) if fieldmap_shape[i] == 1]
-
-        # Extend for each axes
-        tmp_nii = nii_fmap_orig
-        for i_axis in list_axis:
-            tmp_nii = extend_slice(tmp_nii, n_slices=n_slices_to_expand, axis=i_axis)
-        nii_fmap = tmp_nii
-
-        # If DEBUG, save the extended fieldmap
-        if logger.level <= getattr(logging, 'DEBUG'):
-            fname_new_fmap = os.path.join(path_output, 'tmp_extended_fmap.nii.gz')
-            nib.save(nii_fmap, fname_new_fmap)
-            logger.debug(f"Extended fmap, saved the new fieldmap here: {fname_new_fmap}")
-
-    else:
-        # Load the original
-        nii_fmap = nii_fmap_orig
-
-    return nii_fmap
-
-
 def _load_coils(coils, order, fname_constraints, nii_fmap, initial_coefs, manufacturer):
->>>>>>> f9e27284
     """ Loads the Coil objects from filenames
 
     Args:
