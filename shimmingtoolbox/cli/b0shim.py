# -*- coding: utf-8 -*-

"""
This file includes CLIs for shimming by fitting fieldmaps for static and realtime shimming. It groups them along with
the gradient method in a st_shim CLI with the argument being:
- fieldmap_static
- fieldmap_realtime
- gradient_realtime
"""

import click
import copy
import json
import nibabel as nib
import numpy as np
import logging
import os
from matplotlib.figure import Figure

from shimmingtoolbox import __dir_config_scanner_constraints__
from shimmingtoolbox.cli.realtime_shim import gradient_realtime
from shimmingtoolbox.coils.coil import Coil, ScannerCoil, convert_to_mp
from shimmingtoolbox.pmu import PmuResp
from shimmingtoolbox.shim.sequencer import shim_sequencer, shim_realtime_pmu_sequencer, new_bounds_from_currents
from shimmingtoolbox.shim.sequencer import define_slices, extend_fmap_to_kernel_size, parse_slices
from shimmingtoolbox.shim.sequencer import shim_max_intensity
from shimmingtoolbox.utils import create_output_dir, set_all_loggers, timeit
from shimmingtoolbox.shim.shim_utils import phys_to_gradient_cs, phys_to_shim_cs, shim_to_phys_cs

CONTEXT_SETTINGS = dict(help_option_names=['-h', '--help'])
logging.basicConfig(level=logging.INFO)
logger = logging.getLogger(__name__)


@click.group(context_settings=CONTEXT_SETTINGS,
             help="Shim according to the specified algorithm as an argument e.g. st_b0shim xxxxx")
def b0shim_cli():
    pass


@click.command(context_settings=CONTEXT_SETTINGS)
@click.option('--coil', 'coils', nargs=2, multiple=True, type=(click.Path(exists=True), click.Path(exists=True)),
              help="Pair of filenames containing the coil profiles followed by the filename to the constraints "
                   "e.g. --coil a.nii cons.json. If you have more than one coil, use this option more than once. "
                   "The coil profiles and the fieldmaps (--fmap) must have matching units (if fmap is in Hz, the coil "
                   "profiles must be in Hz/unit_shim). If using the scanner's gradient/shim coils, the coil profiles "
                   "must be in Hz/unit_shim and fieldmaps must be in Hz. If you want to shim using the scanner's "
                   "gradient/shim coils, use the `--scanner-coil-order` option. For an example of a constraint file, "
                   f"see: {__dir_config_scanner_constraints__}")
@click.option('--fmap', 'fname_fmap', required=True, type=click.Path(exists=True),
              help="Static B0 fieldmap.")
@click.option('--anat', 'fname_anat', type=click.Path(exists=True), required=True,
              help="Anatomical image to apply the correction onto.")
@click.option('--mask', 'fname_mask_anat', type=click.Path(exists=True), required=False,
              help="Mask defining the spatial region to shim.")
@click.option('--scanner-coil-order', type=click.Choice(['-1', '0', '1', '2']), default='-1', show_default=True,
              help="Maximum order of the shim system. Note that specifying 1 will return "
                   "orders 0 and 1. The 0th order is the f0 frequency.")
@click.option('--scanner-coil-constraints', 'fname_sph_constr', type=click.Path(exists=True),
              default=__dir_config_scanner_constraints__, show_default=True,
              help="Constraints for the scanner coil.")
@click.option('--slices', type=click.Choice(['interleaved', 'sequential', 'volume', 'auto']), required=False,
              default='auto', show_default=True,
              help="Define the slice ordering. If set to 'auto', automatically parse the target image.")
@click.option('--slice-factor', 'slice_factor', type=click.INT, required=False, default=1, show_default=True,
              help="Number of slices per shimmed group. Used when '--slices' is not set to 'auto'. For example, if the "
                   "'--slice-factor' value is '3', then with the 'sequential' mode, shimming will be performed "
                   "independently on the following groups: {0,1,2}, {3,4,5}, etc. With the mode 'interleaved', "
                   "it will be: {0,2,4}, {1,3,5}, etc.")
@click.option('--optimizer-method', 'method', type=click.Choice(['least_squares', 'pseudo_inverse']), required=False,
              default='least_squares', show_default=True,
              help="Method used by the optimizer. LS will respect the constraints, PS will not respect the constraints")
@click.option('--regularization-factor', 'reg_factor', type=click.FLOAT, required=False, default=0.0, show_default=True,
              help="Regularization factor for the current when optimizing. A higher coefficient will penalize higher "
                   "current values while 0 provides no regularization. Not relevant for 'pseudo-inverse' "
                   "optimizer_method.")
@click.option('--mask-dilation-kernel-size', 'dilation_kernel_size', type=click.INT, required=False, default='3',
              show_default=True,
              help="Number of voxels to consider outside of the masked area. For example, when doing dynamic shimming "
                   "with a linear gradient, the coefficient corresponding to the gradient orthogonal to a single "
                   "slice cannot be estimated: there must be at least 2 (ideally 3) points to properly estimate the "
                   "linear term. When using 2nd order or more, more dilation is necessary.")
@click.option('--fatsat', type=click.Choice(['auto', 'yes', 'no']), default='auto', show_default=True,
              help="Describe what to do with a fat saturation pulse. 'auto': It will parse the NIfTI file "
                   "for a fat-sat pulse and add shim coefficients of 0s before every shim group when using "
                   "'chronological-...' output-file-format-coil. 'no': It will not add 0s. 'yes': It will add 0s.")
@click.option('-o', '--output', 'path_output', type=click.Path(), default=os.path.abspath(os.curdir),
              show_default=True, help="Directory to output coil text file(s).")
@click.option('--output-file-format-coil', 'o_format_coil',
              type=click.Choice(['slicewise-ch', 'slicewise-coil', 'chronological-ch', 'chronological-coil']),
              default='slicewise-coil',
              show_default=True, help="Syntax used to describe the sequence of shim events for custom coils. "
                                      "Use 'slicewise' to output in row 1, 2, 3, etc. the shim coefficients for slice "
                                      "1, 2, 3, etc. Use 'chronological' to output in row 1, 2, 3, etc. the shim value "
                                      "for trigger 1, 2, 3, etc. The trigger is an event sent by the scanner and "
                                      "captured by the controller of the shim amplifier. Use 'ch' to output one "
                                      "file per coil channel (coil1_ch1.txt, coil1_ch2.txt, etc.). Use 'coil' to "
                                      "output one file per coil system (coil1.txt, coil2.txt). In the latter case, "
                                      "all coil channels are encoded across multiple columns in the text file.")
@click.option('--output-file-format-scanner', 'o_format_sph',
              type=click.Choice(['slicewise-ch', 'slicewise-coil', 'chronological-ch', 'chronological-coil',
                                 'gradient']),
              default='slicewise-coil',
              show_default=True, help="Syntax used to describe the sequence of shim events for scanner coils. "
                                      "Use 'slicewise' to output in row 1, 2, 3, etc. the shim coefficients for slice "
                                      "1, 2, 3, etc. Use 'chronological' to output in row 1, 2, 3, etc. the shim value "
                                      "for trigger 1, 2, 3, etc. The trigger is an event sent by the scanner and "
                                      "captured by the controller of the shim amplifier. If there is a fat saturation "
                                      "pulse in the anat sequence, shim weights of 0s are included in the output "
                                      "text file before each slice coefficients. Use 'ch' to output one "
                                      "file per coil channel (coil1_ch1.txt, coil1_ch2.txt, etc.). Use 'coil' to "
                                      "output one file per coil system (coil1.txt, coil2.txt). In the latter case, "
                                      "all coil channels are encoded across multiple columns in the text file. Use "
                                      "'gradient' to output the 1st order in the Gradient CS, otherwise, it outputs in "
                                      "the Shim CS.")
@click.option('--output-value-format', 'output_value_format', type=click.Choice(['delta', 'absolute']), default='delta',
              show_default=True,
              help="Coefficient values for the scanner coil. delta: Outputs the change of shim coefficients. "
                   "absolute: Outputs the absolute coefficient by taking into account the current shim settings. "
                   "This is effectively initial + shim. Scanner coil coefficients will be in the Shim coordinate "
                   "system unless the option --output-file-format is set to gradient. The delta value format should be "
                   "used in that case.")
@click.option('-v', '--verbose', type=click.Choice(['info', 'debug']), default='info', help="Be more verbose")
@timeit
def dynamic(fname_fmap, fname_anat, fname_mask_anat, method, slices, slice_factor, coils,
            dilation_kernel_size, scanner_coil_order, fname_sph_constr, fatsat, path_output, o_format_coil,
            o_format_sph, output_value_format, reg_factor, verbose):
    """ Static shim by fitting a fieldmap. Use the option --optimizer-method to change the shimming algorithm used to
    optimize. Use the options --slices and --slice-factor to change the shimming order/size of the slices.

    Example of use: st_b0shim dynamic --coil coil1.nii coil1_config.json --coil coil2.nii coil2_config.json
    --fmap fmap.nii --anat anat.nii --mask mask.nii --optimizer-method least_squares
    """
    # Set logger level
    set_all_loggers(verbose)

    # Input scanner_coil_order can be a string
    scanner_coil_order = int(scanner_coil_order)

    # Error out for unsupported inputs. If file format is in gradient CS, it must be 1st order and the output format be
    # delta.
    if o_format_sph == 'gradient':
        if output_value_format != 'delta':
            raise ValueError(f"Unsupported output value format: {output_value_format} for output file format: "
                             f"{o_format_sph}")
        if scanner_coil_order != 1:
            raise ValueError(f"Unsupported scanner coil order: {scanner_coil_order} for output file format: "
                             f"{o_format_sph}")

    # Load the fieldmap
    nii_fmap_orig = nib.load(fname_fmap)

    # Make sure the fieldmap has the appropriate dimensions
    if nii_fmap_orig.get_fdata().ndim != 3:
        raise ValueError("Fieldmap must be 3d (dim1, dim2, dim3)")

    # Extend the fieldmap if there are axes that have less voxels than the kernel size. This is done since we are
    # fitting a fieldmap to coil profiles and having a small number of voxels can lead to errors in fitting (2 voxels
    # in one dimension can differentiate order 1 at most), the parameter allows to have at least the size of the kernel
    # for each dimension This is usually useful in the through plane direction where we could have less slices.
    # To mitigate this, we create a 3d volume by replicating the slices on the edges.
    extending = False
    for i_axis in range(3):
        if nii_fmap_orig.shape[i_axis] < dilation_kernel_size:
            extending = True
            break

    if extending:
        nii_fmap = extend_fmap_to_kernel_size(nii_fmap_orig, dilation_kernel_size, path_output)
    else:
        nii_fmap = copy.deepcopy(nii_fmap_orig)

    # Prepare the output
    create_output_dir(path_output)

    # Load the anat
    nii_anat = nib.load(fname_anat)
    dim_info = nii_anat.header.get_dim_info()
    if dim_info[2] is None:
        logger.warning("The slice encoding direction is not specified in the NIfTI header, Shimming Toolbox will "
                       "assume it is in the third dimension.")
    else:
        if dim_info[2] != 2:
            # # Reorient nifti so that the slice is the last dim
            # anat = nii_anat.get_fdata()
            # # TODO: find index of dim_info
            # index_in = 0
            # index_out = 2
            #
            # # Swap axis in the array
            # anat = np.swapaxes(anat, index_in, index_out)
            #
            # # Affine must change
            # affine = copy.deepcopy(nii_anat.affine)
            # affine[:, index_in] = nii_anat.affine[:, index_out]
            # affine[:, index_out] = nii_anat.affine[:, index_in]
            # affine[index_out, 3] = nii_anat.affine[index_in, 3]
            # affine[index_in, 3] = nii_anat.affine[index_out, 3]
            #
            # nii_reorient = nib.Nifti1Image(anat, affine, header=nii_anat.header)
            # nib.save(nii_reorient, os.path.join(path_output, 'anat_reorient.nii.gz'))

            # Slice must be the 3rd dimension of the file
            # TODO: Reorient nifti so that the slice is the 3rd dim
            raise RuntimeError("Slice encode direction must be the 3rd dimension of the NIfTI file.")

    # Load anat json
    fname_anat_json = fname_anat.rsplit('.nii', 1)[0] + '.json'
    with open(fname_anat_json) as json_file:
        json_anat_data = json.load(json_file)

    # Load mask
    if fname_mask_anat is not None:
        nii_mask_anat = nib.load(fname_mask_anat)
    else:
        # If no mask is provided, shim the whole anat volume
        nii_mask_anat = nib.Nifti1Image(np.ones_like(nii_anat.get_fdata()), nii_anat.affine, header=nii_anat.header)

    if logger.level <= getattr(logging, 'DEBUG'):
        # Save inputs
        list_fname = [fname_fmap, fname_anat, fname_mask_anat]
        _save_nii_to_new_dir(list_fname, path_output)

    # Open json of the fmap
    fname_json = fname_fmap.split('.nii')[0] + '.json'
    # Read from json file
    if os.path.isfile(fname_json):
        json_fm_data = json.load(open(fname_json))
    else:
        raise OSError("Missing fieldmap json file")

    # Get the initial coefficients from the json file (Tx + 1st + 2nd order shim)
    if 'ManufacturersModelName' in json_fm_data:
        json_coefs = _get_current_shim_settings(json_fm_data)
        converted_coefs = convert_to_mp(json_coefs[1:], json_fm_data['ManufacturersModelName'])
        initial_coefs = [json_coefs[0]] + converted_coefs
    else:
        logger.warning(f"ManufacturerModelName not found. Initial coefficients set to 0")
        initial_coefs = np.zeros([9])
    # Load the coils
    list_coils = _load_coils(coils, scanner_coil_order, fname_sph_constr, nii_fmap, initial_coefs,
                             json_fm_data['Manufacturer'])

    # Get the shim slice ordering
    n_slices = nii_anat.shape[2]
    if slices == 'auto':
        list_slices = parse_slices(fname_anat)
    else:
        list_slices = define_slices(n_slices, slice_factor, slices)
    logger.info(f"The slices to shim are:\n{list_slices}")

    # Get shimming coefficients
    coefs = shim_sequencer(nii_fmap_orig, nii_anat, nii_mask_anat, list_slices, list_coils,
                           method=method,
                           mask_dilation_kernel='sphere',
                           mask_dilation_kernel_size=dilation_kernel_size,
                           reg_factor=reg_factor,
                           path_output=path_output)

    # Output
    # Load output options
    options = _load_output_options(json_anat_data, fatsat)

    list_fname_output = []
    end_channel = 0
    for i_coil, coil in enumerate(list_coils):

        # Figure out the start and end channels for a coil to be able to select it from the coefs
        n_channels = coil.dim[3]
        start_channel = end_channel
        end_channel = start_channel + n_channels

        # Select the coefficients for a coil
        coefs_coil = copy.deepcopy(coefs[:, start_channel:end_channel])

        # If it's a scanner
        if type(coil) == ScannerCoil:

            # If outputting in the gradient CS, it must be the 1st order and must be in the delta CS
            # The check has already been done earlier in the program to avoid processing and throw an error afterwards.
            # Therefore, we can only check for the o_format_sph.
            if o_format_sph == 'gradient':
                logger.debug("Converting scanner coil from Physical CS (RAS) to Gradient CS")
                # Convert coef of 1st order sph harmonics to Gradient coord system
                coefs_freq, coefs_phase, coefs_slice = phys_to_gradient_cs(coefs_coil[:, 1],
                                                                           coefs_coil[:, 2],
                                                                           coefs_coil[:, 3], fname_anat)

                coefs_coil[:, 1] = coefs_freq
                coefs_coil[:, 2] = coefs_phase
                coefs_coil[:, 3] = coefs_slice

                # # Plot a figure of the coefficients, order 0 is in Hz, order 1 in mt/m, order 2 in mt/m^2
                # units = "Gradient CS [mT/m]"
                # _plot_coefs(coil, list_slices, coefs[:, start_channel:end_channel], path_output, i_coil, units=units)

            else:
                logger.debug("Converting scanner coil from Physical CS (RAS) to ShimCS")

                # Convert coefficients from RAS to the shim CS of the manufacturer
                manufacturer = json_anat_data['Manufacturer']
                for i_shim in range(coefs.shape[0]):
                    # Convert coefficient
                    coefs_coil[i_shim, 1:] = phys_to_shim_cs(coefs_coil[i_shim, 1:], manufacturer)

                # Convert bounds
                bounds_shim_cs = np.array(coil.coef_channel_minmax)
                bounds_shim_cs[1:] = phys_to_shim_cs(bounds_shim_cs[1:], manufacturer)

                # # Plot a figure of the coefficients (Delta), order 0 is in Hz, order 1 in mt/m, order 2 in mt/m^2
                # units = "ShimCS [mT/m]"
                # _plot_coefs(coil, list_slices, coefs_coil, path_output, i_coil, units=units, bounds=bounds_shim_cs)

                # If the output format is absolute, add the initial coefs
                if output_value_format == 'absolute':
                    for i_channel in range(n_channels):
                        # abs_coef = delta + initial
                        coefs_coil[:, i_channel] = coefs_coil[:, i_channel] + initial_coefs[i_channel]

                    list_fname_output += _save_to_text_file_static(coil, coefs_coil, list_slices, path_output,
                                                                   o_format_sph, options, coil_number=i_coil,
                                                                   default_coefs=initial_coefs)
                    continue

            list_fname_output += _save_to_text_file_static(coil, coefs_coil, list_slices, path_output, o_format_sph,
                                                           options, coil_number=i_coil)

        else:
            list_fname_output += _save_to_text_file_static(coil, coefs_coil, list_slices, path_output, o_format_coil,
                                                           options, coil_number=i_coil)
            # Plot a figure of the coefficients
            _plot_coefs(coil, list_slices, coefs_coil, path_output, i_coil, bounds=coil.coef_channel_minmax)

    logger.info(f"Coil txt file(s) are here:\n{os.linesep.join(list_fname_output)}")


def _save_to_text_file_static(coil, coefs, list_slices, path_output, o_format, options, coil_number,
                              default_coefs=None):
    """o_format can either be 'slicewise-ch', 'slicewise-coil', 'chronological-ch', 'chronological-coil', 'gradient'"""

    n_channels = coil.dim[3]
    list_fname_output = []
    if o_format[-5:] == '-coil':

        fname_output = os.path.join(path_output, f"coefs_coil{coil_number}_{coil.name}.txt")
        with open(fname_output, 'w', encoding='utf-8') as f:
            # (len(slices) x n_channels)

            if o_format == 'chronological-coil':
                # Output per shim (chronological), output all channels for a particular shim, then repeat
                for i_shim in range(len(list_slices)):
                    # If fatsat pulse, set shim coefs to 0
                    if options['fatsat']:
                        for i_channel in range(n_channels):
                            if default_coefs is None:
                                # Output 0 (delta)
                                f.write(f"{0:.1f}, ")
                            else:
                                # Output initial coefs (absolute)
                                f.write(f"{default_coefs[i_channel]:.6f}, ")

                        f.write(f"\n")
                    for i_channel in range(n_channels):
                        f.write(f"{coefs[i_shim, i_channel]:.6f}, ")
                    f.write("\n")

            elif o_format == 'slicewise-coil':
                # Output per slice, output all channels for a particular slice, then repeat
                # Assumes all slices are in list_slices once which is the case for sequential, interleaved and
                # volume
                n_slices = np.sum([len(a_shim) for a_shim in list_slices])
                for i_slice in range(n_slices):
                    i_shim = [list_slices.index(a_shim) for a_shim in list_slices if i_slice in a_shim][0]
                    for i_channel in range(n_channels):
                        f.write(f"{coefs[i_shim, i_channel]:.6f}, ")
                    f.write("\n")

        list_fname_output.append(os.path.abspath(fname_output))

    elif o_format[-3:] == '-ch':

        # Write a file for each channel
        for i_channel in range(n_channels):
            fname_output = os.path.abspath(os.path.join(path_output,
                                                        f"coefs_coil{coil_number}_ch{i_channel}_{coil.name}.txt"))

            if o_format == 'chronological-ch':
                with open(fname_output, 'w', encoding='utf-8') as f:
                    # Each row will have one coef representing the shim in chronological order
                    for i_shim in range(len(list_slices)):
                        # If fatsat pulse, set shim coefs to 0
                        if options['fatsat']:
                            if default_coefs is None:
                                # Output 0 (delta)
                                f.write(f"{0:.1f},\n")
                            else:
                                # Output initial coefs (absolute)
                                f.write(f"{default_coefs[i_channel]:.6f},\n")
                        f.write(f"{coefs[i_shim, i_channel]:.6f},\n")

            if o_format == 'slicewise-ch':
                with open(fname_output, 'w', encoding='utf-8') as f:
                    # Each row will have one coef representing the shim in slicewise order
                    n_slices = np.sum([len(a_tuple) for a_tuple in list_slices])
                    for i_slice in range(n_slices):
                        i_shim = [list_slices.index(i) for i in list_slices if i_slice in i][0]
                        f.write(f"{coefs[i_shim, i_channel]:.6f}\n")

            list_fname_output.append(os.path.abspath(fname_output))
    else:  # o_format == 'gradient':

        for i_channel in range(n_channels):
            # Make sure there are 4 channels
            if n_channels != 4:
                raise RuntimeError("Gradient output format should only be used with 1st order scanner coils")

            name = {0: 'f0',
                    1: 'x',
                    2: 'y',
                    3: 'z'}

            fname_output = os.path.join(path_output, f"{name[i_channel]}shim_gradients.txt")
            with open(fname_output, 'w', encoding='utf-8') as f:
                n_slices = np.sum([len(a_tuple) for a_tuple in list_slices])
                for i_slice in range(n_slices):
                    i_shim = [list_slices.index(i) for i in list_slices if i_slice in i][0]

                    if i_channel == 0:
                        # f0, Output is in Hz
                        f.write(f"corr_vec[0][{i_slice}]= "
                                f"{coefs[i_shim, i_channel]:.6f}\n")
                    else:
                        # For Gx, Gy, Gz: Divide by 1000 for mT/m
                        f.write(f"corr_vec[0][{i_slice}]= "
                                f"{coefs[i_shim, i_channel] / 1000:.6f}\n")

                    # Static shimming does not have a a riro component
                    f.write(f"corr_vec[1][{i_slice}]= "
                            f"{0:.12f}\n")
                    # Arbitrarily chose a mean pressure of 2000 to satisfy the sequence
                    f.write(f"corr_vec[2][{i_slice}]= {2000:.3f}\n")

            list_fname_output.append(os.path.abspath(fname_output))

    return list_fname_output


@click.command(context_settings=CONTEXT_SETTINGS)
@click.option('--coil', 'coils', nargs=2, multiple=True, type=(click.Path(exists=True), click.Path(exists=True)),
              help="Pair of filenames containing the coil profiles followed by the filename to the constraints "
                   "e.g. --coil a.nii cons.json. If you have more than one coil, use this option more than once. "
                   "The coil profiles and the fieldmaps (--fmap) must have matching units (if fmap is in Hz, the coil "
                   "profiles must be in Hz/unit_shim). If you only want to shim using the scanner's gradient/shim "
                   "coils, use the `--scanner-coil-order` option. For an example of a constraint file, "
                   f"see: {__dir_config_scanner_constraints__}")
@click.option('--fmap', 'fname_fmap', required=True, type=click.Path(exists=True),
              help="Timeseries of B0 fieldmap.")
@click.option('--anat', 'fname_anat', type=click.Path(exists=True), required=True,
              help="Anatomical image to apply the correction onto.")
@click.option('--resp', 'fname_resp', type=click.Path(exists=True), required=True,
              help="Siemens respiratory file containing pressure data.")
@click.option('--mask-static', 'fname_mask_anat_static', type=click.Path(exists=True), required=False,
              help="Mask defining the static spatial region to shim.")
@click.option('--mask-riro', 'fname_mask_anat_riro', type=click.Path(exists=True), required=False,
              help="Mask defining the time varying (i.e. RIRO, Respiration-Induced Resonance Offset) "
                   "region to shim.")
@click.option('--scanner-coil-order', type=click.Choice(['-1', '0', '1', '2']), default='-1', show_default=True,
              help="Maximum order of the shim system. Note that specifying 1 will return "
                   "orders 0 and 1. The 0th order is the f0 frequency.")
@click.option('--scanner-coil-constraints', 'fname_sph_constr', type=click.Path(exists=True),
              default=__dir_config_scanner_constraints__, show_default=True,
              help="Constraints for the scanner coil.")
@click.option('--slices', type=click.Choice(['interleaved', 'sequential', 'volume', 'auto']), required=False,
              default='auto', show_default=True,
              help="Define the slice ordering. If set to 'auto', automatically parse the target image.")
@click.option('--slice-factor', 'slice_factor', type=click.INT, required=False, default=1, show_default=True,
              help="Number of slices per shimmed group. Used when '--slices' is not set to 'auto'. For example, if the "
                   "'--slice-factor' value is '3', then with the 'sequential' mode, shimming will be performed "
                   "independently on the following groups: {0,1,2}, {3,4,5}, etc. With the mode 'interleaved', "
                   "it will be: {0,2,4}, {1,3,5}, etc.")
@click.option('--optimizer-method', 'method', type=click.Choice(['least_squares', 'pseudo_inverse']), required=False,
              default='least_squares', show_default=True,
              help="Method used by the optimizer. LS will respect the constraints, PS will not respect the constraints")
@click.option('--regularization-factor', 'reg_factor', type=click.FLOAT, required=False, default=0.0, show_default=True,
              help="Regularization factor for the current when optimizing. A higher coefficient will penalize higher "
                   "current values while 0 provides no regularization. Not relevant for 'pseudo-inverse' "
                   "optimizer_method.")
@click.option('--mask-dilation-kernel-size', 'dilation_kernel_size', type=click.INT, required=False, default='3',
              show_default=True,
              help="Number of voxels to consider outside of the masked area. For example, when doing dynamic shimming "
                   "with a linear gradient, the coefficient corresponding to the gradient orthogonal to a single "
                   "slice cannot be estimated: there must be at least 2 (ideally 3) points to properly estimate the "
                   "linear term. When using 2nd order or more, more dilation is necessary.")
@click.option('--fatsat', type=click.Choice(['auto', 'yes', 'no']), default='auto', show_default=True,
              help="Describe what to do with a fat saturation pulse. 'auto': It will parse the NIfTI file "
                   "for a fat-sat pulse and add shim coefficients of 0s before every shim group when using "
                   "'chronological-...' output-file-format-coil. 'no': It will not add 0s. 'yes': It will add 0s.")
@click.option('-o', '--output', 'path_output', type=click.Path(), default=os.path.abspath(os.curdir),
              show_default=True, help="Directory to output coil text file(s).")
@click.option('--output-file-format-coil', 'o_format_coil',
              type=click.Choice(['slicewise-ch', 'chronological-ch']), default='slicewise-ch', show_default=True,
              help="Syntax used to describe the sequence of shim events. "
                   "Use 'slicewise' to output in row 1, 2, 3, etc. the shim coefficients for slice "
                   "1, 2, 3, etc. Use 'chronological' to output in row 1, 2, 3, etc. the shim value "
                   "for trigger 1, 2, 3, etc. The trigger is an event sent by the scanner and "
                   "captured by the controller of the shim amplifier. For both 'slicewice' and 'chronological', "
                   "there will be one output file per coil channel (coil1_ch1.txt, coil1_ch2.txt, etc.). The static, "
                   "time-varying and mean pressure are encoded in the columns of each file.")
@click.option('--output-file-format-scanner', 'o_format_sph',
              type=click.Choice(['slicewise-ch', 'chronological-ch', 'gradient']), default='slicewise-ch',
              show_default=True,
              help="Syntax used to describe the sequence of shim events. "
                   "Use 'slicewise' to output in row 1, 2, 3, etc. the shim coefficients for slice "
                   "1, 2, 3, etc. Use 'chronological' to output in row 1, 2, 3, etc. the shim value "
                   "for trigger 1, 2, 3, etc. The trigger is an event sent by the scanner and "
                   "captured by the controller of the shim amplifier. In both cases, there will be one output "
                   "file per coil channel (coil1_ch1.txt, coil1_ch2.txt, etc.). The static, "
                   "time-varying and mean pressure are encoded in the columns of each file. Use "
                   "'gradient' to output the scanner 1st order in the Gradient CS, otherwise, it outputs "
                   "in the Shim CS.")
@click.option('--output-value-format', 'output_value_format', type=click.Choice(['delta', 'absolute']),
              default='delta', show_default=True,
              help="Coefficient values for the scanner coil. delta: Outputs the change of shim coefficients. "
                   "absolute: Outputs the absolute coefficient by taking into account the current shim settings. "
                   "This is effectively initial + shim. Scanner coil coefficients will be in the Shim coordinate "
                   "system unless the option --output-file-format is set to gradient. The delta value format should be "
                   "used in that case.")
@click.option('-v', '--verbose', type=click.Choice(['info', 'debug']), default='info', help="Be more verbose")
@timeit
def realtime_dynamic(fname_fmap, fname_anat, fname_mask_anat_static, fname_mask_anat_riro, fname_resp, method, slices,
                     slice_factor, coils, dilation_kernel_size, scanner_coil_order, fname_sph_constr, fatsat,
                     path_output, o_format_coil, o_format_sph, output_value_format, reg_factor, verbose):
    """ Realtime shim by fitting a fieldmap to a pressure monitoring unit. Use the option --optimizer-method to change
    the shimming algorithm used to optimize. Use the options --slices and --slice-factor to change the shimming
    order/size of the slices.

    Example of use: st_b0shim realtime-dynamic --coil coil1.nii coil1_config.json --coil coil2.nii coil2_config.json
    --fmap fmap.nii --anat anat.nii --mask-static mask.nii --resp trace.resp --optimizer-method least_squares
    """

    # Input can be a string
    scanner_coil_order = int(scanner_coil_order)

    # Error out for unsupported inputs. If file format is in gradient CS, it must be 1st order and the output format be
    # delta.
    if o_format_sph == 'gradient':
        if output_value_format == 'absolute':
            raise ValueError(f"Unsupported output value format: {output_value_format} for output file format: "
                             f"{o_format_sph}")
        if scanner_coil_order != 1:
            raise ValueError(f"Unsupported scanner coil order: {scanner_coil_order} for output file format: "
                             f"{o_format_sph}")

    # Set logger level
    set_all_loggers(verbose)

    # Prepare the output
    create_output_dir(path_output)

    # Load the fieldmap
    nii_fmap_orig = nib.load(fname_fmap)

    # Make sure the fieldmap has the appropriate dimensions
    if nii_fmap_orig.get_fdata().ndim != 4:
        raise ValueError("Fieldmap must be 4d (dim1, dim2, dim3, t)")

    # Extend the fieldmap if there are axes that have less voxels than the kernel size. This is done since we are
    # fitting a fieldmap to coil profiles and having a small number of voxels can lead to errors in fitting (2 voxels
    # in one dimension can differentiate order 1 at most), the parameter allows to have at least the size of the kernel
    # for each dimension This is usually useful in the through plane direction where we could have less slices.
    # To mitigate this, we create a 3d volume by replicating the slices on the edges.
    extending = False
    for i_axis in range(3):
        if nii_fmap_orig.shape[i_axis] < dilation_kernel_size:
            extending = True
            break

    if extending:
        nii_fmap = extend_fmap_to_kernel_size(nii_fmap_orig, dilation_kernel_size, path_output)
    else:
        nii_fmap = copy.deepcopy(nii_fmap_orig)

    # Load the anat
    nii_anat = nib.load(fname_anat)
    dim_info = nii_anat.header.get_dim_info()
    if dim_info[2] != 2:
        # Slice must be the 3rd dimension of the file
        # TODO: Reorient nifti so that the slice is the 3rd dim
        raise RuntimeError("Slice encode direction must be the 3rd dimension of the NIfTI file.")

    # Load anat json
    fname_anat_json = fname_anat.rsplit('.nii', 1)[0] + '.json'
    with open(fname_anat_json) as json_file:
        json_anat_data = json.load(json_file)

    # Load static mask
    if fname_mask_anat_static is not None:
        nii_mask_anat_static = nib.load(fname_mask_anat_static)
    else:
        # If no mask is provided, shim the whole anat volume
        nii_mask_anat_static = nib.Nifti1Image(np.ones_like(nii_anat.get_fdata()), nii_anat.affine,
                                               header=nii_anat.header)

    # Load riro mask
    if fname_mask_anat_riro is not None:
        nii_mask_anat_riro = nib.load(fname_mask_anat_riro)
    else:
        # If no mask is provided, shim the whole anat volume
        nii_mask_anat_riro = nib.Nifti1Image(np.ones_like(nii_anat.get_fdata()), nii_anat.affine,
                                             header=nii_anat.header)

    # Open json of the fmap
    fname_json = fname_fmap.split('.nii')[0] + '.json'
    # Read from json file
    if os.path.isfile(fname_json):
        json_fm_data = json.load(open(fname_json))
    else:
        raise OSError("Missing fieldmap json file")

    # Get the initial coefficients from the json file (Tx + 1st + 2nd order shim)
    json_coefs = _get_current_shim_settings(json_fm_data)
    converted_coefs = convert_to_mp(json_coefs[1:], json_fm_data['ManufacturersModelName'])
    initial_coefs = [json_coefs[0]] + converted_coefs

    # Load the coils
    list_coils = _load_coils(coils, scanner_coil_order, fname_sph_constr, nii_fmap, initial_coefs,
                             json_fm_data['Manufacturer'])

    if logger.level <= getattr(logging, 'DEBUG'):
        # Save inputs
        list_fname = [fname_fmap, fname_anat, fname_mask_anat_static, fname_mask_anat_riro]
        _save_nii_to_new_dir(list_fname, path_output)

    # Get the shim slice ordering
    n_slices = nii_anat.shape[2]
    if slices == 'auto':
        list_slices = parse_slices(fname_anat)
    else:
        list_slices = define_slices(n_slices, slice_factor, slices)
    logger.info(f"The slices to shim are: {list_slices}")

    # Load PMU
    pmu = PmuResp(fname_resp)

    out = shim_realtime_pmu_sequencer(nii_fmap_orig, json_fm_data, nii_anat, nii_mask_anat_static, nii_mask_anat_riro,
                                      list_slices, pmu, list_coils,
                                      opt_method=method,
                                      mask_dilation_kernel='sphere',
                                      mask_dilation_kernel_size=dilation_kernel_size,
                                      reg_factor=reg_factor,
                                      path_output=path_output)

    coefs_static, coefs_riro, mean_p, p_rms = out

    # Output
    # Load output options
    options = _load_output_options(json_anat_data, fatsat)

    list_fname_output = []
    end_channel = 0
    for i_coil, coil in enumerate(list_coils):

        # Figure out the start and end channels for a coil to be able to select it from the coefs
        n_channels = coil.dim[3]
        start_channel = end_channel
        end_channel = start_channel + n_channels

        # Select the coefficients for a coil
        coefs_coil_static = copy.deepcopy(coefs_static[:, start_channel:end_channel])
        coefs_coil_riro = copy.deepcopy(coefs_riro[:, start_channel:end_channel])

        # If it's a scanner
        if type(coil) == ScannerCoil:
            # If outputting in the gradient CS, it must be the 1st order and must be in the delta CS
            # The check has already been done earlier in the program to avoid processing and throw an error afterwards.
            # Therefore, we can only check for the o_format_sph.
            if o_format_sph == 'gradient':
                logger.debug("Converting scanner coil from Physical CS (RAS) to Gradient CS")

                coefs_st_freq, coefs_st_phase, coefs_st_slice = phys_to_gradient_cs(
                    coefs_coil_static[:, 1],
                    coefs_coil_static[:, 2],
                    coefs_coil_static[:, 3],
                    fname_anat)
                coefs_coil_static[:, 1] = coefs_st_freq
                coefs_coil_static[:, 2] = coefs_st_phase
                coefs_coil_static[:, 3] = coefs_st_slice

                coefs_riro_freq, coefs_riro_phase, coefs_riro_slice = phys_to_gradient_cs(
                    coefs_coil_riro[:, 1],
                    coefs_coil_riro[:, 2],
                    coefs_coil_riro[:, 3],
                    fname_anat)
                coefs_coil_riro[:, 1] = coefs_riro_freq
                coefs_coil_riro[:, 2] = coefs_riro_phase
                coefs_coil_riro[:, 3] = coefs_riro_slice

                # # Plot a figure of the coefficients, order 0 is in Hz, order 1 in mt/m, order 2 in mt/m^2
                # units = "Gradient CS [mT/m]"
                # _plot_coefs(coil, list_slices, coefs_coil_static, path_output, i_coil, coefs_coil_riro,
                #             pres_probe_max=pmu.max - mean_p, pres_probe_min=pmu.min - mean_p, units=units)

            else:
                logger.debug("Converting scanner coil from Physical CS (RAS) to ShimCS")

                # Convert coefficients from RAS to the shim CS of the manufacturer
                manufacturer = json_anat_data['Manufacturer']
                for i_shim in range(coefs_coil_static.shape[0]):
                    # Convert coefficient
                    coefs_coil_static[i_shim, 1:] = phys_to_shim_cs(coefs_coil_static[i_shim, 1:], manufacturer)
                    coefs_coil_riro[i_shim, 1:] = phys_to_shim_cs(coefs_coil_riro[i_shim, 1:], manufacturer)

                # Convert bounds
                bounds_shim_cs = np.array(coil.coef_channel_minmax)
                bounds_shim_cs[1:] = phys_to_shim_cs(bounds_shim_cs[1:], manufacturer)

                # # Plot a figure of the coefficients, order 0 is in Hz, order 1 in mt/m, order 2 in mt/m^2
                # units = "ShimCS [mT/m]"
                # _plot_coefs(coil, list_slices, coefs_coil_static, path_output, i_coil, coefs_coil_riro,
                #             pres_probe_max=pmu.max - mean_p, pres_probe_min=pmu.min - mean_p, units=units,
                #             bounds=bounds_shim_cs)
                # If the output format is absolute, add the initial coefs
                if output_value_format == 'absolute':
                    for i_channel in range(n_channels):
                        # abs_coef = delta + initial
                        coefs_coil_static[:, i_channel] = coefs_coil_static[:, i_channel] + initial_coefs[i_channel]
                        # riro does not change

                    list_fname_output += _save_to_text_file_rt(coil, coefs_coil_static, coefs_coil_riro, mean_p,
                                                               list_slices, path_output, o_format_sph, options, i_coil,
                                                               default_st_coefs=initial_coefs)
                    continue

            list_fname_output += _save_to_text_file_rt(coil, coefs_coil_static, coefs_coil_riro, mean_p, list_slices,
                                                       path_output, o_format_sph, options, i_coil)

        else:  # Custom coil
            # Plot a figure of the coefficients
            _plot_coefs(coil, list_slices, coefs_coil_static, path_output, i_coil, coefs_coil_riro,
                        pres_probe_max=pmu.max - mean_p, pres_probe_min=pmu.min - mean_p,
                        bounds=coil.coef_channel_minmax)

            list_fname_output += _save_to_text_file_rt(coil, coefs_coil_static, coefs_coil_riro, mean_p, list_slices,
                                                       path_output, o_format_coil, options, i_coil)

    logger.info(f"Coil txt file(s) are here:\n{os.linesep.join(list_fname_output)}")


def _save_to_text_file_rt(coil, currents_static, currents_riro, mean_p, list_slices, path_output, o_format,
                          options, coil_number, default_st_coefs=None):
    """o_format can either be 'chronological-ch', 'chronological-coil', 'gradient'"""

    list_fname_output = []
    n_channels = coil.dim[3]

    # Write a file for each channel
    for i_channel in range(n_channels):

        if o_format == 'chronological-ch':
            fname_output = os.path.join(path_output, f"coefs_coil{coil_number}_ch{i_channel}_{coil.name}.txt")
            with open(fname_output, 'w', encoding='utf-8') as f:
                # Each row will have 3 coef representing the static, riro and mean_p in chronological order
                for i_shim in range(len(list_slices)):
                    # If fatsat pulse, set shim coefs to 0 and output mean pressure
                    if options['fatsat']:
                        if default_st_coefs is None:
                            # Output 0 (delta)
                            f.write(f"{0:.1f}, {0:.1f}, {mean_p:.4f},\n")
                        else:
                            # Output initial coefs (absolute)
                            f.write(f"{default_st_coefs[i_channel]:.1f}, {0:.1f}, {mean_p:.4f},\n")
                    f.write(f"{currents_static[i_shim, i_channel]:.6f}, ")
                    f.write(f"{currents_riro[i_shim, i_channel]:.12f}, ")
                    f.write(f"{mean_p:.4f},\n")

        elif o_format == 'slicewise-ch':
            fname_output = os.path.join(path_output, f"coefs_coil{coil_number}_ch{i_channel}_{coil.name}.txt")
            with open(fname_output, 'w', encoding='utf-8') as f:
                # Each row will have one coef representing the static, riro and mean_p in slicewise order
                n_slices = np.sum([len(a_tuple) for a_tuple in list_slices])
                for i_slice in range(n_slices):
                    i_shim = [list_slices.index(i) for i in list_slices if i_slice in i][0]
                    f.write(f"{currents_static[i_shim, i_channel]:.6f}, ")
                    f.write(f"{currents_riro[i_shim, i_channel]:.12f}, ")
                    f.write(f"{mean_p:.4f},\n")

        else:  # o_format == 'gradient':

            # Make sure there are 4 channels
            if n_channels != 4:
                raise RuntimeError("Gradient output format should only be used with 1st order scanner coils")

            name = {0: 'f0',
                    1: 'x',
                    2: 'y',
                    3: 'z'}

            fname_output = os.path.join(path_output, f"{name[i_channel]}shim_gradients.txt")
            with open(fname_output, 'w', encoding='utf-8') as f:
                n_slices = np.sum([len(a_tuple) for a_tuple in list_slices])
                for i_slice in range(n_slices):
                    i_shim = [list_slices.index(i) for i in list_slices if i_slice in i][0]

                    if i_channel == 0:
                        # f0, Output is in Hz
                        f.write(f"corr_vec[0][{i_slice}]= "
                                f"{currents_static[i_shim, i_channel]:.6f}\n")
                        f.write(f"corr_vec[1][{i_slice}]= "
                                f"{currents_riro[i_shim, i_channel]:.12f}\n")
                        f.write(f"corr_vec[2][{i_slice}]= {mean_p:.3f}\n")

                    else:
                        # For Gx, Gy, Gz: Divide by 1000 for mT/m
                        f.write(f"corr_vec[0][{i_slice}]= "
                                f"{currents_static[i_shim, i_channel] / 1000:.6f}\n")
                        f.write(f"corr_vec[1][{i_slice}]= "
                                f"{currents_riro[i_shim, i_channel] / 1000:.12f}\n")
                        f.write(f"corr_vec[2][{i_slice}]= {mean_p:.3f}\n")

        list_fname_output.append(os.path.abspath(fname_output))

    return list_fname_output


def _load_coils(coils, order, fname_constraints, nii_fmap, initial_coefs, manufacturer):
    """ Loads the Coil objects from filenames

    Args:
        coils (list): List of tuples(fname_nii, fname_json) of coil profiles and constraints
        order (int): Order of the scanner coils (0 or 1 or 2)
        fname_constraints (str): Filename of the constraints of the scanner coils
        nii_fmap (nib.Nifti1Image): Nibabel object of the fieldmap
        initial_coefs (list): List of coefficients corresponding to the scanner coil.
        manufacturer (str): Name of the MRI manufacturer

    Returns:
        list: List of Coil objects containing the custom coils followed by the scanner coil if requested
    """
    list_coils = []

    # Load custom coils
    for coil in coils:
        nii_coil_profiles = nib.load(coil[0])
        constraints = json.load(open(coil[1]))
        list_coils.append(Coil(nii_coil_profiles.get_fdata(), nii_coil_profiles.affine, constraints))

    # Create the spherical harmonic coil profiles of the scanner
    if 0 <= order <= 2:

        if os.path.isfile(fname_constraints):
            sph_contraints = json.load(open(fname_constraints))

            def _initial_in_bounds(coefs, bounds):
                """Makes sure the initial values are within the bounds of the constraints"""
                if len(coefs) != len(bounds):
                    raise RuntimeError("The scanner coil's bounds is not the same length as the initial bounds found "
                                       "in the json")
                for i_bound in range(len(bounds)):
                    if not (bounds[i_bound][0] <= coefs[i_bound] <= bounds[i_bound][1]):
                        logger.warning(f"Initial scanner coefs are outside the bounds allowed in the constraints: "
                                       f"{bounds[i_bound]}, initial: {coefs[i_bound]}")

            _initial_in_bounds(initial_coefs, sph_contraints['coef_channel_minmax'])
            # Set the bounds to what they should be by taking into account that the fieldmap was acquired using some
            # shimming
            sph_contraints['coef_channel_minmax'] = new_bounds_from_currents(np.array([initial_coefs]),
                                                                             sph_contraints['coef_channel_minmax'])[0]

            bounds = np.array(sph_contraints['coef_channel_minmax'][1:])
            # Convert bounds to RAS, if they were inverted, place min at index 0, max at index 1
            bounds = shim_to_phys_cs(bounds, manufacturer=manufacturer)
            for i_channel in range(len(bounds)):
                bound_0 = bounds[i_channel, 0]
                bound_1 = bounds[i_channel, 1]
                if bound_0 > bound_1:
                    bounds[i_channel, 0] = bound_1
                    bounds[i_channel, 1] = bound_0
            sph_contraints['coef_channel_minmax'][1:] = bounds

        else:
            raise OSError("Missing json file")

        # Create a ScannerCoil object
        scanner_coil = ScannerCoil('ras', nii_fmap.shape[:3], nii_fmap.affine, sph_contraints, order)
        list_coils.append(scanner_coil)

    # Make sure a coil is selected
    if len(list_coils) == 0:
        raise RuntimeError("No custom or scanner coils were selected. Use --coil and/or --scanner-coil-order")

    return list_coils


def _save_nii_to_new_dir(list_fname, path_output):
    """List of nii to save to a new output folder"""
    logger.debug(f"Saving CLI inputs to: {path_output}")
    for fname in list_fname:
        if fname is None:
            continue
        nii = nib.load(fname)
        fname_to_save = os.path.join(path_output, os.path.basename(fname))
        nib.save(nii, fname_to_save)


def _load_output_options(json_anat, fatsat):
    options = {'fatsat': False}

    if fatsat == 'auto':
        if 'ScanOptions' in json_anat:
            if 'FS' in json_anat['ScanOptions']:
                logger.debug("Fat Saturation pulse detected")
                options['fatsat'] = True
    elif fatsat == 'yes':
        options['fatsat'] = True

    return options


@click.command(context_settings=CONTEXT_SETTINGS)
@click.option('--slices', required=True,
              help="Enter the total number of slices. Also accepts a path to an anatomical file to determine the "
                   "number of slices automatically. (Looks at 3rd dim)")
@click.option('--factor', required=True, type=click.INT,
              help="Number of slices per shim")
@click.option('--method', type=click.Choice(['interleaved', 'sequential', 'volume']), required=True,
              help="Defines how the slices should be sorted")
@click.option('-o', '--output', 'fname_output', type=click.Path(), default=os.path.join(os.curdir, 'slices.json'),
              show_default=True, help="Output filename for the json file")
def define_slices_cli(slices, factor, method, fname_output):
    """ Define slices to shim to a json file according to the number slices, factor and method used.

    """
    # Get the number of slices
    click.echo(type(slices))
    if os.path.isfile(slices):
        nii_anat = nib.load(slices)
        n_slices = nii_anat.shape[2]
    else:
        try:
            n_slices = int(slices)
        except ValueError:
            raise ValueError(f"Could not get the number of slices. Make sure {slices} is a number or a file that "
                             f"exists")

    list_slices = define_slices(n_slices, factor, method)

    if fname_output[-5:] != '.json':
        raise ValueError("Filename of the output must be a json file")
    create_output_dir(fname_output, is_file=True)

    with open(fname_output, 'w', encoding='utf-8') as f:
        json.dump(list_slices, f, ensure_ascii=False, indent=4)

    logger.info(f"The slices to shim are: {list_slices}")


def _get_current_shim_settings(json_data):
    # Get the current coefficients of the spherical harmonics coil profiles
    current_coefs = json_data['ShimSetting']
    f0 = json_data['ImagingFrequency'] * 1e6
    # Tx (1) + 1st order (3) + 2nd order (5)
    current_coefs.insert(0, int(f0))

    return current_coefs


@timeit
def _plot_coefs(coil, slices, static_coefs, path_output, coil_number, rt_coefs=None, pres_probe_min=None,
                pres_probe_max=None, units='', bounds=None):
    n_shims = static_coefs.shape[0]
    fig = Figure(figsize=(8, 4 * n_shims), tight_layout=True)

    # Find min and max values of the plots
    # Calculate the min and max of the bounds if its an input
    if bounds is not None:
        bounds = np.array(bounds)
        min_y = bounds.min()
        max_y = bounds.max()
    else:
        min_y = None
        max_y = None

    # Calculate the min and max coefficient for the combined static + riro * (acq_pressure - mean_p)
    # It can expand the min/max of the bounds if necessary
    if rt_coefs is not None:
        for i_shim in range(n_shims):
            n_channels = static_coefs.shape[1]
            for i_channel in range(n_channels):
                coef = rt_coefs[i_shim, i_channel]
                if coef > 0:
                    temp_min = static_coefs[i_shim, i_channel] + coef * pres_probe_min
                    temp_max = static_coefs[i_shim, i_channel] + coef * pres_probe_max
                else:
                    temp_min = static_coefs[i_shim, i_channel] + coef * pres_probe_max
                    temp_max = static_coefs[i_shim, i_channel] + coef * pres_probe_min

                if min_y is None or min_y > temp_min:
                    min_y = temp_min
                if max_y is None or max_y < temp_max:
                    max_y = temp_max

    # If its static optimization, find the min and max. It can expand the bounds.
    else:
        temp_min = np.array(static_coefs).min()
        if min_y is None or min_y > temp_min:
            min_y = temp_min
        temp_max = np.array(static_coefs).max()
        if max_y is None or max_y < temp_max:
            max_y = np.array(static_coefs).max()

    # Create a plot for each shim group
    for i_shim in range(n_shims):
        ax = fig.add_subplot(n_shims + 1, 1, i_shim + 1)
        n_channels = static_coefs.shape[1]

        # Add realtime component as an errorbar
        if rt_coefs is not None:
            rt_coef_ishim = rt_coefs[i_shim]
            riro = [rt_coef_ishim * -pres_probe_min, rt_coef_ishim * pres_probe_max]
            ax.errorbar(range(n_channels), static_coefs[i_shim], yerr=riro, fmt='o', elinewidth=4, capsize=6,
                        label='static-riro')
        # Add static component
        else:
            ax.scatter(range(n_channels), static_coefs[i_shim], marker='o', label='static')

        # Draw a black line at y=0
        ax.hlines(0, 0, 1, transform=ax.get_yaxis_transform(), colors='k')

        delta_y = max_y - min_y

        # Add bounds on the graph
        if bounds is not None:
            # Channel 0 used for the legend
            len_vline_bounds = 0.01
            len_hline_bounds = 0.4
            # min
            ax.hlines(bounds[0, 0], -len_hline_bounds, len_hline_bounds, colors='r', label='bounds',
                      capstyle='projecting')
            ax.vlines(-len_hline_bounds, bounds[0, 0], bounds[0, 0] + (delta_y * len_vline_bounds), colors='r',
                      capstyle='projecting')
            ax.vlines(len_hline_bounds, bounds[0, 0], bounds[0, 0] + (delta_y * len_vline_bounds), colors='r',
                      capstyle='projecting')
            # max
            ax.hlines(bounds[0, 1], -len_hline_bounds, len_hline_bounds, colors='r', capstyle='projecting')
            ax.vlines(-len_hline_bounds, bounds[0, 1] - (delta_y * len_vline_bounds), bounds[0, 1], colors='r',
                      capstyle='projecting')
            ax.vlines(len_hline_bounds, bounds[0, 1] - (delta_y * len_vline_bounds), bounds[0, 1], colors='r',
                      capstyle='projecting')
            # All other channels
            for i_channel in range(1, n_channels):
                # min
                ax.hlines(bounds[i_channel, 0], i_channel - len_hline_bounds, i_channel + len_hline_bounds, colors='r',
                          capstyle='projecting')
                ax.vlines(i_channel - len_hline_bounds, bounds[i_channel, 0],
                          bounds[i_channel, 0] + (delta_y * len_vline_bounds), colors='r', capstyle='projecting')
                ax.vlines(i_channel + len_hline_bounds, bounds[i_channel, 0],
                          bounds[i_channel, 0] + (delta_y * len_vline_bounds), colors='r', capstyle='projecting')
                # max
                ax.hlines(bounds[i_channel, 1], i_channel - len_hline_bounds, i_channel + len_hline_bounds, colors='r',
                          capstyle='projecting')
                ax.vlines(i_channel - len_hline_bounds, bounds[i_channel, 1] - (delta_y * len_vline_bounds),
                          bounds[i_channel, 1], colors='r', capstyle='projecting')
                ax.vlines(i_channel + len_hline_bounds, bounds[i_channel, 1] - (delta_y * len_vline_bounds),
                          bounds[i_channel, 1], colors='r', capstyle='projecting')

        # Set the extent of the plot
        ax.set(ylim=(min_y - (0.05 * delta_y), max_y + (0.05 * delta_y)), xlim=(-0.75, n_channels - 0.25),
               xticks=range(n_channels))
        ax.legend()
        ax.set_title(f"Slices: {slices[i_shim]}, Total static current: {np.abs(static_coefs[i_shim]).sum()}")
        ax.set_xlabel('Channels')
        ax.set_ylabel(f"Coefficients {units}")

    fname_figure = os.path.join(path_output, f"fig_currents_per_slice_group_coil{coil_number}_{coil.name}.png")
    fig.savefig(fname_figure, bbox_inches='tight')
    logger.debug(f"Saved figure: {fname_figure}")


<<<<<<< HEAD
b0shim_cli.add_command(gradient_realtime)
b0shim_cli.add_command(dynamic)
b0shim_cli.add_command(realtime_dynamic)
=======
@click.command(context_settings=CONTEXT_SETTINGS)
@click.option('-i', '--input', 'fname_input', nargs=1, type=click.Path(exists=True), required=True,
              help="4d volume where 4th dimension was acquired with different shim values")
@click.option('--mask', 'fname_mask', type=click.Path(exists=True), required=False,
              help="Mask defining the spatial region to shim. If no mask is provided, all voxels of the input will be "
                   "considered.")
@click.option('-o', '--output', 'fname_output', type=click.Path(),
              default=os.path.join(os.path.abspath(os.curdir), 'shim_index.txt'),
              show_default=True, help="Filename to output shim text file.")
@click.option('-v', '--verbose', type=click.Choice(['info', 'debug']), default='info', help="Be more verbose")
def shim_max_intensity_cli(fname_input, fname_mask, fname_output, verbose):
    """ Find indexes of the 4th dimension of the input volume that has the highest signal intensity for each slice.
        Based on: https://onlinelibrary.wiley.com/doi/10.1002/hbm.26018

    """
    # Set logger level
    set_all_loggers(verbose)

    nii_input = nib.load(fname_input)

    if fname_mask is None:
        nii_mask = None
    else:
        nii_mask = nib.load(fname_mask)

    index_per_slice = shim_max_intensity(nii_input, nii_mask)

    n_slices = len(index_per_slice)
    with open(fname_output, 'w', encoding='utf-8') as f:
        f.write(f"{n_slices}\n")
        for i_slice in range(n_slices - 1):
            f.write(f"{index_per_slice[i_slice] + 1} ")  # Output with 1 index
        f.write(f"{index_per_slice[n_slices - 1] + 1}")  # Output with 1 index

    logger.info(f"Txt file is located here:\n{fname_output}")


b0shim_cli.add_command(realtime_shim_cli, 'gradient-realtime')
b0shim_cli.add_command(dynamic_cli, 'dynamic')
b0shim_cli.add_command(realtime_cli, 'realtime-dynamic')
b0shim_cli.add_command(shim_max_intensity_cli, 'max-intensity')
# shim_cli.add_command(define_slices_cli, 'define_slices')
>>>>>>> e32c12c5
<|MERGE_RESOLUTION|>--- conflicted
+++ resolved
@@ -1076,11 +1076,6 @@
     logger.debug(f"Saved figure: {fname_figure}")
 
 
-<<<<<<< HEAD
-b0shim_cli.add_command(gradient_realtime)
-b0shim_cli.add_command(dynamic)
-b0shim_cli.add_command(realtime_dynamic)
-=======
 @click.command(context_settings=CONTEXT_SETTINGS)
 @click.option('-i', '--input', 'fname_input', nargs=1, type=click.Path(exists=True), required=True,
               help="4d volume where 4th dimension was acquired with different shim values")
@@ -1091,7 +1086,7 @@
               default=os.path.join(os.path.abspath(os.curdir), 'shim_index.txt'),
               show_default=True, help="Filename to output shim text file.")
 @click.option('-v', '--verbose', type=click.Choice(['info', 'debug']), default='info', help="Be more verbose")
-def shim_max_intensity_cli(fname_input, fname_mask, fname_output, verbose):
+def max_intensity(fname_input, fname_mask, fname_output, verbose):
     """ Find indexes of the 4th dimension of the input volume that has the highest signal intensity for each slice.
         Based on: https://onlinelibrary.wiley.com/doi/10.1002/hbm.26018
 
@@ -1118,9 +1113,7 @@
     logger.info(f"Txt file is located here:\n{fname_output}")
 
 
-b0shim_cli.add_command(realtime_shim_cli, 'gradient-realtime')
-b0shim_cli.add_command(dynamic_cli, 'dynamic')
-b0shim_cli.add_command(realtime_cli, 'realtime-dynamic')
-b0shim_cli.add_command(shim_max_intensity_cli, 'max-intensity')
-# shim_cli.add_command(define_slices_cli, 'define_slices')
->>>>>>> e32c12c5
+b0shim_cli.add_command(gradient_realtime)
+b0shim_cli.add_command(dynamic)
+b0shim_cli.add_command(realtime_dynamic)
+b0shim_cli.add_command(max_intensity)