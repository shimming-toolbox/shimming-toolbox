#!/usr/bin/python3
# -*- coding: utf-8 -*-

import click
import json
import nibabel as nib
import numpy as np
import os

from shimmingtoolbox.shim.realtime_shim import realtime_shim
from shimmingtoolbox.pmu import PmuResp
from shimmingtoolbox.utils import create_output_dir
<<<<<<< HEAD
from shimmingtoolbox.shim.shim_utils import get_phase_encode_direction_sign
=======
from shimmingtoolbox.coils.coordinates import get_main_orientation
>>>>>>> 24a422d0

CONTEXT_SETTINGS = dict(help_option_names=['-h', '--help'])


@click.command(
    context_settings=CONTEXT_SETTINGS,
)
@click.option('--fmap', 'fname_fmap', required=True, type=click.Path(),
              help="B0 fieldmap in Hertz. This should be a 4d file (4th dimension being time")
@click.option('--anat', 'fname_anat', type=click.Path(), required=True,
              help="Filename of the anatomical image to apply the correction.")
@click.option('--resp', 'fname_resp', type=click.Path(), required=True,
              help="Siemens respiratory file containing pressure data.")
@click.option('--mask-static', 'fname_mask_anat_static', type=click.Path(), required=False,
              help="3D nifti file used to define the static spatial region to shim. "
                   "The coordinate system should be the same as ``anat``'s coordinate system.")
@click.option('--mask-riro', 'fname_mask_anat_riro', type=click.Path(), required=False,
              help="3D nifti file used to define the time varying (i.e. RIRO, Respiration-Induced Resonance Offset) "
                   "spatial region to shim. "
                   "The coordinate system should be the same as ``anat``'s coordinate system.")
@click.option('-o', '--output', 'fname_output', type=click.Path(), default=os.path.abspath(os.curdir),
              show_default=True,
              help="Directory to output gradient text file and figures.")
def realtime_shim_cli(fname_fmap, fname_mask_anat_static, fname_mask_anat_riro, fname_resp, fname_anat, fname_output):
    """ Perform gradient realtime xyz-shimming. This function will generate text files containing static and dynamic (due to
    respiration) Gx, Gy, Gz components based on a fieldmap time series and respiratory trace information obtained from
    Siemens bellows (PMUresp_signal.resp). An additional multi-gradient echo (MGRE) magnitude image is used to
    resample the static and dynamic Gx, Gy, Gz component maps to match the MGRE image. Lastly the mean Gx, Gy, Gz
    values within the ROI are computed for each slice. The mean pressure is also generated in the text file to be used
    to shim.
    """

    # Load fieldmap
    nii_fmap = nib.load(fname_fmap)

    # Load anat
    nii_anat = nib.load(fname_anat)
    dim_info = nii_anat.header.get_dim_info()
    if dim_info[2] != 2:
        # Slice must be the 3rd dimension of the file
        # TODO: Reorient nifti so that the slice is the 3rd dim
        raise RuntimeError("Slice encode direction must be the 3rd dimension of the NIfTI file.")

    # Load static anatomical mask
    if fname_mask_anat_static is not None:
        nii_mask_anat_static = nib.load(fname_mask_anat_static)
    else:
        nii_mask_anat_static = None

    # Load riro anatomical mask
    if fname_mask_anat_riro is not None:
        nii_mask_anat_riro = nib.load(fname_mask_anat_riro)
    else:
        nii_mask_anat_riro = None

    fname_json = fname_fmap.rsplit('.nii', 1)[0] + '.json'
    with open(fname_json) as json_file:
        json_data = json.load(json_file)

    # Load PMU
    pmu = PmuResp(fname_resp)

    create_output_dir(fname_output)

    static_xcorrection, static_ycorrection, static_zcorrection, \
        riro_xcorrection, riro_ycorrection, riro_zcorrection, \
        mean_p, pressure_rms = realtime_shim(nii_fmap, nii_anat, pmu, json_data,
                                             nii_mask_anat_static=nii_mask_anat_static,
                                             nii_mask_anat_riro=nii_mask_anat_riro,
                                             path_output=fname_output)

    # Reorient according to freq_encode, phase_encode and slice encode direction
    # static
    corr_static_vox = (static_xcorrection, static_ycorrection, static_zcorrection)
    freq_static_corr, phase_static_corr, slice_static_corr = [corr_static_vox[dim] for dim in dim_info]
    # Riro
    corr_riro_vox = (riro_xcorrection, riro_ycorrection, riro_zcorrection)
    freq_riro_corr, phase_riro_corr, slice_riro_corr = [corr_riro_vox[dim] for dim in dim_info]

    # To output to the gradient coord system, axes need some inversions. The gradient coordinate system is defined by
    # the frequency, phase and slice encode directions.
    # TODO: More thorough tests
<<<<<<< HEAD
    phase_encode_is_positive = get_phase_encode_direction_sign(fname_anat)
=======

    # Load json
    fname_json = fname_anat.rsplit('.nii', 1)[0] + '.json'
    with open(fname_json) as json_file:
        json_data = json.load(json_file)

    if 'ImageOrientationText' in json_data:
        # Tag in private dicom header (0051,100E) indicates the slice orientation, if it exists, it will appear in the
        # json under 'ImageOrientationText' tag
        orientation_text = json_data['ImageOrientationText']
        orientation = orientation_text[:3].upper()
    else:
        # Find orientation with the ImageOrientationPatientDICOM tag, this is less reliable since it can fail if there
        # are 2 highest cosines. It will raise an exception if there is a problem
        orientation = get_main_orientation(json_data['ImageOrientationPatientDICOM'])

    if orientation == 'SAG':
        slice_static_corr = -slice_static_corr
        slice_riro_corr = -slice_riro_corr
    elif orientation == 'COR':
        freq_static_corr = -freq_static_corr
        freq_riro_corr = -freq_riro_corr
    else:
        # TRA
        pass

    phase_encode_is_positive = _get_phase_encode_direction_sign(fname_anat)
>>>>>>> 24a422d0
    if not phase_encode_is_positive:
        freq_static_corr = -freq_static_corr
        phase_static_corr = -phase_static_corr
        freq_riro_corr = -freq_riro_corr
        phase_riro_corr = -phase_riro_corr

    # Avoid division by 0 so there are no nans in the output text file. Nans can brick the sequence.
    if not np.isclose(pressure_rms, 0):
        slice_riro_corr /= pressure_rms
        phase_riro_corr /= pressure_rms
        freq_riro_corr /= pressure_rms

    # Write to a text file
    fname_zcorrections = os.path.join(fname_output, 'zshim_gradients.txt')
    file_gradients = open(fname_zcorrections, 'w')
    for i_slice in range(slice_static_corr.shape[-1]):
        file_gradients.write(f'corr_vec[0][{i_slice}]= {slice_static_corr[i_slice]:.6f}\n')
        file_gradients.write(f'corr_vec[1][{i_slice}]= {slice_riro_corr[i_slice]:.12f}\n')
        file_gradients.write(f'corr_vec[2][{i_slice}]= {mean_p:.3f}\n')
    file_gradients.close()

    fname_ycorrections = os.path.join(fname_output, 'yshim_gradients.txt')
    file_gradients = open(fname_ycorrections, 'w')
    for i_slice in range(phase_static_corr.shape[-1]):
        file_gradients.write(f'corr_vec[0][{i_slice}]= {phase_static_corr[i_slice]:.6f}\n')
        file_gradients.write(f'corr_vec[1][{i_slice}]= {phase_riro_corr[i_slice]:.12f}\n')
        file_gradients.write(f'corr_vec[2][{i_slice}]= {mean_p:.3f}\n')
    file_gradients.close()

    fname_xcorrections = os.path.join(fname_output, 'xshim_gradients.txt')
    file_gradients = open(fname_xcorrections, 'w')
    for i_slice in range(freq_static_corr.shape[-1]):
        file_gradients.write(f'corr_vec[0][{i_slice}]= {freq_static_corr[i_slice]:.6f}\n')
        file_gradients.write(f'corr_vec[1][{i_slice}]= {freq_riro_corr[i_slice]:.12f}\n')
        file_gradients.write(f'corr_vec[2][{i_slice}]= {mean_p:.3f}\n')
    file_gradients.close()

    return fname_xcorrections, fname_ycorrections, fname_zcorrections<|MERGE_RESOLUTION|>--- conflicted
+++ resolved
@@ -10,11 +10,8 @@
 from shimmingtoolbox.shim.realtime_shim import realtime_shim
 from shimmingtoolbox.pmu import PmuResp
 from shimmingtoolbox.utils import create_output_dir
-<<<<<<< HEAD
 from shimmingtoolbox.shim.shim_utils import get_phase_encode_direction_sign
-=======
 from shimmingtoolbox.coils.coordinates import get_main_orientation
->>>>>>> 24a422d0
 
 CONTEXT_SETTINGS = dict(help_option_names=['-h', '--help'])
 
@@ -97,9 +94,6 @@
     # To output to the gradient coord system, axes need some inversions. The gradient coordinate system is defined by
     # the frequency, phase and slice encode directions.
     # TODO: More thorough tests
-<<<<<<< HEAD
-    phase_encode_is_positive = get_phase_encode_direction_sign(fname_anat)
-=======
 
     # Load json
     fname_json = fname_anat.rsplit('.nii', 1)[0] + '.json'
@@ -126,8 +120,7 @@
         # TRA
         pass
 
-    phase_encode_is_positive = _get_phase_encode_direction_sign(fname_anat)
->>>>>>> 24a422d0
+    phase_encode_is_positive = get_phase_encode_direction_sign(fname_anat)
     if not phase_encode_is_positive:
         freq_static_corr = -freq_static_corr
         phase_static_corr = -phase_static_corr
