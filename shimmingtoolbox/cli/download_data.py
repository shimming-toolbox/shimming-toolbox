--- conflicted
+++ resolved
@@ -15,11 +15,7 @@
 
 URL_DICT: Dict[str, Tuple[List[str], str]] = {
     "testing_data": (
-<<<<<<< HEAD
-        ["https://github.com/shimming-toolbox/data-testing/archive/r20210907.zip"],
-=======
         ["https://github.com/shimming-toolbox/data-testing/archive/r20211006.zip"],
->>>>>>> 7bc4652c
         "Light-weighted dataset for testing purpose.",
     ),
     "prelude": (
