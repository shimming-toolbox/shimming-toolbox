--- conflicted
+++ resolved
@@ -8,13 +8,7 @@
 
 from shimmingtoolbox.load_nifti import read_nii
 from shimmingtoolbox.prepare_fieldmap import prepare_fieldmap
-<<<<<<< HEAD
-from shimmingtoolbox.utils import create_fname_from_path
-from shimmingtoolbox.utils import save_nii_json
-from shimmingtoolbox.utils import set_all_loggers
-=======
-from shimmingtoolbox.utils import create_fname_from_path, set_all_loggers, create_output_dir
->>>>>>> 4a99cec3
+from shimmingtoolbox.utils import create_fname_from_path, set_all_loggers, create_output_dir, save_nii_json
 
 logging.basicConfig(level=logging.INFO)
 logger = logging.getLogger(__name__)
@@ -89,7 +83,6 @@
     # Create filename for the output if it,s a path
     fname_output_v2 = create_fname_from_path(fname_output, FILE_OUTPUT_DEFAULT)
 
-<<<<<<< HEAD
     # Save fieldmap and json file to their respective filenames
     save_nii_json(nii_fieldmap, json_fieldmap, fname_output_v2)
 
@@ -99,6 +92,9 @@
 
 def prepare_fieldmap_cli_inputs(phase, fname_mag, unwrapper, autoscale, fname_mask, threshold, gaussian_filter, sigma):
     """Prepare fieldmap using click inputs
+
+    # Prepare the output
+    create_output_dir(fname_output_v2, is_file=True)
 
     Args:
         phase (list): Input path of phase nifti file(s), in ascending order: echo1, echo2, etc.
@@ -119,11 +115,6 @@
             * nib.Nifti1Image: Nibabel object containing the fieldmap in hz.
             * dict: Dictionary containing the json sidecar associated with the nibabel object fieldmap.
     """
-=======
-    # Prepare the output
-    create_output_dir(fname_output_v2, is_file=True)
-
->>>>>>> 4a99cec3
     # Import phase
     list_nii_phase = []
     echo_times = []
