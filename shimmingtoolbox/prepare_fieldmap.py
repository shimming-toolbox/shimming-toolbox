#!/usr/bin/python3
# -*- coding: utf-8 -*

import logging
import math
import nibabel
import numpy as np
from skimage.filters import gaussian
from sklearn.linear_model import LinearRegression

from shimmingtoolbox.unwrap.unwrap_phase import unwrap_phase
from shimmingtoolbox.masking.threshold import threshold as mask_threshold
from shimmingtoolbox.utils import fill

logger = logging.getLogger(__name__)
# Threshold to apply when creating a mask to remove 2*pi offsets
VALIDITY_THRESHOLD = 0.2


def prepare_fieldmap(list_nii_phase, echo_times, mag, unwrapper='prelude', mask=None, threshold=0.05,
                     gaussian_filter=False, sigma=1, fname_save_mask=None):
    """ Creates fieldmap (in Hz) from phase images. This function accommodates multiple echoes (2 or more) and phase
    difference. This function also accommodates 4D phase inputs, where the 4th dimension represents the time, in case
    multiple field maps are acquired across time for the purpose of real-time shimming experiments.

    Args:
        list_nii_phase (list): List of nib.Nifti1Image phase values. The array can be [x, y], [x, y, z] or [x, y, z, t].
                               The values must range from [-pi to pi].
        echo_times (list): List of echo times in seconds for each echo. The number of echotimes must match the number of
                           echoes. It input is a phasediff (1 phase), input 2 echotimes.
        unwrapper (str): Unwrapper to use for phase unwrapping. Supported: prelude.
        mag (numpy.ndarray): Array containing magnitude data relevant for ``phase`` input. Shape must match phase[echo].
        mask (numpy.ndarray): Mask for masking output fieldmap. Must match shape of phase[echo].
        threshold: Threshold for masking if no mask is provided. Allowed range: [0, 1] where all scaled values lower
                   than the threshold are set to 0.
        gaussian_filter (bool): Option of using a Gaussian filter to smooth the fieldmaps (boolean)
        sigma (float): Standard deviation of gaussian filter.
        fname_save_mask (str): Filename of the mask calculated by the unwrapper

    Returns
        numpy.ndarray: Unwrapped fieldmap in Hz.
    """

    phase = [nii_phase.get_fdata() for nii_phase in list_nii_phase]

    # Check inputs
    for i_echo in range(len(phase)):
        # Check that the output phase is in radian (Note: the test below is not 100% bullet proof)
        if (phase[i_echo].max() > math.pi) or (phase[i_echo].min() < -math.pi):

            # If this is a rounding error from saving niftis, let it go, the algorithm can handle the difference.
            if (phase[i_echo].max() > math.pi + 1e-6) or (phase[i_echo].min() < -math.pi - 1e-6):
                raise ValueError("Values must range from -pi to pi.")
            else:
                pass
                # phase[i_echo][phase[i_echo] > math.pi] = math.pi
                # phase[i_echo][phase[i_echo] < -math.pi] = -math.pi

    # Check that the input echotimes are the appropriate size by looking at phase
    is_phasediff = (len(phase) == 1 and len(echo_times) == 2)
    if not is_phasediff:
        if len(phase) != len(echo_times) or (len(phase) == 1 and len(echo_times) == 1):
            raise ValueError("The number of echoes must match the number of echo times unless there is 1 echo, which "
                             "requires 2 echo_times")

    # Make sure mag is the right shape
    if mag is not None:
        if mag.shape != phase[0].shape:
            raise ValueError("mag and phase must have the same dimensions.")

    if not (0 <= threshold <= 1):
        raise ValueError(f"Threshold should range from 0 to 1. Input value was: {threshold}")

    # Make sure mask has the right shape
    if mask is None:
        # Define the mask using the threshold
        mask = mask_threshold(mag - mag.min(), threshold * (mag.max() - mag.min()))
    else:
        if mask.shape != phase[0].shape:
            raise ValueError("Shape of mask and phase must match.")

        logger.info("A mask was provided, ignoring threshold value")

    # Get the time between echoes and calculate phase difference depending on number of echoes
    if len(phase) == 1:
        # phase should be a phasediff
        nii_phasediff = list_nii_phase[0]
        echo_time_diff = echo_times[1] - echo_times[0]  # [s]
        # Run the unwrapper
        phasediff_unwrapped = unwrap_phase(nii_phasediff, unwrapper=unwrapper, mag=mag, mask=mask,
                                           fname_save_mask=fname_save_mask)
        # If it's 4d (i.e. there are timepoints)
        if len(phasediff_unwrapped.shape) == 4:
            phasediff_unwrapped = correct_2pi_offset(phasediff_unwrapped, mag, mask, VALIDITY_THRESHOLD)

        # Divide by echo time
        fieldmap_rad = phasediff_unwrapped / echo_time_diff  # [rad / s]

    elif len(phase) == 2:
        echo_0 = phase[0]
        echo_1 = phase[1]

        # Calculate phasediff using complex difference
        phasediff = complex_difference(echo_0, echo_1)
        nii_phasediff = nibabel.Nifti1Image(phasediff, list_nii_phase[0].affine, header=list_nii_phase[0].header)

        # Calculate the echo time difference
        echo_time_diff = echo_times[1] - echo_times[0]  # [s]
        # Run the unwrapper
        phasediff_unwrapped = unwrap_phase(nii_phasediff, unwrapper=unwrapper, mag=mag, mask=mask,
                                           fname_save_mask=fname_save_mask)

        # If it's 4d (i.e. there are timepoints)
        if len(phasediff_unwrapped.shape) == 4:
            phasediff_unwrapped = correct_2pi_offset(phasediff_unwrapped, mag, mask, VALIDITY_THRESHOLD)

        # Divide by echo time
        fieldmap_rad = phasediff_unwrapped / echo_time_diff  # [rad / s]

    else:
        # Calculates field map based on multi echo phases by running the prelude unwrapper for each phase individually.
        if len(np.shape(list_nii_phase[0])) == 4:
            raise NotImplementedError("Four-dimensional multi echo is not implemented yet")
        n_echoes = len(list_nii_phase)  # Number of Echoes
        unwrapped = [unwrap_phase(list_nii_phase[echo_number], unwrapper=unwrapper, mag=mag, mask=mask,
                                  fname_save_mask=fname_save_mask) for echo_number in range(n_echoes)]
        unwrapped_data = np.moveaxis(np.stack(unwrapped, axis=0), 0, 3)  # Merges all phase nii's in 4th dimension
        # The mag must be the same size as the unwrapped_data to yield an equal mask for the
        # "correct_2pi_offset" function.
        new_mag = np.repeat(mag[..., np.newaxis], n_echoes, axis=3)
        mask = mask_threshold(new_mag - new_mag.min(), threshold * (new_mag.max() - new_mag.min()))
        unwrapped_data_corrected = correct_2pi_offset(unwrapped_data, new_mag, mask, VALIDITY_THRESHOLD)
        x = np.asarray(echo_times)
        # Calculates multi linear regression for the whole "unwrapped_data_corrected" as Y and "echo_times" as X.
        # So, X and Y reshaped into [n_echoes * 1] array and [n_echoes * total number of voxels / phase] respectively.
        reg = LinearRegression().fit(x.reshape(-1, 1), unwrapped_data_corrected.reshape(-1, n_echoes).T)
        # Slope of linear regression reshaped into the shape of original 3D phase.
        fieldmap_rad = reg.coef_.reshape(unwrapped_data.shape[:-1])  # [rad / s]

    fieldmap_hz = fieldmap_rad / (2 * math.pi)  # [Hz]

    # Gaussian blur the fieldmap
    if gaussian_filter:
<<<<<<< HEAD
        # Fill values
        filled = fill(fieldmap_hz, mask == False)
        fieldmap_hz = gaussian(filled, sigma, mode='nearest') * mask

=======
        fieldmap_hz = gaussian(fieldmap_hz, sigma, mode='nearest')
>>>>>>> ceb5fd59
    # return fieldmap_hz_gaussian
    return fieldmap_hz, mask


def complex_difference(phase1, phase2):
    """ Calculates the complex difference between 2 phase arrays (phase2 - phase1)

    Args:
        phase1 (numpy.ndarray): Array containing phase data in radians
        phase2 (numpy.ndarray): Array containing phase data in radians. Must be the same shape as phase1.

    Returns:
        numpy.ndarray: The difference in phase between each voxels of phase2 and phase1 (phase2 - phase1)
    """

    # Calculate phasediff using complex difference
    comp_0 = np.ones_like(phase1) * np.exp(-1j * phase1)
    comp_1 = np.ones_like(phase2) * np.exp(1j * phase2)
    return np.angle(comp_0 * comp_1)


def correct_2pi_offset(unwrapped, mag, mask, validity_threshold):
    """ Removes 2*pi offsets from `unwrapped` for a time series. If there is no offset, it returns the same array.

    Args:
        unwrapped (numpy.ndarray): 4d array of the spatially unwrapped phase
        mag (numpy.ndarray): 4d array containing the magnitude values of the phase
        mask (numpy.ndarray): 4d mask of the unwrapped phase array
        validity_threshold (float): Threshold to create a mask on each timepoints and assume as reliable phase data

    Returns:
        numpy.ndarray: 4d array of the unwrapped phase corrected if there were n*2*pi offsets between time points

    """
    # Create a mask that excludes the noise
    validity_masks = mask_threshold(mag - mag.min(), validity_threshold * (mag.max() - mag.min()))

    for i_time in range(1, unwrapped.shape[3]):
        # Take the region where both masks intersect
        validity_mask = np.logical_and(validity_masks[..., i_time - 1], validity_masks[..., i_time])

        # Calculate the means in the same validity mask
        ma_0 = np.ma.array(unwrapped[..., i_time - 1], mask=validity_mask == False)
        mean_0 = np.ma.mean(ma_0)
        ma_1 = np.ma.array(unwrapped[..., i_time], mask=validity_mask == False)
        mean_1 = np.ma.mean(ma_1)

        # Calculate the number of offset by rounding to the nearest integer.
        n_offsets_float = (mean_1 - mean_0) / (2 * np.pi)
        n_offsets = round(n_offsets_float)

        if 0.2 < (n_offsets_float % 1) < 0.8:
            logger.warning("The number of 2*pi offsets when calculating the fieldmap of timepoints is close to "
                           "ambiguous, verify the output fieldmap.")

        if n_offsets != 0:
            logger.debug(f"Correcting for phase n*2pi offset, offset was: {n_offsets_float}")

        # Remove n_offsets to unwrapped[..., i_time] only in the masked region
        unwrapped[..., i_time] -= mask[..., i_time] * n_offsets * (2 * np.pi)

    return unwrapped<|MERGE_RESOLUTION|>--- conflicted
+++ resolved
@@ -141,15 +141,10 @@
 
     # Gaussian blur the fieldmap
     if gaussian_filter:
-<<<<<<< HEAD
         # Fill values
         filled = fill(fieldmap_hz, mask == False)
         fieldmap_hz = gaussian(filled, sigma, mode='nearest') * mask
 
-=======
-        fieldmap_hz = gaussian(fieldmap_hz, sigma, mode='nearest')
->>>>>>> ceb5fd59
-    # return fieldmap_hz_gaussian
     return fieldmap_hz, mask
 
 
