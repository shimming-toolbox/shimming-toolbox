--- conflicted
+++ resolved
@@ -610,24 +610,15 @@
         min_value = min(mt_unshimmed_masked.min(), mt_shimmed_masked.min())
         max_value = max(mt_unshimmed_masked.max(), mt_shimmed_masked.max())
 
-<<<<<<< HEAD
         fig = Figure(figsize=(15, 9))
-=======
-        fig = Figure(figsize=(8, 5))
->>>>>>> 1abc8aa4
         fig.suptitle(f"Fieldmaps\nFieldmap Coordinate System")
 
         ax = fig.add_subplot(1, 2, 1)
         ax.imshow(mt_unshimmed, cmap='gray')
         mt_unshimmed_masked[mt_unshimmed_masked == 0] = np.nan
         im = ax.imshow(mt_unshimmed_masked, vmin=min_value, vmax=max_value, cmap='viridis')
-<<<<<<< HEAD
         ax.set_title(f"Before shimming\nstd: {metric_unshimmed_std:.1f}, mean: {metric_unshimmed_mean:.1f}\n"
                      f"mae: {metric_unshimmed_mae:.1f}, rmse: {metric_unshimmed_rmse:.1f}")
-=======
-        ax.set_title(f"Before shimming\nstd: {metric_unshimmed_std:.3}, mean: {metric_unshimmed_mean:.3}\n"
-                     f"mae: {metric_unshimmed_mae:.3}, rmse: {metric_unshimmed_rmse:.3}")
->>>>>>> 1abc8aa4
         ax.get_xaxis().set_visible(False)
         ax.get_yaxis().set_visible(False)
         divider = make_axes_locatable(ax)
@@ -638,13 +629,8 @@
         ax.imshow(mt_unshimmed, cmap='gray')
         mt_shimmed_masked[mt_shimmed_masked == 0] = np.nan
         im = ax.imshow(mt_shimmed_masked, vmin=min_value, vmax=max_value, cmap='viridis')
-<<<<<<< HEAD
         ax.set_title(f"After shimming\nstd: {metric_shimmed_std:.1f}, mean: {metric_shimmed_mean:.1f}\n"
                      f"mae: {metric_shimmed_mae:.1f}, rmse: {metric_shimmed_rmse:.1f}")
-=======
-        ax.set_title(f"After shimming\nstd: {metric_shimmed_std:.3}, mean: {metric_shimmed_mean:.3}\n"
-                     f"mae: {metric_shimmed_mae:.3}, rmse: {metric_shimmed_rmse:.3}")
->>>>>>> 1abc8aa4
         ax.get_xaxis().set_visible(False)
         ax.get_yaxis().set_visible(False)
         divider = make_axes_locatable(ax)
