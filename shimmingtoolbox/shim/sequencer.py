#!/usr/bin/python3
# -*- coding: utf-8 -*-

import copy
import math
import numpy as np
from joblib import delayed, Parallel
from typing import List
from sklearn.linear_model import LinearRegression
import nibabel as nib
import logging
from nibabel.affines import apply_affine
import os
from matplotlib.figure import Figure
from mpl_toolkits.axes_grid1 import make_axes_locatable
import json

from shimmingtoolbox.optimizer.lsq_optimizer import LsqOptimizer, PmuLsqOptimizer, allowed_opt_criteria
from shimmingtoolbox.optimizer.basic_optimizer import Optimizer
from shimmingtoolbox.optimizer.quadprog_optimizer import QuadProgOpt, PmuQuadProgOpt
from shimmingtoolbox.coils.coil import Coil
from shimmingtoolbox.load_nifti import get_acquisition_times
from shimmingtoolbox.pmu import PmuResp
from shimmingtoolbox.masking.mask_utils import resample_mask
from shimmingtoolbox.masking.threshold import threshold
from shimmingtoolbox.coils.coordinates import resample_from_to
from shimmingtoolbox.utils import create_output_dir, montage
from shimmingtoolbox.shim.shim_utils import calculate_metric_within_mask

ListCoil = List[Coil]

logger = logging.getLogger(__name__)

supported_optimizers = {
    'least_squares_rt': PmuLsqOptimizer,
    'least_squares': LsqOptimizer,
    'quad_prog': QuadProgOpt,
    'quad_prog_rt': PmuQuadProgOpt,
    'pseudo_inverse': Optimizer
}


class Sequencer(object):
    """
    General class for the sequencer

    Attributes:
        slices (list): 1D array containing tuples of dim3 slices to shim according to the anat, where the shape
                       of anat is: (dim1, dim2, dim3). Refer to :func:`shimmingtoolbox.shim.sequencer.define_slices`.
        mask_dilation_kernel (str): Kernel used to dilate the mask. Allowed shapes are: 'sphere', 'cross', 'line'
                                    'cube'. See :func:`shimmingtoolbox.masking.mask_utils.dilate_binary_mask` for more
                                    details.
        mask_dilation_kernel_size (int): Length of a side of the 3d kernel to dilate the mask. Must be odd.
                                         For example, a kernel of size 3 will dilate the mask by 1 pixel.
        reg_factor (float): Regularization factor for the current when optimizing. A higher coefficient will
                            penalize higher current values while a lower factor will lower the effect of the
                            regularization. A negative value will favour high currents (not preferred). Only relevant
                            for 'least_squares' opt_method.
        path_output (str): Path to the directory to output figures. Set logging level to debug to output debug
        index_shimmed: Indexes of ``slices`` that have been shimmed
        index_not_shimmed: Indexes of ``slices`` that have not been shimmed
    """

    def __init__(self, slices, mask_dilation_kernel, mask_dilation_kernel_size, reg_factor, path_output):
        """
        Constructor of the sequencer class

        Args:
            slices (list): 1D array containing tuples of dim3 slices to shim according to the anat, where the shape
                           of anat is: (dim1, dim2, dim3). Refer to
                           :func:`shimmingtoolbox.shim.sequencer.define_slices`.
            mask_dilation_kernel (str): Kernel used to dilate the mask. Allowed shapes are: 'sphere', 'cross', 'line'
                                        'cube'. See :func:`shimmingtoolbox.masking.mask_utils.dilate_binary_mask` for
                                        more details.
            mask_dilation_kernel_size (int): Length of a side of the 3d kernel to dilate the mask. Must be odd.
                                             For example, a kernel of size 3 will dilate the mask by 1 pixel.
            reg_factor (float): Regularization factor for the current when optimizing. A higher coefficient will
                                penalize higher current values while a lower factor will lower the effect of the
                                regularization. A negative value will favour high currents (not preferred).
                                Only relevant for 'least_squares' opt_method.
            path_output (str): Path to the directory to output figures. Set logging level to debug to output debug
        """
        self.slices = slices
        self.mask_dilation_kernel = mask_dilation_kernel
        self.mask_dilation_kernel_size = mask_dilation_kernel_size
        self.reg_factor = reg_factor
        self.path_output = path_output
        self.optimizer = None
        self.index_shimmed = []
        self.index_not_shimmed = []

    def optimize(self, masks_fmap):
        """
        Optimization of the currents for each shim group. Wraps :meth:`shimmingtoolbox.shim.sequencer.Sequencer.opt`.

        Args:
            masks_fmap (np.ndarray): 3D fieldmap mask used for the optimizer to shim in the region
                                     of interest (only consider voxels with non-zero values)
        Returns:
                np.ndarray: Coefficients of the coil profiles to shim (len(slices) x n_channels)
        """

        n_shims = len(self.slices)
        coefs = []
        for i in range(n_shims):
            # If there is nothing to shim in this shim group
            if np.all(masks_fmap[..., i] == 0):
                coefs.append(np.zeros(self.optimizer.merged_coils.shape[-1]))
                self.index_not_shimmed.append(i)

            # Otherwise optimize
            else:
                coefs.append(self.optimizer.optimize(masks_fmap[..., i]))
                self.index_shimmed.append(i)

        return np.array(coefs)


class ShimSequencer(Sequencer):
    """
    ShimSequencer object to perform optimization of shim parameters for static and dynamic shimming. This object can
    also evaluate the shimming performance.

    Attributes:
        nii_fieldmap (nib.Nifti1Image): Nibabel object containing fieldmap data in 3d.
        nii_anat (nib.Nifti1Image): Nibabel object containing anatomical data in 3d.
        nii_mask_anat (nib.Nifti1Image): 3D anat mask used for the optimizer to shim in the region of interest.
                                             (only consider voxels with non-zero values)
        coils (ListCoil): List of Coils containing the coil profiles. The coil profiles and the fieldmaps must have
                          matching units (if fmap is in Hz, the coil profiles must be in hz/unit_shim).
                          Refer to :class:`shimmingtoolbox.coils.coil.Coil`. Make sure the extent of the coil profiles
                          are larger than the extent of the fieldmap. This is especially true for dimensions with only
                          1 voxel(e.g. (50x50x1). Refer to :func:`shimmingtoolbox.shim.sequencer.extend_slice`/
                          :func:`shimmingtoolbox.shim.sequencer.update_affine_for_ap_slices`
        method (str): Supported optimizer: 'least_squares', 'pseudo_inverse', 'quad_prog.
                      Note: refer to their specific implementation to know limits of the methods
                      in: :mod:`shimmingtoolbox.optimizer`
        opt_criteria (str): Criteria for the optimizer 'least_squares'. Supported: 'mse': mean squared error,
                            'mae': mean absolute error, 'std': standard deviation.
        nii_fieldmap_orig (nib.Nifti1Image): Nibabel object containing the copy of the original fieldmap data
        optimizer (Optimizer) : Object that contains everything needed for the optimization.
        fmap_is_extended (bool) : Tells whether the fieldmap has been extended by the object.
        masks_fmap (np.ndarray) : Resampled mask on the original fieldmap
    """

    def __init__(self, nii_fieldmap, nii_anat, nii_mask_anat, slices, coils, method='least_squares', opt_criteria='mse',
                 mask_dilation_kernel='sphere', mask_dilation_kernel_size=3, reg_factor=0, path_output=None):
        """
        Initialization for the ShimSequencer class

        Args:
            nii_fieldmap (nib.Nifti1Image): Nibabel object containing fieldmap data in 3d.
            nii_anat (nib.Nifti1Image): Nibabel object containing anatomical data in 3d.
            nii_mask_anat (nib.Nifti1Image): 3D anat mask used for the optimizer to shim in the region of interest.
                                             (only consider voxels with non-zero values)
            slices (list): 1D array containing tuples of dim3 slices to shim according to the anat, where the shape of
                            anat is: (dim1, dim2, dim3). Refer to :func:`shimmingtoolbox.shim.sequencer.define_slices`.
            coils (ListCoil): List of Coils containing the coil profiles. The coil profiles and the fieldmaps must have
                              matching units (if fmap is in Hz, the coil profiles must be in hz/unit_shim).
                              Refer to :class:`shimmingtoolbox.coils.coil.Coil`. Make sure the extent of the coil
                              profiles are larger than the extent of the fieldmap. This is especially true for
                              dimensions with only 1 voxel(e.g. (50x50x1).
                              Refer to :func:`shimmingtoolbox.shim.sequencer.extend_slice`/
                              :func:`shimmingtoolbox.shim.sequencer.update_affine_for_ap_slices`
            method (str): Supported optimizer: 'least_squares', 'pseudo_inverse', 'quad_prog.
                          Note: refer to their specific implementation to know limits of the methods
                          in: :mod:`shimmingtoolbox.optimizer`
            opt_criteria (str): Criteria for the optimizer 'least_squares'. Supported: 'mse': mean squared error,
                                'mae': mean absolute error, 'std': standard deviation.
            mask_dilation_kernel (str): Kernel used to dilate the mask. Allowed shapes are: 'sphere', 'cross', 'line'
                                        'cube'. See :func:`shimmingtoolbox.masking.mask_utils.dilate_binary_mask` for
                                        more details.
            mask_dilation_kernel_size (int): Length of a side of the 3d kernel to dilate the mask. Must be odd.
                                              For example, a kernel of size 3 will dilate the mask by 1 pixel.
            reg_factor (float): Regularization factor for the current when optimizing. A higher coefficient will
                                penalize higher current values while a lower factor will lower the effect of the
                                regularization. A negative value will favour high currents (not preferred).
                                Only relevant for 'least_squares' opt_method.
            path_output (str): Path to the directory to output figures. Set logging level to debug to output debug
                                artefacts.
        """
        super().__init__(slices, mask_dilation_kernel, mask_dilation_kernel_size, reg_factor, path_output)
        self.nii_fieldmap, self.nii_fieldmap_orig, self.fmap_is_extended = self.get_fieldmap(nii_fieldmap)
        self.nii_anat = self.get_anat(nii_anat)
        self.nii_mask_anat = self.get_mask(nii_mask_anat)
        self.coils = coils
        if opt_criteria not in allowed_opt_criteria:
            raise ValueError("Criteria for optimization not supported")
        self.opt_criteria = opt_criteria
        self.method = method
        self.masks_fmap = None

    def get_fieldmap(self, nii_fieldmap):
        """
        Get the fieldmap and perform error checking.

        Args:
              nii_fieldmap (nib.Nifti1Image): Nibabel object containing fieldmap data in 3d.

        Returns:
            (tuple): tuple containing:

                * nib.Nifti1Image: Nibabel object containing fieldmap data in 3d.
                * nib.Nifti1Image: Nibabel object containing the copy of the initial fieldmap data in 3d.
                * bool: Boolean indicating if the initial fieldmap has been changed.
        """
        nii_fmap_orig = copy.deepcopy(nii_fieldmap)
        if nii_fmap_orig.get_fdata().ndim != 3:
            if nii_fmap_orig.get_fdata().ndim == 2:
                nii_fmap_orig = nib.Nifti1Image(nii_fmap_orig.get_fdata()[..., np.newaxis], nii_fmap_orig.affine,
                                                header=nii_fmap_orig.header)
                nii_fieldmap = extend_fmap_to_kernel_size(nii_fmap_orig, self.mask_dilation_kernel_size,
                                                          self.path_output)
                extending = True
            else:
                raise ValueError("Fieldmap must be 2d or 3d")
        else:
            extending = False
            for i_axis in range(3):
                if nii_fieldmap.get_fdata().shape[i_axis] < self.mask_dilation_kernel_size:
                    extending = True
            if extending:
                nii_fieldmap = extend_fmap_to_kernel_size(nii_fmap_orig, self.mask_dilation_kernel_size,
                                                          self.path_output)

        return nii_fieldmap, nii_fmap_orig, extending

    def get_anat(self, nii_anat):
        """
        Get the target image and perform error checking.

        Args:
            nii_anat (nib.Nifti1Image): Nibabel object containing anatomical data in 3d.

        Returns:
            nib.Nifti1Image: Nibabel object containing anatomical data in 3d.

        """
        anat = nii_anat.get_fdata()
        if anat.ndim == 3:
            pass
        elif anat.ndim == 4:
            logger.info("Target anatomical is 4d, taking the average and converting to 3d")
            anat = np.mean(anat, axis=3)
            nii_anat = nib.Nifti1Image(anat, nii_anat.affine, header=nii_anat.header)
        else:
            raise ValueError("Target anatomical image must be in 3d or 4d")

        return nii_anat

    def get_mask(self, nii_mask_anat):
        """
        Get the mask and perform error checking.

        Args:
            nii_mask_anat (nib.Nifti1Image): 3D anat mask used for the optimizer to shim in the region
                                              of interest.(only consider voxels with non-zero values)

        Returns:
            nib.Nifti1Image: 3D anat mask used for the optimizer to shim in the region of interest.
                              (Only consider voxels with non-zero values)

        """
        anat = self.nii_anat.get_fdata()
        mask = nii_mask_anat.get_fdata()

        if mask.ndim == 3:
            pass
        elif mask.ndim == 4:
            logger.debug("Mask is 4d, converting to 3d")
            tmp_3d = np.zeros(mask.shape[:3])
            n_vol = mask.shape[-1]
            # Summing over 4th dimension making sure that the max value is 1
            for i_vol in range(mask.shape[-1]):
                tmp_3d += (mask[..., i_vol] / mask[..., i_vol].max())
            # 80% of the volumes must contain the desired pixel to be included, this avoids having dead voxels in the
            # output mask
            tmp_3d = threshold(tmp_3d, thr=int(n_vol * 0.8))
            nii_mask_anat = nib.Nifti1Image(tmp_3d.astype(int), nii_mask_anat.affine,
                                            header=nii_mask_anat.header)
            if logger.level <= getattr(logging, 'DEBUG') and self.path_output is not None:
                nib.save(nii_mask_anat, os.path.join(self.path_output, "fig_3d_mask.nii.gz"))
        else:
            raise ValueError("Mask must be in 3d or 4d")

        if not np.all(nii_mask_anat.shape == anat.shape) or not np.all(
                nii_mask_anat.affine == self.nii_anat.affine):
            logger.debug("Resampling mask on the target anat")
            nii_mask_anat_soft = resample_from_to(nii_mask_anat, self.nii_anat, order=1, mode='grid-constant')
            tmp_mask = nii_mask_anat_soft.get_fdata()
            # Change soft mask into binary mask
            tmp_mask = threshold(tmp_mask, thr=0.001, scaled_thr=True)
            nii_mask_anat = nib.Nifti1Image(tmp_mask, nii_mask_anat_soft.affine, header=nii_mask_anat_soft.header)
            if logger.level <= getattr(logging, 'DEBUG') and self.path_output is not None:
                nib.save(nii_mask_anat, os.path.join(self.path_output, "mask_static_resampled_on_anat.nii.gz"))

        return nii_mask_anat

    def get_resampled_masks(self):
        """
        This function resamples the mask on the fieldmap and on the dilated fieldmap

        Returns:
            (tuple) : tuple containing:
                * nib.Nifti1Image: Mask resampled and dilated on the fieldmap for the optimization
                * nib.Nifti1Image: Mask resampled on the original fieldmap.
        """

        nii_mask_anat = self.nii_mask_anat
        optimizer = self.optimizer
        slices = self.slices
        dilation_kernel = self.mask_dilation_kernel
        dilation_kernel_size = self.mask_dilation_kernel_size
        path_output = self.path_output
        n_shims = len(slices)
        nii_unshimmed = nib.Nifti1Image(optimizer.unshimmed, optimizer.unshimmed_affine)
        if self.fmap_is_extended:
            # Joblib multiprocessing to resampled the mask
            dilated_mask = Parallel(-1, backend='loky')(
                delayed(resample_mask)(nii_mask_anat, nii_unshimmed, slices[i], dilation_kernel,
                                       dilation_kernel_size, path_output)
                for i in range(n_shims))

            nii_unshimmed = self.nii_fieldmap_orig
            mask = Parallel(-1, backend='loky')(
                delayed(resample_mask)(nii_mask_anat, nii_unshimmed, slices[i])
                for i in range(n_shims))

            # We need to transpose the mask to have the good dimensions
            masks_fmap_dilated = np.array([dilated_mask[it].get_fdata() for it in range(n_shims)]).transpose(1, 2, 3, 0)
            masks_fmap = np.array([mask[it].get_fdata() for it in range(n_shims)]).transpose(1, 2, 3, 0)

        else:
            # Joblib multiprocessing to resampled the mask
            results_mask = Parallel(-1, backend='loky')(
                delayed(resample_mask)(nii_mask_anat, nii_unshimmed, slices[i], dilation_kernel,
                                       dilation_kernel_size, path_output, return_non_dil_mask=True)
                for i in range(n_shims))

            # We need to transpose the mask to have the good dimensions
            masks_fmap_dilated = np.array([results_mask[it][1].get_fdata() for it in range(n_shims)]).transpose(1, 2, 3,
                                                                                                                0)
            masks_fmap = np.array([results_mask[it][0].get_fdata() for it in range(n_shims)]).transpose(1, 2, 3, 0)

        return masks_fmap_dilated, masks_fmap

    def shim(self):
        """
        Performs shimming according to slices using one of the supported optimizers and coil profiles.

        Returns:
            np.ndarray: Coefficients of the coil profiles to shim (len(slices) x n_channels)
        """
        # Select and initialize the optimizer
        self.select_optimizer()

        # Get both resampled masks that will be used in the optimization and in the evaluation of the shim
        masks_fmap_dilated, self.masks_fmap = self.get_resampled_masks()

        # Optimize and get the coefficients
        coefs = self.optimize(masks_fmap_dilated)
        return coefs

    def select_optimizer(self):
        """
        Select and initialize the optimizer

        Returns:
            Optimizer: Initialized Optimizer object
        """

        # global supported_optimizers
        if self.method in supported_optimizers:
            if self.method == 'least_squares':
                optimizer = supported_optimizers[self.method](self.coils, self.nii_fieldmap.get_fdata(),
                                                              self.nii_fieldmap.affine, self.opt_criteria,
                                                              reg_factor=self.reg_factor)
            elif self.method == 'quad_prog':
                optimizer = supported_optimizers[self.method](self.coils, self.nii_fieldmap.get_fdata(),
                                                              self.nii_fieldmap.affine, reg_factor=self.reg_factor)
            else:
                optimizer = supported_optimizers[self.method](self.coils, self.nii_fieldmap.get_fdata(),
                                                              self.nii_fieldmap.affine)
        else:
            raise KeyError(f"Method: {self.method} is not part of the supported optimizers")

        self.optimizer = optimizer

    def eval(self, coef):
        """
        Calculate theoretical shimmed map and output figures.

        Args :
            coef (np.ndarray): Coefficients of the coil profiles to shim (len(slices) x n_channels)
        """

        # Save the merged coil profiles if in debug
        if logger.level <= getattr(logging, 'DEBUG') and self.path_output is not None:
            # Save coils
            nii_merged_coils = nib.Nifti1Image(self.optimizer.merged_coils, self.nii_fieldmap_orig.affine,
                                               header=self.nii_fieldmap_orig.header)
            nib.save(nii_merged_coils, os.path.join(self.path_output, "merged_coils.nii.gz"))

        unshimmed = self.nii_fieldmap_orig.get_fdata()

        # If the fieldmap was changed (i.e. only 1 slice) we want to evaluate the output on the original fieldmap
        if self.fmap_is_extended:
            merged_coils, _ = self.optimizer.merge_coils(unshimmed, self.nii_fieldmap_orig.affine)

        else:
            merged_coils = self.optimizer.merged_coils

        shimmed, corrections, list_shim_slice = self.evaluate_shimming(unshimmed, coef, merged_coils)

        if self.path_output is not None:
            # fmap space
            # Merge the i_shim into one single fieldmap shimmed (correction applied only where it will be applied on
            # the fieldmap)
            shimmed_masked, mask_full_binary = self.calc_shimmed_full_mask(unshimmed, corrections)

            if len(self.slices) == 1:
                # TODO: Output json sidecar
                # TODO: Update the shim settings if Scanner coil?
                # Output the resulting fieldmap since it can be calculated over the entire fieldmap
                nii_shimmed_fmap = nib.Nifti1Image(shimmed[..., 0], self.nii_fieldmap_orig.affine,
                                                   header=self.nii_fieldmap_orig.header)
                fname_shimmed_fmap = os.path.join(self.path_output, 'fieldmap_calculated_shim.nii.gz')
                nib.save(nii_shimmed_fmap, fname_shimmed_fmap)
            else:
                # Output the resulting masked fieldmap since it cannot be calculated over the entire fieldmap
                nii_shimmed_fmap = nib.Nifti1Image(shimmed_masked, self.nii_fieldmap_orig.affine,
                                                   header=self.nii_fieldmap_orig.header)
                fname_shimmed_fmap = os.path.join(self.path_output, 'fieldmap_calculated_shim_masked.nii.gz')
                nib.save(nii_shimmed_fmap, fname_shimmed_fmap)

            # TODO: Add units if possible
            # TODO: Add in anat space?
            # Figure that shows unshimmed vs shimmed for each slice
            plot_full_mask(unshimmed, shimmed_masked, mask_full_binary, self.path_output)

            # Figure that shows shim correction for each shim group
            if logger.level <= getattr(logging, 'DEBUG') and self.path_output is not None:
                self.plot_partial_mask(unshimmed, shimmed)

            self.plot_currents(coef)
            self.calc_shimmed_anat_orient(coef, list_shim_slice)
            if logger.level <= getattr(logging, 'DEBUG'):

                # Save to a NIfTI
                fname_correction = os.path.join(self.path_output, 'fig_correction_i_shim.nii.gz')
                nii_correction_3d = nib.Nifti1Image(corrections, self.optimizer.unshimmed_affine)
                nib.save(nii_correction_3d, fname_correction)

                fname_correction = os.path.join(self.path_output, 'fig_correction.nii.gz')
                nii_correction_3d = nib.Nifti1Image(np.sum(corrections, axis=3), self.optimizer.unshimmed_affine)
                nib.save(nii_correction_3d, fname_correction)

                # 4th dimension is i_shim
                fname_correction = os.path.join(self.path_output, 'fig_shimmed_4thdim_ishim.nii.gz')
                nii_correction = nib.Nifti1Image(self.masks_fmap * shimmed, self.optimizer.unshimmed_affine)
                nib.save(nii_correction, fname_correction)

    def evaluate_shimming(self, unshimmed, coef, merged_coils):
        """
        Evaluate the shimming and print the efficiency of the corrections.

        Args:
            unshimmed (np.ndarray): Original fieldmap not shimmed
            coef (np.ndarray): Coefficients of the coil profiles to shim (len(slices) x n_channels)
            merged_coils (np.ndarray): Coils resampled on the original fieldmap

        Returns:
            (tuple) : tuple containing:
                * np.ndarray: Shimmed fieldmap
                * np.ndarray: Corrections to apply to the fieldmap
                * list: List containing the indexes of the shimmed slices
        """
        # Initialize
        list_shim_slice = []
        for i_shim in range(len(self.slices)):
            if np.any(coef[i_shim]):
                list_shim_slice.append(i_shim)
        # Calculate shimmed values
        # This is doing this, but in a faster way by avoiding the for loop :
        # for i_shim in range(len(slices)):
        # corrections[..., i_shim] = merged_coils @ coef[i_shim]
        # shimmed[..., i_shim] = corrections[..., i_shim] + unshimmed
        corrections = np.einsum('ijkl,lm->ijkm', merged_coils, coef.T, optimize='optimizer')
        shimmed = np.add(corrections, np.expand_dims(unshimmed, axis=3))
        self.display_shimmed_results(shimmed, unshimmed, coef)

        return shimmed, corrections, list_shim_slice

    def display_shimmed_results(self, shimmed, unshimmed, coef):
        """
        Print the efficiency of the corrections according to the opt_criteria

        Args:
            shimmed (np.ndarray): Shimmed fieldmap
            unshimmed (np.ndarray): Original fieldmap not shimmed
            coef (np.ndarray): Coefficients of the coil profiles to shim (len(slices) x n_channels)
        """

        for i_shim in range(len(self.slices)):
            mask = np.where(self.masks_fmap[..., i_shim], False, True)
            ma_shimmed = np.ma.array(shimmed[..., i_shim], mask=mask, dtype=np.float32)
            ma_unshimmed = np.ma.array(unshimmed, mask=mask, dtype=np.float32)

            if logger.level <= getattr(logging, 'DEBUG'):
                # Log shimmed results
                mse_shimmed = np.ma.mean(np.square(ma_shimmed))
                mse_unshimmed = np.ma.mean(np.square(ma_unshimmed))
                mae_shimmed = np.ma.mean(np.abs(ma_shimmed))
                mae_unshimmed = np.ma.mean(np.abs(ma_unshimmed))
                std_shimmed = np.ma.std(ma_shimmed)
                std_unshimmed = np.ma.std(ma_unshimmed)

                if mae_unshimmed < mae_shimmed and self.opt_criteria == 'mae':
                    logger.warning("Evaluating the mae, verify the shim parameters."
                                   " Some give worse results than no shim.\n " f"i_shim: {i_shim}")
                elif std_unshimmed < std_shimmed and self.opt_criteria == 'std':
                    logger.warning("Evaluating the std, verify the shim parameters."
                                   " Some give worse results than no shim.\n " f"i_shim: {i_shim}")
                elif mse_unshimmed < mse_shimmed:
                    # self.opt_criteria is None or self.opt_criteria == 'mse'
                    logger.warning("Evaluating the mse, verify the shim parameters."
                                   " Some give worse results than no shim.\n " f"i_shim: {i_shim}")

                logger.debug(f"Slice(s): {self.slices[i_shim]}\n"
                             f"MAE:\n"
                             f"unshimmed: {mae_unshimmed}, shimmed: {mae_shimmed}\n"
                             f"MSE:\n"
                             f"unshimmed: {mse_unshimmed}, shimmed: {mse_shimmed}\n"
                             f"STD:\n"
                             f"unshimmed: {std_unshimmed}, shimmed: {std_shimmed}\n"
                             f"current: \n{coef[i_shim, :]}")

            else:
                # Log shimmied results only if they are worse than no shimming
                if self.opt_criteria == 'mae':
                    mae_shimmed = np.ma.mean(np.abs(ma_shimmed))
                    mae_unshimmed = np.ma.mean(np.abs(ma_unshimmed))
                    if mae_unshimmed < mae_shimmed:
                        logger.warning("Evaluating the mae, verify the shim parameters."
                                       " Some give worse results than no shim.\n " f"i_shim: {i_shim}")
                elif self.opt_criteria == 'std':
                    std_shimmed = np.ma.std(ma_shimmed)
                    std_unshimmed = np.ma.std(ma_unshimmed)
                    if std_unshimmed < std_shimmed:
                        logger.warning("Evaluating the std, verify the shim parameters."
                                       " Some give worse results than no shim.\n " f"i_shim: {i_shim}")
                else:
                    # self.opt_criteria is None or self.opt_criteria == 'mse' or ...
                    mse_shimmed = np.ma.mean(np.square(ma_shimmed))
                    mse_unshimmed = np.ma.mean(np.square(ma_unshimmed))
                    if mse_unshimmed < mse_shimmed:
                        logger.warning("Evaluating the mse. Verify the shim parameters."
                                       " Some give worse results than no shim.\n " f"i_shim: {i_shim}")

    def calc_shimmed_full_mask(self, unshimmed, correction):
        """
        Calculate the shimmed full mask

        Args:
            unshimmed (np.ndarray): Original fieldmap not shimmed
            correction (np.ndarray): Corrections to apply to the fieldmap
        Returns:
            (tuple) : tuple containing:
                * np.ndarray: Masked shimmed fieldmap
                * np.ndarray: Binary mask in the fieldmap space
        """
        mask_full_binary = np.clip(np.ceil(resample_from_to(self.nii_mask_anat,
                                                            self.nii_fieldmap_orig,
                                                            order=0,
                                                            mode='grid-constant',
                                                            cval=0).get_fdata()), 0, 1)
        # Find the correction
        # This is the same as this but in a faster way:
        # for i_shim in range(len(slices)):
        #   full_correction += correction[..., i_shim] * masks_fmap[..., i_shim]
        full_correction = np.einsum('ijkl,ijkl->ijk', self.masks_fmap, correction, optimize='optimizer')
        # Calculate the weighted whole mask
        mask_weight = np.sum(self.masks_fmap, axis=3)
        # Divide by the weighted mask. This is done so that the edges of the soft mask can be shimmed appropriately
        full_correction_scaled = np.divide(full_correction, mask_weight, where=mask_full_binary.astype(bool))

        # Apply the correction to the unshimmed image
        shimmed_masked = (full_correction_scaled + unshimmed) * mask_full_binary

        return shimmed_masked, mask_full_binary

    def plot_partial_mask(self, unshimmed, shimmed):
        """
        This figure shows a single fieldmap slice for all shim groups. The shimmed and unshimmed fieldmaps are in
        the background and the correction is overlaid in color.

        Args:
            unshimmed (np.ndarray): Original fieldmap not shimmed
            shimmed (np.ndarray): Shimmed fieldmap
        """
        a_slice = 0
        unshimmed_repeated = unshimmed[..., np.newaxis] * np.ones(self.masks_fmap.shape[-1])
        mt_unshimmed = montage(unshimmed_repeated[:, :, a_slice, :])
        mt_shimmed = montage(shimmed[:, :, a_slice, :])

        unshimmed_masked = unshimmed_repeated * np.greater(self.masks_fmap, 0)
        mt_unshimmed_masked = montage(unshimmed_masked[:, :, a_slice, :])
        mt_shimmed_masked = montage(shimmed[:, :, a_slice, :] * np.ceil(self.masks_fmap[:, :, a_slice, :]))

        min_masked_value = np.nanmin([mt_unshimmed_masked, mt_shimmed_masked])
        max_masked_value = np.nanmax([mt_unshimmed_masked, mt_shimmed_masked])

        min_fmap_value = np.nanmin([mt_unshimmed, mt_shimmed])
        max_fmap_value = np.nanmax([mt_unshimmed, mt_shimmed])

        fig = Figure(figsize=(8, 5))
        fig.suptitle(f"Fieldmaps for all shim groups\nFieldmap Coordinate System")

        ax = fig.add_subplot(1, 2, 1)
        ax.imshow(mt_unshimmed, vmin=min_fmap_value, vmax=max_fmap_value, cmap='gray')
        im = ax.imshow(mt_unshimmed_masked, vmin=min_masked_value, vmax=max_masked_value, cmap='viridis')
        ax.set_title("Unshimmed")
        ax.get_xaxis().set_visible(False)
        ax.get_yaxis().set_visible(False)
        divider = make_axes_locatable(ax)
        cax = divider.append_axes('right', size='5%', pad=0.05)
        fig.colorbar(im, cax=cax)

        ax = fig.add_subplot(1, 2, 2)
        ax.imshow(mt_shimmed, vmin=min_fmap_value, vmax=max_fmap_value, cmap='gray')
        im = ax.imshow(mt_shimmed_masked, vmin=min_masked_value, vmax=max_masked_value, cmap='viridis')
        ax.set_title("Shimmed")
        ax.get_xaxis().set_visible(False)
        ax.get_yaxis().set_visible(False)
        divider = make_axes_locatable(ax)
        cax = divider.append_axes('right', size='5%', pad=0.05)
        fig.colorbar(im, cax=cax)

        # Save
        fname_figure = os.path.join(self.path_output, 'fig_shimmed_vs_unshimmed_shim_groups.png')
        fig.savefig(fname_figure, bbox_inches='tight')

    def plot_currents(self, static):
        """
        Plot evolution of currents through shim groups

        Args:
            static (np.ndarray): Array with the static coefficients
        """
        fig = Figure(figsize=(10, 10))
        ax = fig.add_subplot(111)
        n_channels = static.shape[1]
        for i_channel in range(n_channels):
            ax.plot(static[:, i_channel], label=f"Static channel{i_channel} currents through shim groups")
        ax.set_xlabel('Shim group')
        ax.set_ylabel('Coefficients (Physical CS [RAS])')
        ax.legend()
        ax.set_title("Currents through shims")
        fname_figure = os.path.join(self.path_output, 'fig_currents.png')
        fig.savefig(fname_figure)
        logger.debug(f"Saved figure: {fname_figure}")

    def calc_shimmed_anat_orient(self, coefs, list_shim_slice):
        """
        Calculate and save the shimmed anat orient

        Args:
            coefs (np.ndarray): Coefficients of the coil profiles to shim (len(slices) x n_channels)
            list_shim_slice (list): list of the index where there was a correction
        """
        # TODO: resample shimmed fieldmap using order 1 to the target coord system
        nii_coils = nib.Nifti1Image(self.optimizer.merged_coils, self.nii_fieldmap_orig.affine,
                                    header=self.nii_fieldmap_orig.header)
        coils_anat = resample_from_to(nii_coils,
                                      self.nii_mask_anat,
                                      order=1,
                                      mode='grid-constant',
                                      cval=0).get_fdata()
        fieldmap_anat = resample_from_to(self.nii_fieldmap_orig,
                                         self.nii_mask_anat,
                                         order=1,
                                         mode='grid-constant',
                                         cval=0).get_fdata()

        shimmed_anat_orient = copy.deepcopy(fieldmap_anat)
        for i_shim in list_shim_slice:
            corr = np.sum(coefs[i_shim] * coils_anat[:, :, self.slices[i_shim], :], axis=3, keepdims=False)
            shimmed_anat_orient[..., self.slices[i_shim]] += corr

        fname_shimmed_anat_orient = os.path.join(self.path_output, 'fig_shimmed_anat_orient.nii.gz')
        nii_shimmed_anat_orient = nib.Nifti1Image(shimmed_anat_orient * self.nii_mask_anat.get_fdata(),
                                                  self.nii_mask_anat.affine,
                                                  header=self.nii_mask_anat.header)
        nib.save(nii_shimmed_anat_orient, fname_shimmed_anat_orient)


class RealTimeSequencer(Sequencer):
    """
    Sequencer object that stores different nibabel object, and parameters. It's also doing real time optimization
    of the currents, and the evaluation of the shimming

    Attributes:
            nii_fieldmap (nib.Nifti1Image): Nibabel object containing fieldmap data in 4d where the 4th dimension
                                            is the timeseries. Also contains an affine transformation.
            json_fmap (dict): Dict of the json sidecar corresponding to the fieldmap data (Used to find the acquisition
                              timestamps).
            nii_anat (nib.Nifti1Image): Nibabel object containing anatomical data in 3d.
            nii_static_mask (nib.Nifti1Image): 3D anat mask used for the optimizer to shim the region for the static
                                              component.
            nii_riro_mask (nib.Nifti1Image): 3D anat mask used for the optimizer to shim the region for the riro
                                              component.
            slices (list): 1D array containing tuples of dim3 slices to shim according to the anat where the shape of
                            anat: (dim1, dim2, dim3). Refer to :func:`shimmingtoolbox.shim.sequencer.define_slices`.
            pmu (PmuResp): PmuResp object containing the respiratory trace information.
            coils (ListCoil): List of `Coils` containing the coil profiles. The coil profiles and the fieldmaps must
                              have matching units (if fmap is in Hz, the coil profiles must be in hz/unit_shim).
                              Refer to :class:`shimmingtoolbox.coils.coil.Coil`. Make sure the extent of the coil
                              profiles are larger than the extent of the fieldmap. This is especially true for
                              dimensions with only 1 voxel(e.g. (50x50x1x10).
                              Refer to :func:`shimmingtoolbox.shim.sequencer.extend_slice`/
                              :func:`shimmingtoolbox.shim.sequencer.update_affine_for_ap_slices`
            method (str): Supported optimizer: 'least_squares', 'pseudo_inverse', 'quad_prog.
                          Note: refer to their specific implementation to know limits of the methods
                          in: :mod:`shimmingtoolbox.optimizer`
            opt_criteria (str): Criteria for the optimizer 'least_squares'. Supported: 'mse': mean squared error,
                                'mae': mean absolute error, 'std': standard deviation.
            reg_factor (float): Regularization factor for the current when optimizing. A higher coefficient will
                                penalize higher current values while a lower factor will lower the effect of the
                                regularization. A negative value will favour high currents (not preferred).
                                Only relevant for 'least_squares' opt_method.
            mask_dilation_kernel (str): Kernel used to dilate the mask. Allowed shapes are: 'sphere', 'cross', 'line'
                                        'cube'. See :func:`shimmingtoolbox.masking.mask_utils.dilate_binary_mask` for
                                        more details.
            mask_dilation_kernel_size (int): Length of a side of the 3d kernel to dilate the mask. Must be odd.
                                             For example, a kernel of size 3 will dilate the mask by 1 pixel.
            path_output (str): Path to the directory to output figures. Set logging level to debug to output debug
                               artefacts.
            optimizer (object) : Object that contains everything needed for the optimization created from
                                `shimmingtoolbox.optimizer` init method
            optimizer_riro (object) : Object that contains everything needed for the riro optimization created from
                                `shimmingtoolbox.optimizer` init method
            bounds (list) : List of the bounds for the currents for the real time optimization
            acq_pressures (np.ndarray) : 1D array that contains the acquisitions pressures
            acq_timestamps (np.ndarray) : 1D array that contains the acquisitions timestamps
            extended_fma (bool): True if the fieldmap was extended to be able to shim only 1 slice
    """

    def __init__(self, nii_fieldmap, json_fmap, nii_anat, nii_static_mask, nii_riro_mask, slices, pmu: PmuResp, coils_static,
                 coils_riro, method='least_squares', opt_criteria='mse', mask_dilation_kernel='sphere',
                 mask_dilation_kernel_size=3, reg_factor=0, path_output=None):
        """
        Initialization of the RealTimeSequencer class

        Args:
            nii_fieldmap (nib.Nifti1Image): Nibabel object containing fieldmap data in 4d where the 4th dimension
                                            is the timeseries. Also contains an affine transformation.
            json_fmap (dict): Dict of the json sidecar corresponding to the fieldmap data (Used to find the acquisition
                              timestamps).
            nii_anat (nib.Nifti1Image): Nibabel object containing anatomical data in 3d.
            nii_static_mask (nib.Nifti1Image): 3D anat mask used for the optimizer to shim the region for the static
                                               component.
            nii_riro_mask (nib.Nifti1Image): 3D anat mask used for the optimizer to shim the region for the riro
                                             component.
            slices (list): 1D array containing tuples of dim3 slices to shim according to the anat where the shape of
                            anat: (dim1, dim2, dim3). Refer to :func:`shimmingtoolbox.shim.sequencer.define_slices`.
            pmu (PmuResp): PmuResp object containing the respiratory trace information.
            coils (ListCoil): List of `Coils` containing the coil profiles. The coil profiles and the fieldmaps must
                              have matching units (if fmap is in Hz, the coil profiles must be in hz/unit_shim).
                              Refer to :class:`shimmingtoolbox.coils.coil.Coil`. Make sure the extent of the coil
                              profiles are larger than the extent of the fieldmap. This is especially true for
                              dimensions with only 1 voxel(e.g. (50x50x1x10).
                              Refer to :func:`shimmingtoolbox.shim.sequencer.extend_slice`/
                              :func:`shimmingtoolbox.shim.sequencer.update_affine_for_ap_slices`
            method (str): Supported optimizer: 'least_squares', 'pseudo_inverse', 'quad_prog.
                          Note: refer to their specific implementation to know limits of the methods
                          in: :mod:`shimmingtoolbox.optimizer`
            opt_criteria (str): Criteria for the optimizer 'least_squares'. Supported: 'mse': mean squared error,
                                'mae': mean absolute error, 'std': standard deviation.
            reg_factor (float): Regularization factor for the current when optimizing. A higher coefficient will
                                penalize higher current values while a lower factor will lower the effect of the
                                regularization. A negative value will favour high currents (not preferred).
                                Only relevant for 'least_squares' opt_method.
            mask_dilation_kernel (str): Kernel used to dilate the mask. Allowed shapes are: 'sphere', 'cross', 'line'
                                        'cube'. See :func:`shimmingtoolbox.masking.mask_utils.dilate_binary_mask` for
                                        more details.
            mask_dilation_kernel_size (int): Length of a side of the 3d kernel to dilate the mask. Must be odd.
                                             For example, a kernel of size 3 will dilate the mask by 1 pixel.

        """
        super().__init__(slices, mask_dilation_kernel, mask_dilation_kernel_size, reg_factor, path_output)
        self.json_fmap = json_fmap
        self.pmu = pmu
        self.coils_static = coils_static
        self.coils_riro = coils_riro
        self.method = method
        self.bounds = None

        if opt_criteria not in allowed_opt_criteria:
            raise ValueError("Criteria for optimization not supported")

        self.opt_criteria = opt_criteria
        self.fmap_orig_location = None
        self.nii_fieldmap, self.nii_fieldmap_orig, self.extended_fmap = self.get_fieldmap(nii_fieldmap)

        # Check if anat has the good dimensions
        if nii_anat.get_fdata().ndim != 3:
            raise ValueError("Anatomical image must be in 3d")

        self.nii_anat = nii_anat
        self.nii_static_mask, self.nii_riro_mask = self.get_mask(nii_static_mask, nii_riro_mask)
        self.acq_timestamps = None
        self.acq_timestamps_orig = None
        self.acq_pressures_orig = None
        self.acq_pressures = None
        self.get_acq_pressures()
        self.optimizer_riro = None

    def get_fieldmap(self, nii_fieldmap):
        """
        Get the fieldmap for the RealTimeSequencer class

        Args:
           nii_fieldmap (nib.Nifti1Image): Nibabel object containing fieldmap data in 4d where the 4th dimension
                                           is the timeseries.

        Returns:
            nib.Nifti1Image: Nibabel object containing fieldmap data in 4d where the 4th dimension
                             is the timeseries.

        """
        # Make sure the fieldmap has the appropriate dimensions
        if nii_fieldmap.get_fdata().ndim != 4:
            raise ValueError("Fieldmap must be 4d (dim1, dim2, dim3, t)")

        nii_fmap_orig = copy.deepcopy(nii_fieldmap)
        # Extend the fieldmap if there are axes that have less voxels than the kernel size. This is done since we are
        # fitting a fieldmap to coil profiles and having a small number of voxels can lead to errors in fitting (2
        # voxels in one dimension can differentiate order 1 at most), the parameter allows to have at least the size
        # of the kernel for each dimension This is usually useful in the through plane direction where we could have
        # less slices. To mitigate this, we create a 3d volume by replicating the slices on the edges.
        extended_fmap = False
        for i_axis in range(3):
            if nii_fmap_orig.shape[i_axis] < self.mask_dilation_kernel_size:
                nii_fieldmap, location = extend_fmap_to_kernel_size(nii_fmap_orig, self.mask_dilation_kernel_size,
                                                                    self.path_output, ret_location=True)
                extended_fmap = True
                self.fmap_orig_location = location
                break

        return nii_fieldmap, nii_fmap_orig, extended_fmap

    def get_mask(self, nii_static_mask, nii_riro_mask):
        """
            Get both masks for the RealTimeSequencer Class

            Args:
                nii_static_mask (nib.Nifti1Image): 3D anat mask used for the optimizer to shim the region
                                                   for the static component.
                nii_riro_mask (nib.Nifti1Image): 3D anat mask used for the optimizer to shim the region for the riro
                                                 component.

            Returns:
                (tuple) : tuple containing:
                    * nib.Nifti1Image: 3D anat mask used for the optimizer to shim the region for the static component.
                    * nib.Nifti1Image: 3D anat mask used for the optimizer to shim the region for the riro component.

            """
        # Note: We technically don't need the anat if we use the nii_mask. However, this is a nice safety check to
        # make sure the mask is indeed in the dimension of the anat and not the fieldmap.

        anat = self.nii_anat.get_fdata()
        # Make sure masks have the appropriate dimensions
        if nii_static_mask.get_fdata().ndim != 3:
            raise ValueError("static_mask image must be in 3d")
        if nii_riro_mask.get_fdata().ndim != 3:
            raise ValueError("riro_mask image must be in 3d")

        # Resample the input masks on the target anatomical image if they are different
        if not np.all(nii_static_mask.shape == anat.shape) or not np.all(
                nii_static_mask.affine == self.nii_anat.affine):
            logger.debug("Resampling static mask on the target anat")
            nii_static_mask_soft = resample_from_to(nii_static_mask, self.nii_anat, order=1, mode='grid-constant')
            tmp_mask = nii_static_mask_soft.get_fdata()
            # Change soft mask into binary mask
            tmp_mask = threshold(tmp_mask, thr=0.001)
            nii_static_mask = nib.Nifti1Image(tmp_mask, nii_static_mask_soft.affine,
                                              header=nii_static_mask_soft.header)

            if logger.level <= getattr(logging, 'DEBUG') and self.path_output is not None:
                nib.save(nii_static_mask, os.path.join(self.path_output, "mask_static_resampled_on_anat.nii.gz"))

        if not np.all(nii_riro_mask.shape == anat.shape) or not np.all(
                nii_riro_mask.affine == self.nii_anat.affine):
            logger.debug("Resampling riro mask on the target anat")
            nii_riro_mask_soft = resample_from_to(nii_riro_mask, self.nii_anat, order=1, mode='grid-constant')
            tmp_mask = nii_riro_mask_soft.get_fdata()
            # Change soft mask into binary mask
            tmp_mask = threshold(tmp_mask, thr=0.001)
            nii_riro_mask = nib.Nifti1Image(tmp_mask, nii_riro_mask_soft.affine, header=nii_riro_mask_soft.header)

            if logger.level <= getattr(logging, 'DEBUG') and self.path_output is not None:
                nib.save(nii_riro_mask, os.path.join(self.path_output, "mask_riro_resampled_on_anat.nii.gz"))

        return nii_static_mask, nii_riro_mask

    def get_acq_pressures(self):
        """
        Get the acquisition pressures at the times when the field map volumes and slices were acquired.

        Returns:
            numpy.ndarray: Acquisition timestamps in ms (n_volumes x n_slices).
        """
        # Fetch PMU timing
        self.acq_timestamps_orig = get_acquisition_times(self.nii_fieldmap_orig, self.json_fmap)
        if self.extended_fmap:
            # If the field map was extended, we need to add extra slices to the acq_timestamps
            n_slices_to_extend = int((self.nii_fieldmap.shape[2] - self.acq_timestamps_orig.shape[1]) / 2)
            self.acq_timestamps = np.zeros((self.acq_timestamps_orig.shape[0], self.nii_fieldmap.shape[2]))
            for i_slice_to_extend in range(n_slices_to_extend):
                self.acq_timestamps[:, i_slice_to_extend] = self.acq_timestamps_orig[:, 0]
                self.acq_timestamps[:, -i_slice_to_extend - 1] = self.acq_timestamps_orig[:, -1]
            self.acq_timestamps[:, n_slices_to_extend:-n_slices_to_extend] = self.acq_timestamps_orig
        else:
            self.acq_timestamps = self.acq_timestamps_orig

        # TODO: deal with saturation
        # fit PMU and fieldmap values
        self.acq_pressures_orig = self.pmu.interp_resp_trace(self.acq_timestamps_orig)
        self.acq_pressures = self.pmu.interp_resp_trace(self.acq_timestamps)

    def get_real_time_parameters(self):
        """
        Get real time parameters used for the shimming

        Returns:
            (tuple) : tuple containing:
                * np.ndarray: 3D array containing the static data for the optimization
                * np.ndarray: 3D array containing the real time data for the optimization
                * float: Mean pressure of the respiratory trace.
                * float: Root mean squared of the pressure trace. This is provided to compare results between scans,
                         multiply the riro coefficients by rms of the pressure to do so.

        """
        fieldmap = self.nii_fieldmap.get_fdata()
        anat = self.nii_anat.get_fdata()

        n_slices = fieldmap.shape[2]
        n_volumes = fieldmap.shape[-1]

        # regularization --> static, riro
        # field(i_vox) = riro(i_vox) * (acq_pressures - mean_p) + static(i_vox)
        mean_p = self.pmu.mean(self.acq_timestamps[0].min(), self.acq_timestamps[-1].max())
        pressure_rms = self.pmu.get_pressure_rms(self.acq_timestamps[0].min(), self.acq_timestamps[-1].max())

        # Mask the voxels not being shimmed for riro
        nii_3dfmap = nib.Nifti1Image(self.nii_fieldmap.get_fdata()[..., 0], self.nii_fieldmap.affine,
                                     header=self.nii_fieldmap.header)
        fmap_mask_riro = resample_mask(self.nii_riro_mask, nii_3dfmap, tuple(range(anat.shape[2])),
                                       dilation_kernel=self.mask_dilation_kernel,
                                       dilation_size=self.mask_dilation_kernel_size).get_fdata()
        masked_fieldmap_riro = np.repeat(fmap_mask_riro[..., np.newaxis], fieldmap.shape[-1], 3) * fieldmap

        static = np.zeros(fieldmap.shape[:-1])
        riro = np.zeros(fieldmap.shape[:-1])

        for i_slice in range(n_slices):
            x = self.acq_pressures[:, i_slice].reshape(-1, 1) - mean_p

            # Safety check for linear regression if the pressure and field map fit well
            y = masked_fieldmap_riro[..., i_slice, :].reshape(-1, n_volumes).T

            reg_riro = LinearRegression().fit(x, y)
            # Calculate adjusted r2 score (Takes into account the number of observations and predictor variables)
            score_riro = 1 - (1 - reg_riro.score(x, y)) * (len(y) - 1) / (len(y) - x.shape[1] - 1)
            logger.debug(
                f"Linear fit of the RIRO masked for slice: {i_slice} fieldmap and pressure"
                f"got a R2 score of: {score_riro}")

            # Warn if lower than a threshold
            # Threshold was set by looking at a small sample of data (This value could be updated based on user
            # feedback)
            threshold_score = 0.7
            if score_riro < threshold_score:
                logger.warning(
                    f"Linear fit of the RIRO masked fieldmap for slice {i_slice} and pressure got a low R2"
                    f"score: {score_riro} (less than {threshold_score}). This indicates a bad fit between the pressure"
                    f"data and the fieldmap values")

            # Fit to the linear model (no mask)
            y = fieldmap[..., i_slice, :].reshape(-1, n_volumes).T
            reg = LinearRegression().fit(x, y)

            # static/riro contains a 3d matrix of static/riro map in the fieldmap space considering the previous equation
            static[..., i_slice] = reg.intercept_.reshape(fieldmap.shape[:-2])
            riro[..., i_slice] = reg.coef_.reshape(
                fieldmap.shape[:-2])  # [unit_shim/unit_pressure], ex: [Hz/unit_pressure]

        # Log the static and riro maps to fit
        if logger.level <= getattr(logging, 'DEBUG') and self.path_output is not None:
            # Save static
            nii_static = nib.Nifti1Image(static, self.nii_fieldmap.affine, header=self.nii_fieldmap.header)
            nib.save(nii_static, os.path.join(self.path_output, 'fig_static_fmap_component.nii.gz'))

            # Save riro
            nii_riro = nib.Nifti1Image(riro, self.nii_fieldmap.affine, header=self.nii_fieldmap.header)
            nib.save(nii_riro, os.path.join(self.path_output, 'fig_riro_fmap_component.nii.gz'))

        return static, riro, mean_p, pressure_rms

    def shim(self):
        """
        Performs realtime shimming using one of the supported optimizers and an external respiratory trace.

        Returns:
            (tuple): tuple containing:
                * np.ndarray: Static coefficients of the coil profiles to shim (len(slices) x channels) e.g. [Hz]
                * np.ndarray: Riro coefficients of the coil profiles to shim (len(slices) x channels)
                              e.g. [Hz/unit_pressure]
                * float: Mean pressure of the respiratory trace.
                * float: Root mean squared of the pressure.
                         This is provided to compare results between scans, multiply the riro coefficients
                         by rms of the pressure to do so.
        """

        affine_fieldmap = self.nii_fieldmap.affine
        static, riro, mean_p, pressure_rms = self.get_real_time_parameters()

        # Create both optimizer object
        self.select_optimizer(static, affine_fieldmap)
        if self.method == 'least_squares':
            self.method = 'least_squares_rt'
        if self.method == 'quad_prog':
            self.method = 'quad_prog_rt'
        self.select_optimizer(riro, affine_fieldmap, self.pmu)

        # Create both resampled masks used for the optimization
        static_mask_resampled, riro_mask_resampled = self.get_riro_and_static_resampled_masks()

        # Static shim
        logger.info("Static optimization")
        coef_static = self.optimize(static_mask_resampled)

        # RIRO optimization
        # Use the currents to define a list of new coil bounds for the riro optimization
        self.bounds = new_bounds_from_currents_static_to_riro(coef_static, self.optimizer.merged_bounds, self.coils_static,
                                                              self.coils_riro)

        logger.info("Realtime optimization")
        coef_riro = self.optimize_riro(riro_mask_resampled)

        # Multiplying by the RMS of the pressure allows to make abstraction of the tightness of the bellow
        # between scans. This allows to compare results between scans.
        # coef_riro_rms = coef_riro * pressure_rms
        # [unit_shim/unit_pressure] * rms_pressure, ex: [Hz/unit_pressure] * rms_pressure

        return coef_static, coef_riro, mean_p, pressure_rms

    def select_optimizer(self, unshimmed, affine, pmu: PmuResp = None):
        """
        Select and initialize the optimizer

        Args:
            unshimmed (np.ndarray): 3D B0 map
            affine (np.ndarray): 4x4 array containing the affine transformation for the unshimmed array
            pmu (PmuResp): PmuResp object containing the respiratory trace information. Required for method
                           'least_squares_rt'.

        """

        # global supported_optimizers
        if self.method in supported_optimizers:
            if self.method == 'least_squares':
                self.optimizer = supported_optimizers[self.method](self.coils_static, unshimmed, affine, self.opt_criteria,
                                                                   reg_factor=self.reg_factor)
            elif self.method == 'quad_prog':
                self.optimizer = supported_optimizers[self.method](self.coils_static, unshimmed, affine,
                                                                   reg_factor=self.reg_factor)

            elif self.method == 'least_squares_rt':
                # Make sure pmu is defined
                if pmu is None:
                    raise ValueError(f"pmu parameter is required if using the optimization method: {self.method}")

                # Add pmu to the realtime optimizer(s)
                self.optimizer_riro = supported_optimizers[self.method](self.coils_riro, unshimmed, affine,
                                                                        self.opt_criteria, pmu,
                                                                        reg_factor=self.reg_factor)
            elif self.method == 'quad_prog_rt':
                # Make sure pmu is defined
                if pmu is None:
                    raise ValueError(f"pmu parameter is required if using the optimization method: {self.method}")

                # Add pmu to the realtime optimizer(s)
                self.optimizer_riro = supported_optimizers[self.method](self.coils_riro, unshimmed, affine, pmu,
                                                                        reg_factor=self.reg_factor)

            else:
                if pmu is None:
                    self.optimizer = supported_optimizers[self.method](self.coils_static, unshimmed, affine)
                else:
                    self.optimizer_riro = supported_optimizers[self.method](self.coils_riro, unshimmed, affine)

        else:
            raise KeyError(f"Method: {self.method} is not part of the supported optimizers")

    def get_riro_and_static_resampled_masks(self):
        """
        This function resample the static and the riro masks on the differents elements needed
         for the optimization and the evaluation

        Returns:
            (tuple) : tuple containing:
                * np.ndarray: Static mask resampled and dilated on the fieldmap for the optimization
                * np.ndarray: Riro mask resampled and dilated on the original fieldmap for the optimization.
        """

        n_shims = len(self.slices)
        dilation_kernel = self.mask_dilation_kernel
        dilation_kernel_size = self.mask_dilation_kernel_size
        slices = self.slices
        path_output = self.path_output
        nii_riro_mask = self.nii_riro_mask
        nii_static_mask = self.nii_static_mask

        static_fieldmap = nib.Nifti1Image(self.optimizer.unshimmed, self.optimizer.unshimmed_affine)
        riro_fieldmap = nib.Nifti1Image(self.optimizer_riro.unshimmed, self.optimizer_riro.unshimmed_affine)

        static_mask = Parallel(-1, backend='loky')(
            delayed(resample_mask)(nii_static_mask, static_fieldmap, slices[i],
                                   dilation_kernel,
                                   dilation_kernel_size, path_output)
            for i in range(n_shims))
        riro_mask = Parallel(-1, backend='loky')(
            delayed(resample_mask)(nii_riro_mask, riro_fieldmap, slices[i],
                                   dilation_kernel,
                                   dilation_kernel_size, path_output)
            for i in range(n_shims))

        static_mask_resampled = np.array([static_mask[it].get_fdata() for it in range(n_shims)]).transpose(1, 2, 3, 0)
        riro_mask_resampled = np.array([riro_mask[it].get_fdata() for it in range(n_shims)]).transpose(1, 2, 3, 0)

        return static_mask_resampled, riro_mask_resampled

    def optimize_riro(self, mask_anat):
        """
        Args:
            mask_anat (np.ndarray): anat mask on which the optimization will be made
        Returns:
            Riro coefficients of the coil profiles to shim (len(slices) x channels) [Hz/unit_pressure]
        """
        # It's faster to use local arguments for the optimization
        n_shims = len(self.slices)
        optimizer = self.optimizer_riro
        shimwise_bounds = self.bounds
        coefs_riro = []
        for i in range(n_shims):
            # Change bounds
            if shimwise_bounds is not None:
                optimizer.set_merged_bounds(shimwise_bounds[i])
            # Return 0s if there is no optimization to perform
            if np.all(mask_anat[..., i] == 0):
                coefs_riro.append(np.zeros(optimizer.merged_coils.shape[-1]))
            # Optimize
            else:
                coefs_riro.append(optimizer.optimize(mask_anat[..., i]))

        return np.array(coefs_riro)

    def eval(self, coef_static, coef_riro, mean_p, pressure_rms):
        """
        Evaluate the real time shimming by plotting and saving results

        Args:
            coef_static (np.ndarray): coefficients got during the static optimization
            coef_riro (np.ndarray): coefficients got during the real time optimization
            mean_p (float): mean of the acquisitions pressures
            pressure_rms (float): rms of the acquisitions pressures
        """

        logger.debug("Calculating the sum of the shimmed vs unshimmed in the static ROI.")
        # Calculate theoretical shimmed map
        # shim
        unshimmed = self.nii_fieldmap_orig.get_fdata()
        nii_target = nib.Nifti1Image(self.nii_fieldmap_orig.get_fdata()[..., 0], self.nii_fieldmap_orig.affine,
                                     header=self.nii_fieldmap_orig.header)
        shape = unshimmed.shape + (len(self.slices),)
        shimmed_static_riro = np.zeros(shape)
        shimmed_static = np.zeros(shape)
        shimmed_riro = np.zeros(shape)
        masked_shim_static_riro = np.zeros(shape)
        masked_shim_static = np.zeros(shape)
        masked_shim_riro = np.zeros(shape)
        masked_unshimmed = np.zeros(shape)
        mask_fmap_cs = np.zeros(unshimmed[..., 0].shape + (len(self.slices),))
        shim_trace_static_riro = []
        shim_trace_static = []
        shim_trace_riro = []
        unshimmed_trace = []
        mask_full_binary = np.clip(np.ceil(resample_from_to(self.nii_static_mask,
                                                            nii_target,
                                                            order=0,
                                                            mode='grid-constant',
                                                            cval=0).get_fdata()), 0, 1)

        if self.extended_fmap:
            # Remove extended slices if the field map was smaller than the kernel size
            n_channels = self.optimizer.merged_coils.shape[-1]
            merged_coils = self.optimizer.merged_coils[self.fmap_orig_location[..., 0], :]
            merged_coils = merged_coils.reshape(unshimmed.shape[:-1] + (n_channels,))
        else:
            merged_coils = self.optimizer.merged_coils

        for i_shim in range(len(self.slices)):
            # Calculate static correction
<<<<<<< HEAD
            correction_static = merged_coils @ coef_static[i_shim]
=======
            correction_static = self.optimizer.merged_coils @ coef_static[i_shim]
>>>>>>> 7701d3ae

            # Calculate the riro coil profiles
            riro_profile = merged_coils @ coef_riro[i_shim]

            mask_fmap_cs[..., i_shim] = np.ceil(resample_mask(self.nii_static_mask, nii_target,
                                                              self.slices[i_shim]).get_fdata())
            for i_t in range(self.nii_fieldmap.shape[3]):
                # Apply the static and riro correction
                correction_riro = riro_profile * (self.acq_pressures_orig[i_t] - mean_p)
                shimmed_static[..., i_t, i_shim] = unshimmed[..., i_t] + correction_static
                shimmed_static_riro[..., i_t, i_shim] = shimmed_static[..., i_t, i_shim] + correction_riro
                shimmed_riro[..., i_t, i_shim] = unshimmed[..., i_t] + correction_riro

                # Calculate masked shim
                masked_shim_static[..., i_t, i_shim] = mask_fmap_cs[..., i_shim] * shimmed_static[..., i_t, i_shim]
                masked_shim_static_riro[..., i_t, i_shim] = mask_fmap_cs[..., i_shim] * shimmed_static_riro[..., i_t,
                i_shim]
                masked_shim_riro[..., i_t, i_shim] = mask_fmap_cs[..., i_shim] * shimmed_riro[..., i_t, i_shim]
                masked_unshimmed[..., i_t, i_shim] = mask_fmap_cs[..., i_shim] * unshimmed[..., i_t]

                # Calculate the sum over the ROI
                # TODO: Calculate the sum of mask_fmap_cs[..., i_shim] and divide by that (If the roi is bigger due to
                #  interpolation, it should not count more). Possibly use soft mask?
                rmse_shimmed_static = calculate_metric_within_mask(masked_shim_static[..., i_t, i_shim],
                                                                   mask_fmap_cs[..., i_shim].astype(bool),
                                                                   metric='rmse')
                rmse_shimmed_static_riro = calculate_metric_within_mask(masked_shim_static_riro[..., i_t, i_shim],
                                                                        mask_fmap_cs[..., i_shim].astype(bool),
                                                                        metric='rmse')
                rmse_shimmed_riro = calculate_metric_within_mask(masked_shim_riro[..., i_t, i_shim],
                                                                 mask_fmap_cs[..., i_shim].astype(bool),
                                                                 metric='rmse')
                rmse_unshimmed = calculate_metric_within_mask(masked_unshimmed[..., i_t, i_shim],
                                                              mask_fmap_cs[..., i_shim].astype(bool),
                                                              metric='rmse')

                if rmse_shimmed_static_riro > rmse_unshimmed:
                    logger.warning("Verify the shim parameters. Some give worse results than no shim.\n"
                                   f"i_shim: {i_shim}, i_t: {i_t}")

                riro_current_txt = ""
                for i_fmap_slice in range(unshimmed.shape[2]):
                    riro_current_txt += f"Fmap slice {i_fmap_slice}: {coef_riro[i_shim] * (self.acq_pressures_orig[i_t][i_fmap_slice] - mean_p)}\n"
                logger.debug(f"\nRMSE: i_shim: {i_shim}, t: {i_t}"
                             f"\nunshimmed: {rmse_unshimmed}, shimmed static: {rmse_shimmed_static}, "
                             f"shimmed static+riro: {rmse_shimmed_static_riro}\n"
                             f"Static currents:\n{coef_static[i_shim]}\n"
                             f"Riro currents:\n" + riro_current_txt)

                # Create a 1D list of the sum of the shimmed and unshimmed maps
                shim_trace_static.append(rmse_shimmed_static)
                shim_trace_static_riro.append(rmse_shimmed_static_riro)
                shim_trace_riro.append(rmse_shimmed_riro)
                unshimmed_trace.append(rmse_unshimmed)

        # reshape to slice x timepoint
        nt = unshimmed.shape[3]
        n_shim = len(self.slices)
        shim_trace_static = np.array(shim_trace_static).reshape(n_shim, nt)
        shim_trace_static_riro = np.array(shim_trace_static_riro).reshape(n_shim, nt)
        shim_trace_riro = np.array(shim_trace_riro).reshape(n_shim, nt)
        unshimmed_trace = np.array(unshimmed_trace).reshape(n_shim, nt)

        if self.path_output is not None:
            # Plot before vs after shimming averaged on time
            shimmed_mask_avg = np.zeros(mask_full_binary.shape)
            np.divide(np.sum(np.mean(masked_shim_static_riro, axis=3), axis=3), np.sum(mask_fmap_cs, axis=3),
                      where=mask_full_binary.astype(bool), out=shimmed_mask_avg)
            plot_full_mask(np.mean(unshimmed, axis=3), shimmed_mask_avg, mask_full_binary, self.path_output)

            # Plot STD over time before and after shimming
            self.plot_full_time_std(unshimmed, masked_shim_static_riro, mask_fmap_cs, mask_full_binary)

        if logger.level <= getattr(logging, 'DEBUG') and self.path_output is not None:
            # plot results
            self.plot_currents(coef_static, riro=coef_riro * pressure_rms)
            self.plot_shimmed_trace(unshimmed_trace, shim_trace_static, shim_trace_riro, shim_trace_static_riro)
            self.plot_pressure_and_unshimmed_field(unshimmed_trace)
            self.plot_pressure_vs_field(masked_unshimmed, mask_fmap_cs)
            self.print_rt_metrics(unshimmed, shimmed_static, shimmed_static_riro, shimmed_riro, mask_fmap_cs)
            # Save shimmed result
            nii_shimmed_static_riro = nib.Nifti1Image(shimmed_static_riro, self.nii_fieldmap.affine,
                                                      header=self.nii_fieldmap.header)
            nib.save(nii_shimmed_static_riro, os.path.join(self.path_output,
                                                           'shimmed_static_riro_4thdim_it_5thdim_ishim.nii.gz'))

            # Save coils
            nii_merged_coils = nib.Nifti1Image(self.optimizer_riro.merged_coils, self.nii_fieldmap.affine,
                                               header=self.nii_fieldmap.header)
            nib.save(nii_merged_coils, os.path.join(self.path_output, "merged_coils.nii.gz"))

    def plot_currents(self, static, riro=None):
        """
        Plot evolution of currents through shim groups

        Args:
            static (np.ndarray): Array with the static currents
            riro (np.ndarray): Array with the riro currents
        """

        # Cannot see the evolution of the currents through shims if there is only one
        if len(self.slices) == 1:
            return

        fig = Figure(figsize=(10, 10))
        ax = fig.add_subplot(111)

        n_channels = static.shape[1]
        for i_channel in range(n_channels):
            ax.plot(static[:, i_channel], label=f"Static channel {i_channel} currents through shim groups")

        if riro is not None:
            for i_channel in range(n_channels):
                ax.plot(riro[:, i_channel], label=f"Riro channel {i_channel} currents through shim groups")

        ax.set_xlabel('Shim group')
        ax.set_ylabel('Coefficients')
        ax.legend()
        ax.set_title("Currents through shims")
        fname_figure = os.path.join(self.path_output, 'fig_currents.png')
        fig.savefig(fname_figure)
        logger.debug(f"Saved figure: {fname_figure}")

    def plot_pressure_vs_field(self, unshimmed, mask_fm):
        """ One graph per i_shim
        In each graph, one scatter and one line for each fmap slice in the ROI
        Each line should have pearson correlation coefficient
        """
        # x, y, z, t, i_shim

        n_t = unshimmed.shape[3]
        n_shims = len(self.slices)
        n_slices_fm = unshimmed.shape[2]

        # Remove
        plots = []
        for i_shim in range(n_shims):
            if np.any(mask_fm[..., i_shim] != 0):
                plots.append(i_shim)

        path_pressure_and_unshimmed_field = os.path.join(self.path_output, 'fig_noshim_vs_pressure_regression')
        create_output_dir(path_pressure_and_unshimmed_field)

        for i_plot, i_shim in enumerate(plots):

            fm_slices = []
            for i_slice_fm in range(n_slices_fm):
                if np.any(mask_fm[..., i_slice_fm, i_shim] != 0):
                    fm_slices.append(i_slice_fm)

            fig = Figure(figsize=(8, 4))
            ax = fig.add_subplot(111)
            y = np.zeros((n_t, len(fm_slices)))
            # pressure
            for i, i_slice_fm in enumerate(fm_slices):
                x = self.acq_pressures[:, i_slice_fm]

                for i_t in range(n_t):
                    y[i_t, i] = calculate_metric_within_mask(unshimmed[..., i_slice_fm, i_t, i_shim],
                                                             mask_fm[..., i_slice_fm, i_shim],
                                                             metric='rmse')

                reg = LinearRegression().fit(x.reshape(-1, 1), y[:, i])
                # Adjusted r2 score
                score = (1 - (1 - reg.score(x.reshape(-1, 1), y[:, i])) *
                         (len(y[:, i]) - 1) / (len(y[:, i]) - x.reshape(-1, 1).shape[1] - 1))

                ax.scatter(x, y[:, i], label=f"Fm slice: {i_slice_fm}, r2: {score:.2f}")
                ax.plot(x, reg.predict(x.reshape(-1, 1)))

            # If there is only 1 fm slice, it's the same as all the slices
            if len(fm_slices) != 1:
                x = self.acq_pressures[:, fm_slices]
                reg = LinearRegression().fit(x.reshape(-1, 1), y.reshape(-1))
                # Adjusted r2 score
                score = (1 - (1 - reg.score(x.reshape(-1, 1), y.reshape(-1))) *
                         (len(y.reshape(-1)) - 1) / (len(y.reshape(-1)) - x.reshape(-1, 1).shape[1] - 1))
                ax.plot(x.reshape(-1), reg.predict(x.reshape(-1, 1)),
                        label=f"All slices: {i_slice_fm}, r2: {score:.2f}")

            ax.legend()
            ax.set_xlabel('Pressure (A.U.)')
            ax.set_ylabel('RMSE (Hz)')
            ax.set_title(f"Pressure vs Field for target slice(s): {self.slices[i_shim]}")
            fname_figure = os.path.join(path_pressure_and_unshimmed_field,
                                        f'fig_noshim_vs_pressure_regression_shimgroup_{i_shim:03}.png')
            fig.savefig(fname_figure, bbox_inches='tight')

    def plot_pressure_and_unshimmed_field(self, unshimmed_trace):
        """
        Plot respiratory trace, acquisition time pressure points and the B0 field RMSE

        Args:
            unshimmed_trace (np.ndarray): field in the ROI for each shim volume
        """
        # Get the pmu data values in the range of the acquisition
        pmu_timestamps = self.pmu.get_times()
        pmu_pressures = self.pmu.data
        indexes = np.where(np.logical_and(pmu_timestamps >= (self.acq_timestamps[0].min() - 1000),
                                          pmu_timestamps <= self.acq_timestamps[-1].max() + 1000))
        pmu_timestamps_curated = pmu_timestamps[indexes]
        pmu_pressures_curated = pmu_pressures[indexes]

        # Select slices shimmed
        curated_unshimmed_trace = unshimmed_trace[self.index_shimmed]

        # Get the b0 field in the same units as the pressure reading
        n_plots = len(self.index_shimmed)

        max_diff_field_list = max(curated_unshimmed_trace, key=lambda x: abs(x.max() - x.min()))
        min_field = max_diff_field_list.min()
        max_field = max_diff_field_list.max()
        max_diff_field = max_field - min_field

        diff_pressure = pmu_pressures_curated.max() - pmu_pressures_curated.min()
        scaling = max_diff_field / diff_pressure
        avg_pressure = np.mean(pmu_pressures_curated)

        # Scale
        curated_unshimmed_trace_scaled = np.array([(x - np.mean(x)) / scaling + avg_pressure
                                                   for x in curated_unshimmed_trace])

        # Find y limits
        perc = (self.pmu.max - self.pmu.min) / 20
        ylim = (min(curated_unshimmed_trace_scaled.min(), self.pmu.min - perc),
                max(curated_unshimmed_trace_scaled.max(), self.pmu.max + perc))

        # Plot
        path_pressure_and_unshimmed_field = os.path.join(self.path_output, 'fig_noshim_vs_pressure')
        create_output_dir(path_pressure_and_unshimmed_field)

        for i_plot in range(n_plots):
            fig = Figure(figsize=(8, 4))
            ax = fig.add_subplot(111)
            ax.plot((pmu_timestamps_curated - pmu_timestamps_curated[0]) / 1000, pmu_pressures_curated,
                    label='Pressure Trace')
            ax.plot((self.acq_timestamps_orig - pmu_timestamps_curated[0]) / 1000, curated_unshimmed_trace_scaled[i_plot],
                    label='Unshimmed RMSE over the ROI')
            ax.scatter((np.mean(self.acq_timestamps_orig, axis=1) - pmu_timestamps_curated[0]) / 1000,
                       np.mean(self.acq_pressures_orig, axis=1),
                       color='red',
                       label='Field map timepoints')
            ax.legend()
            ax.set_ylim(ylim)
            ax.set_yticks([pmu_pressures_curated.min(), pmu_pressures_curated.max()],
                          [min_field.astype(int), max_field.astype(int)])
            ax.set_xlabel('Time (s)')
            ax.set_ylabel('RMSE (Hz)')
            ax.set_title(f"Slices: {self.slices[self.index_shimmed[i_plot]]}")

            # Save figure
            fname_figure = os.path.join(path_pressure_and_unshimmed_field,
                                        f'fig_noshim_vs_pressure_shimgroup_{self.index_shimmed[i_plot]:03}.png')
            fig.savefig(fname_figure, bbox_inches='tight')

        logger.debug(f"Saved figures: {path_pressure_and_unshimmed_field}")

    def plot_shimmed_trace(self, unshimmed_trace, shim_trace_static, shim_trace_riro, shim_trace_static_riro):
        """
        Plot shimmed and unshimmed rmse over the roi for each shim

        Args:
            unshimmed_trace (np.ndarray): array with the trace of the nii_fieldmap data
            shim_trace_static (np.ndarray): array with the trace of the nii_fieldmap data after the static shimming
            shim_trace_riro (np.ndarray): array with the trace of the nii_fieldmap data after the riro shimming
            shim_trace_static_riro (np.ndarray): array with the trace of the nii_fieldmap data after both shimming
        """

        min_value = min(
            shim_trace_static_riro[self.index_shimmed, :].min(),
            shim_trace_static[self.index_shimmed, :].min(),
            shim_trace_riro[self.index_shimmed, :].min(),
            unshimmed_trace[self.index_shimmed, :].min()
        )
        max_value = max(
            shim_trace_static_riro[self.index_shimmed, :].max(),
            shim_trace_static[self.index_shimmed, :].max(),
            shim_trace_riro[self.index_shimmed, :].max(),
            unshimmed_trace[self.index_shimmed, :].max()
        )

        path_shimmed_trace = os.path.join(self.path_output, 'fig_trace_shimmed_vs_unshimmed')
        create_output_dir(path_shimmed_trace)

        # Calc ysize
        for i, i_shim in enumerate(self.index_shimmed):
            fig = Figure(figsize=(8, 4))
            ax = fig.add_subplot(1, 1, 1)
            ax.plot(shim_trace_static_riro[i_shim, :], label='shimmed static + riro')
            ax.plot(shim_trace_static[i_shim, :], label='shimmed static')
            ax.plot(shim_trace_riro[i_shim, :], label='shimmed_riro')
            ax.plot(unshimmed_trace[i_shim, :], label='unshimmed')
            ax.set_xlabel('Timepoints')
            ax.set_ylabel('RMSE over the ROI (Hz)')
            ax.legend()
            ax.set_ylim([min_value, max_value])
            ax.set_title(f"Unshimmed vs shimmed values: shim {self.slices[i_shim]}")
            fname_figure = os.path.join(path_shimmed_trace, f'fig_trace_shimmed_vs_unshimmed_shimgroup_{i_shim:03}.png')
            fig.savefig(fname_figure, bbox_inches='tight')
        logger.debug(f"Saved figures: {path_shimmed_trace}")

    def print_rt_metrics(self, unshimmed, shimmed_static, shimmed_static_riro, shimmed_riro, mask):
        """
        Print to the console metrics about the realtime and static shim. These metrics isolate temporal and static
        components

        Temporal: Compute the STD across time pixelwise, and then compute the mean across pixels.
        Static: Compute the MEAN across time pixelwise, and then compute the STD across pixels.

        Args:
            unshimmed (np.ndarray): Fieldmap not shimmed
            shimmed_static (np.ndarray): Data of the nii_fieldmap after the static shimming
            shimmed_static_riro (np.ndarray): Data of the nii_fieldmap after static and riro shimming
            shimmed_riro (np.ndarray): Data of the nii_fieldmap after the riro shimming
            mask (np.ndarray): Mask where the shimming was done
        """

        unshimmed_repeat = np.repeat(unshimmed[..., np.newaxis], mask.shape[-1], axis=-1)
        mask_repeats = np.repeat(mask[:, :, :, np.newaxis, :], unshimmed.shape[3], axis=3)
        ma_unshimmed = np.ma.array(unshimmed_repeat, mask=mask_repeats == False)
        ma_shim_static = np.ma.array(shimmed_static, mask=mask_repeats == False)
        ma_shim_static_riro = np.ma.array(shimmed_static_riro, mask=mask_repeats == False)
        ma_shim_riro = np.ma.array(shimmed_riro, mask=mask_repeats == False)

        # Temporal
        temp_shim_static = np.ma.mean(np.ma.std(ma_shim_static, 3))
        temp_shim_static_riro = np.ma.mean(np.ma.std(ma_shim_static_riro, 3))
        temp_shim_riro = np.ma.mean(np.ma.std(ma_shim_riro, 3))
        temp_unshimmed = np.ma.mean(np.ma.std(ma_unshimmed, 3))

        # Static
        static_shim_static = np.ma.std(np.ma.mean(ma_shim_static, 3))
        static_shim_static_riro = np.ma.std(np.ma.mean(ma_shim_static_riro, 3))
        static_shim_riro = np.ma.std(np.ma.mean(ma_shim_riro, 3))
        static_unshimmed = np.ma.std(np.ma.mean(ma_unshimmed, 3))
        logger.debug(f"\nTemporal: Compute the STD across time pixelwise, and then compute the mean across pixels."
                     f"\ntemp_shim_static: {temp_shim_static}"
                     f"\ntemp_shim_static_riro: {temp_shim_static_riro}"
                     f"\ntemp_shim_riro: {temp_shim_riro}"
                     f"\ntemp_unshimmed: {temp_unshimmed}"
                     f"\nStatic: Compute the MEAN across time pixelwise, and then compute the STD across pixels."
                     f"\nstatic_shim_static: {static_shim_static}"
                     f"\nstatic_shim_static_riro: {static_shim_static_riro}"
                     f"\nstatic_shim_riro: {static_shim_riro}"
                     f"\nstatic_unshimmed: {static_unshimmed}")

    def plot_full_time_std(self, unshimmed, masked_shim_static_riro, mask_fmap_cs, mask):
        """
        Plot and save the std heatmap over time

        Args:
            unshimmed (np.ndarray): Original fieldmap not shimmed shaped (x, y, z, time)
            masked_shim_static_riro(np.ndarray): Masked shimmed fieldmap shaped (x, y, z, time, slices)
            mask_fmap_cs (np.ndarray): Field map mask indicating where delta B0 is not 0 in each slice -- shaped (x, y, z, slices)
            mask (np.ndarray): Binary mask in the fieldmap space shaped (x, y, z)
        """
        # Transform shimmed field map to shape (x, y, z, time)
        sum_mask_fmap_cs = np.sum(mask_fmap_cs, axis=3)
        mask_extended = np.repeat(mask[..., np.newaxis], masked_shim_static_riro.shape[-2], axis=-1)

        # Transpose is used to cater to numpy division order
        # (3, 2, 4) / (3, 2) Does not work
        # (4, 2, 3) / (2, 3) Does work
        # * Using out parameter in np.divide() prevents inconsistent results
        shimmed_masked = np.zeros(mask_extended.shape)
        np.divide(np.sum(masked_shim_static_riro, axis=-1).T, sum_mask_fmap_cs.T, where=mask.T.astype(bool),
                  out=shimmed_masked.T)

        std_shimmed_masked = np.std(shimmed_masked, axis=-1, dtype=np.float64)
        std_unshimmed = np.std(unshimmed, axis=-1, dtype=np.float64)

        # Plot
        nan_unshimmed_masked = np.ma.array(std_unshimmed, mask=mask == False, fill_value=np.nan)
        nan_shimmed_masked = np.ma.array(std_shimmed_masked, mask=mask == False, fill_value=np.nan)

        mt_unshimmed = montage(np.mean(unshimmed, axis=-1))
        mt_unshimmed_masked = montage(nan_unshimmed_masked.filled())
        mt_shimmed_masked = montage(nan_shimmed_masked.filled())

        metric_unshimmed_mean = calculate_metric_within_mask(std_unshimmed, mask, metric='mean')
        metric_shimmed_mean = calculate_metric_within_mask(std_shimmed_masked, mask, metric='mean')

        # Remove the outliers to calculate the colorbar limits
        # Necessary because some STD are much higher and are not visible on the heatmap, they are still considered in
        # the metric
        shim_limit = np.nanpercentile(mt_shimmed_masked[mt_shimmed_masked != 0], 90)
        unshim_limit = np.nanpercentile(mt_unshimmed_masked[mt_unshimmed_masked != 0], 90)

        min_value = min(np.nanmin(mt_unshimmed_masked), np.nanmin(mt_shimmed_masked))
        max_value = max(np.nanmax(mt_unshimmed_masked[mt_unshimmed_masked < unshim_limit]),
                        np.nanmax(mt_shimmed_masked[mt_shimmed_masked < shim_limit]))

        fig = Figure(figsize=(9, 6))
        fig.suptitle(f"Fieldmaps\nFieldmap Coordinate System\n\u0394B\u2080 STD over time ")

        ax = fig.add_subplot(1, 2, 1)
        ax.imshow(mt_unshimmed, cmap='gray')
        mt_unshimmed_masked[mt_unshimmed_masked == 0] = np.nan
        im = ax.imshow(mt_unshimmed_masked, vmin=min_value, vmax=max_value, cmap='viridis')
        ax.set_title(f"Before shimming\nmean: {metric_unshimmed_mean:.3}")
        ax.get_xaxis().set_visible(False)
        ax.get_yaxis().set_visible(False)
        divider = make_axes_locatable(ax)
        cax = divider.append_axes('right', size='5%', pad=0.05)
        fig.colorbar(im, cax=cax)

        ax = fig.add_subplot(1, 2, 2)
        ax.imshow(mt_unshimmed, cmap='gray')
        mt_shimmed_masked[mt_shimmed_masked == 0] = np.nan
        im = ax.imshow(mt_shimmed_masked, vmin=min_value, vmax=max_value, cmap='viridis')
        ax.set_title(f"After shimming\nmean: {metric_shimmed_mean:.3}")
        ax.get_xaxis().set_visible(False)
        ax.get_yaxis().set_visible(False)
        divider = make_axes_locatable(ax)
        cax = divider.append_axes('right', size='5%', pad=0.05)
        fig.colorbar(im, cax=cax)

        # Lower suptitle
        fig.subplots_adjust(top=0.85)

        # Save
        fname_figure = os.path.join(self.path_output, 'fig_shimmed_vs_unshimmed_real-time_variation.png')
        fig.savefig(fname_figure, bbox_inches='tight')


def plot_full_mask(unshimmed, shimmed_masked, mask, path_output):
    """
    Plot and save the static full mask

    Args:
        unshimmed (np.ndarray): Original fieldmap not shimmed
        shimmed_masked(np.ndarray): Masked shimmed fieldmap
        mask (np.ndarray): Binary mask in the fieldmap space
        path_output (str): Path to the output folder
    """

    # Plot
    nan_unshimmed_masked = np.ma.array(unshimmed, mask=mask == False, fill_value=np.nan)
    nan_shimmed_masked = np.ma.array(shimmed_masked, mask=mask == False, fill_value=np.nan)

    mt_unshimmed = montage(unshimmed)
    mt_unshimmed_masked = montage(nan_unshimmed_masked.filled())
    mt_shimmed_masked = montage(nan_shimmed_masked.filled())

    metric_unshimmed_std = calculate_metric_within_mask(unshimmed, mask, metric='std')
    metric_shimmed_std = calculate_metric_within_mask(shimmed_masked, mask, metric='std')
    metric_unshimmed_mean = calculate_metric_within_mask(unshimmed, mask, metric='mean')
    metric_shimmed_mean = calculate_metric_within_mask(shimmed_masked, mask, metric='mean')
    metric_unshimmed_mae = calculate_metric_within_mask(unshimmed, mask, metric='mae')
    metric_shimmed_mae = calculate_metric_within_mask(shimmed_masked, mask, metric='mae')
    metric_unshimmed_rmse = calculate_metric_within_mask(unshimmed, mask, metric='rmse')
    metric_shimmed_rmse = calculate_metric_within_mask(shimmed_masked, mask, metric='rmse')

    min_value = min(np.nanmin(mt_unshimmed_masked), np.nanmin(mt_shimmed_masked))
    max_value = max(np.nanmax(mt_unshimmed_masked), np.nanmax(mt_shimmed_masked))

    fig = Figure(figsize=(15, 9))
    fig.suptitle(f"Fieldmaps\nFieldmap Coordinate System")

    ax = fig.add_subplot(1, 2, 1)
    ax.imshow(mt_unshimmed, cmap='gray')
    im = ax.imshow(mt_unshimmed_masked, vmin=min_value, vmax=max_value, cmap='viridis')
    ax.set_title(f"Before shimming\nstd: {metric_unshimmed_std:.1f}, mean: {metric_unshimmed_mean:.1f}\n"
                 f"mae: {metric_unshimmed_mae:.1f}, rmse: {metric_unshimmed_rmse:.1f}")
    ax.get_xaxis().set_visible(False)
    ax.get_yaxis().set_visible(False)
    divider = make_axes_locatable(ax)
    cax = divider.append_axes('right', size='5%', pad=0.05)
    fig.colorbar(im, cax=cax)

    ax = fig.add_subplot(1, 2, 2)
    ax.imshow(mt_unshimmed, cmap='gray')
    im = ax.imshow(mt_shimmed_masked, vmin=min_value, vmax=max_value, cmap='viridis')
    ax.set_title(f"After shimming\nstd: {metric_shimmed_std:.1f}, mean: {metric_shimmed_mean:.1f}\n"
                 f"mae: {metric_shimmed_mae:.1f}, rmse: {metric_shimmed_rmse:.1f}")
    ax.get_xaxis().set_visible(False)
    ax.get_yaxis().set_visible(False)
    divider = make_axes_locatable(ax)
    cax = divider.append_axes('right', size='5%', pad=0.05)
    fig.colorbar(im, cax=cax)

    # Save
    fname_figure = os.path.join(path_output, 'fig_shimmed_vs_unshimmed.png')
    fig.savefig(fname_figure, bbox_inches='tight')


def new_bounds_from_currents(currents:dict, old_bounds:dict):
    """
    Uses the currents to determine the appropriate bounds for the next optimization. It assumes that
    "old_coef + next_bound < old_bound".

    Args:
        currents (dict): Dictionary with n_shims as keys each with a list of n_channels values.
        old_bounds (dict): Dictionary with orders as keys containing (min, max) containing the merged bounds of the previous
                           optimization.
    Returns:
        dict: Modified bounds (same shape as old_bounds)
    """
    new_bounds = {}
    for key in old_bounds:
        new_bounds[key] = []
        for i, bound in enumerate(old_bounds[key]):
            if bound == [None, None]:
                new_bounds[key].append(bound)
            elif bound[0] is None:
                new_bounds[key].append([None, bound[1] - currents[key][i]])
            elif bound[1] is None:
                new_bounds[key].append([bound[0] - currents[key][i], None])
            else:
                new_bounds[key].append([bound[0] - currents[key][i], bound[1] - currents[key][i]])
    return new_bounds


def new_bounds_from_currents_static_to_riro(currents, old_bounds, coils_static=[], coils_riro=[]):
    """
    Uses the currents to determine the appropriate bounds for the next optimization. It assumes that
    "old_coef + next_bound < old_bound".

    Args:
        currents (np.ndarray): 2D array (n_shims x n_channels). Direct output from :func:`_optimize`.
        old_bounds (list): 1d list (n_channels) of tuples (min, max) containing the merged bounds of the previous
                           optimization.
    Returns:
        list: 2d list (n_shim_groups x n_channels) of bounds (min, max) corresponding to each shim group and channel.
    """

    currents_riro = np.empty((currents.shape[0], 0))
    old_bounds_riro = []
    static_coil_names = [c.name for c in coils_static]

    index = 0
    coil_indexes = {}
    for coil in coils_static:
        if type(coil) == Coil:
            coil_indexes[coil.name] = [index, index + len(coil.coef_channel_minmax['coil'])]
            index += len(coil.coef_channel_minmax['coil'])
        else:
            coil_indexes[coil.name] = {}
            for key in coil.coef_channel_minmax:
                coil_indexes[coil.name][key] = [index, index + len(coil.coef_channel_minmax[key])]
                index += len(coil.coef_channel_minmax[key])

    for i, coil in enumerate(coils_riro):
        if coil.name in static_coil_names:
            if type(coil) == Coil:
                currents_riro = np.append(currents_riro,
                                          currents[:, coil_indexes[coil.name][0]:coil_indexes[coil.name][1]],
                                          axis=1)
                old_bounds_riro.extend(old_bounds[coil_indexes[coil.name][0]:coil_indexes[coil.name][1]])
            else:
                for order in coil.coef_channel_minmax:
                    if order in coils_static[static_coil_names.index(coil.name)].coef_channel_minmax.keys():
                        currents_riro = np.append(currents_riro,
                                                  currents[:, coil_indexes[coil.name][order][0]:coil_indexes[coil.name][order][1]],
                                                  axis = 1)
                        old_bounds_riro.extend(old_bounds[coil_indexes[coil.name][order][0]:coil_indexes[coil.name][order][1]])
                    else:
                        currents_riro = np.append(currents_riro,
                                                  np.zeros((currents.shape[0], len(coil.coef_channel_minmax[order]))),
                                                  axis=1)
                        old_bounds_riro.extend(coil.coef_channel_minmax[order])

        else:
            if type(coil) == Coil:
                currents_riro = np.append(currents_riro,
                                        np.zeros((currents.shape[0], len(coil.coef_channel_minmax['coil']))),
                                        axis=1)
                old_bounds_riro.extend(coil.coef_channel_minmax['coil'])

            else:
                for order in coil.coef_channel_minmax:
                    currents_riro = np.append(currents_riro,
                                              np.zeros((currents.shape[0], len(coil.coef_channel_minmax[order]))),
                                              axis=1)
                    old_bounds_riro.extend(coil.coef_channel_minmax[order])

    new_bounds = []
    for i_shim in range(currents_riro.shape[0]):
        shim_bound = []
        for i_channel in range(len(old_bounds_riro)):
            a_bound = old_bounds_riro[i_channel] - currents_riro[i_shim, i_channel]
            shim_bound.append(tuple(a_bound))
        new_bounds.append(shim_bound)

    return new_bounds


def parse_slices(fname_nifti):
    """
    Parse the BIDS sidecar associated with the input nifti file.

    Args:
        fname_nifti (str): Full path to a NIfTI file
    Returns:
        list: 1D list containing tuples of dim3 slices to shim. (dim1, dim2, dim3)
    """

    # Open json
    fname_json = fname_nifti.split('.nii')[0] + '.json'
    # Read from json file
    with open(fname_json) as json_file:
        json_data = json.load(json_file)

    # The BIDS specification mentions that the 'SliceTiming' is stored on disk depending on the
    # 'SliceEncodingDirection'. If this tag is 'i', 'j', 'k' or non existent, index 0 of 'SliceTiming' corresponds to
    # index 0 of the slice dimension of the NIfTI file. If 'SliceEncodingDirection' is 'i-', 'j-' or 'k-',
    # the last value of 'SliceTiming' corresponds to index 0 of the slice dimension of the NIfTI file.
    # https://bids-specification.readthedocs.io/en/stable/04-modality-specific-files/01-magnetic-resonance-imaging-data.html#timing-parameters

    # Note: Dcm2niix does not seem to include the tag 'SliceEncodingDirection' and always makes sure index 0 of
    # 'SliceTiming' corresponds to index 0 of the NIfTI file.
    # https://www.nitrc.org/forum/forum.php?thread_id=10307&forum_id=4703
    # https://github.com/rordenlab/dcm2niix/issues/530

    # Make sure tag SliceTiming exists
    if 'SliceTiming' in json_data:
        slice_timing = json_data['SliceTiming']
    else:
        raise RuntimeError("No tag SliceTiming to automatically parse slice data, see --slices option")

    # If SliceEncodingDirection exists and is negative, SliceTiming is reversed
    if 'SliceEncodingDirection' in json_data:
        if json_data['SliceEncodingDirection'][-1] == '-':
            logger.debug("SliceEncodeDirection is negative, SliceTiming parsed backwards")
            slice_timing.reverse()

    # Return the indexes of the sorted slice_timing
    slice_timing = np.array(slice_timing)
    list_slices = np.argsort(slice_timing)
    slices = []
    # Construct the list of tuples
    while len(list_slices) > 0:
        # Find if the first index has the same timing as other indexes
        # shim_group = tuple(list_slices[list_slices == list_slices[0]])
        shim_group = tuple(np.where(slice_timing == slice_timing[list_slices[0]])[0])
        # Add this as a tuple
        slices.append(shim_group)

        # Since the list_slices is sorted by slice_timing, the only similar values will be at the beginning
        n_to_remove = len(shim_group)
        list_slices = list_slices[n_to_remove:]

    return slices


def define_slices(n_slices: int, factor=1, method='sequential'):
    """
    Define the slices to shim according to the output convention. (list of tuples)

    Args:
        n_slices (int): Number of total slices.
        factor (int): Number of slices per shim.
        method (str): Defines how the slices should be sorted, supported methods include: 'interleaved', 'sequential',
                      'volume'. See Examples for more details.

    Returns:
        list: 1D list containing tuples of dim3 slices to shim. (dim1, dim2, dim3)

    Examples:
        ::
            slices = define_slices(10, 2, 'interleaved')
            print(slices)  # [(0, 5), (1, 6), (2, 7), (3, 8), (4, 9)]
            slices = define_slices(20, 5, 'sequential')
            print(slices)  # [(0, 1, 2, 3, 4), (5, 6, 7, 8, 9), (10, 11, 12, 13, 14), (15, 16, 17, 18, 19)]
            slices = define_slices(20, method='volume')
            # 'volume' ignores the 'factor' option
            print(slices)  # [(0, 1, 2, 3, 4, 5, 6, 7, 8, 9, 10, 11, 12, 13, 14, 15, 16, 17, 18, 19)]
    """
    if n_slices <= 0:
        raise ValueError("Number of slices should be greater than 0")

    slices = []
    n_shims = n_slices // factor
    leftover = 0

    if method == 'interleaved':
        for i_shim in range(n_shims):
            slices.append(tuple(range(i_shim, n_shims * factor, n_shims)))

        leftover = n_slices % factor

    elif method == 'sequential':
        for i_shim in range(n_shims):
            slices.append(tuple(range(i_shim * factor, (i_shim + 1) * factor, 1)))

        leftover = n_slices % factor

    elif method == 'volume':
        slices.append(tuple(range(n_shims)))

    else:
        raise ValueError("Not a supported method to define slices")

    if leftover != 0:
        slices.append(tuple(range(n_shims * factor, n_slices)))
        logger.warning(f"When defining the slices to shim, there are leftover slices since the factor used and number "
                       f"of slices is not perfectly dividable. Make sure the last tuple of slices is "
                       f"appropriate: {slices}")

    return slices


def shim_max_intensity(nii_input, nii_mask=None):
    """
    Find indexes of the 4th dimension of the input volume that has the highest signal intensity for each slice.
        Based on: https://onlinelibrary.wiley.com/doi/10.1002/hbm.26018

    Args:
        nii_input (nib.Nifti1Image): 4d volume where 4th dimension was acquired with different shim values
        nii_mask (nib.Nifti1Image): Mask defining the spatial region to shim. If None: consider all voxels of nii_input.
    Returns:
        np.ndarray: 1d array containing the index of the volume that maximizes signal intensity for each slice
    """

    if len(nii_input.shape) != 4:
        raise ValueError("Input volume must be 4d")

    # Load the mask
    if nii_mask is None:
        mask = np.ones(nii_input.shape[:3])
    else:
        # Masks must be 3d
        if len(nii_mask.shape) != 3:
            raise ValueError("Input mask must be 3d")
        # If the mask is of a different shape, resample it.
        elif not np.all(nii_mask.shape == nii_input.shape[:3]) or not np.all(nii_mask.affine == nii_input.affine):
            nii_input_3d = nib.Nifti1Image(nii_input.get_fdata()[..., 0], nii_input.affine, header=nii_input.header)
            mask = resample_mask(nii_mask, nii_input_3d).get_fdata()
        else:
            mask = nii_mask.get_fdata()

    n_slices = nii_input.shape[2]
    n_volumes = nii_input.shape[3]

    mean_values = np.zeros([n_slices, n_volumes])
    for i_volume in range(n_volumes):
        masked_epi_3d = nii_input.get_fdata()[..., i_volume] * mask
        mean_per_slice = np.mean(masked_epi_3d, axis=(0, 1), where=mask.astype(bool))
        mean_values[:, i_volume] = mean_per_slice

    if np.any(np.isnan(mean_values)):
        logger.warning("NaN values when calculating the mean. This is usually because the mask is not defined in all "
                       "slices. The output will disregard slices with NaN values.")

    index_per_slice = np.nanargmax(mean_values, axis=1)

    return index_per_slice


def extend_fmap_to_kernel_size(nii_fmap_orig, dilation_kernel_size, path_output=None, ret_location=False):
    """
    Load the fmap and expand its dimensions to the kernel size

    Args:
        nii_fmap_orig (nib.Nifti1Image): 3d (dim1, dim2, dim3) or 4d (dim1, dim2, dim3, t) nii to be extended
        dilation_kernel_size: Size of the kernel
        path_output (str): Path to save the debug output
        ret_location (bool): If True, return the location of the original data in the new data
    Returns:
        nib.Nifti1Image: Nibabel object of the loaded and extended fieldmap
    """

    fieldmap_shape = nii_fmap_orig.shape[:3]

    # Extend the dimensions where the kernel is bigger than the number of voxels
    tmp_nii = copy.deepcopy(nii_fmap_orig)
    location = np.ones(nii_fmap_orig.shape)
    for i_axis in range(len(fieldmap_shape)):
        # If there are less voxels than the kernel size, extend in that axis
        if fieldmap_shape[i_axis] < dilation_kernel_size:
            diff = float(dilation_kernel_size - fieldmap_shape[i_axis])
            n_slices_to_extend = math.ceil(diff / 2)
            tmp_nii, location = extend_slice(tmp_nii, n_slices=n_slices_to_extend, axis=i_axis, location=location)

    nii_fmap = tmp_nii

    # If DEBUG, save the extended fieldmap
    if logger.level <= getattr(logging, 'DEBUG') and path_output is not None:
        fname_new_fmap = os.path.join(path_output, 'tmp_extended_fmap.nii.gz')
        nib.save(nii_fmap, fname_new_fmap)
        logger.debug(f"Extended fmap, saved the new fieldmap here: {fname_new_fmap}")

    if ret_location:
        return nii_fmap, location.astype(bool)

    return nii_fmap


def extend_slice(nii_array, n_slices=1, axis=2, location=None):
    """
    Adds n_slices on each side of the selected axis. It uses the nearest slice and copies it to fill the values.
    Updates the affine of the matrix to keep the input array in the same location.

    Args:
        nii_array (nib.Nifti1Image): 3d or 4d array to extend the dimensions along an axis.
        n_slices (int): Number of slices to add on each side of the selected axis.
        axis (int): Axis along which to insert the slice(s), Allowed axis: 0, 1, 2.
        location (np.array): Location where the original data is located in the new data.
    Returns:
        nib.Nifti1Image: Array extended with the appropriate affine to conserve where the original pixels were located.

    Examples:
        ::
            print(nii_array.get_fdata().shape)  # (50, 50, 1, 10)
            nii_out = extend_slice(nii_array, n_slices=1, axis=2)
            print(nii_out.get_fdata().shape)  # (50, 50, 3, 10)
    """
    # Locate original data in new data
    orig_data_in_new_data = location

    if nii_array.get_fdata().ndim == 3:
        extended = nii_array.get_fdata()
        extended = extended[..., np.newaxis]
        if location is not None:
            orig_data_in_new_data = orig_data_in_new_data[..., np.newaxis]
    elif nii_array.get_fdata().ndim == 4:
        extended = nii_array.get_fdata()
    else:
        raise ValueError("Unsupported number of dimensions for input array")

    for i_slice in range(n_slices):
        if axis == 0:
            if location is not None:
                orig_data_in_new_data = np.insert(orig_data_in_new_data, -1,
                                                  np.zeros(orig_data_in_new_data.shape[1:]),
                                                  axis=axis)
                orig_data_in_new_data = np.insert(orig_data_in_new_data, 0,
                                                  np.zeros(orig_data_in_new_data.shape[1:]),
                                                  axis=axis)
            extended = np.insert(extended, -1, extended[-1, :, :, :], axis=axis)
            extended = np.insert(extended, 0, extended[0, :, :, :], axis=axis)
        elif axis == 1:
            if location is not None:
                orig_data_in_new_data = np.insert(orig_data_in_new_data, -1,
                                                  np.zeros_like(orig_data_in_new_data[:, 0, :, :]),
                                                  axis=axis)
                orig_data_in_new_data = np.insert(orig_data_in_new_data, 0,
                                                  np.zeros_like(orig_data_in_new_data[:, 0, :, :]),
                                                  axis=axis)
            extended = np.insert(extended, -1, extended[:, -1, :, :], axis=axis)
            extended = np.insert(extended, 0, extended[:, 0, :, :], axis=axis)
        elif axis == 2:
            if location is not None:
                orig_data_in_new_data = np.insert(orig_data_in_new_data, -1,
                                                  np.zeros_like(orig_data_in_new_data[:, :, 0, :]),
                                                  axis=axis)
                orig_data_in_new_data = np.insert(orig_data_in_new_data, 0,
                                                  np.zeros_like(orig_data_in_new_data[:, :, 0, :]),
                                                  axis=axis)
            extended = np.insert(extended, -1, extended[:, :, -1, :], axis=axis)
            extended = np.insert(extended, 0, extended[:, :, 0, :], axis=axis)
        else:
            raise ValueError("Unsupported value for axis")

    new_affine = update_affine_for_ap_slices(nii_array.affine, n_slices, axis)

    if nii_array.get_fdata().ndim == 3:
        extended = extended[..., 0]

    nii_extended = nib.Nifti1Image(extended, new_affine, header=nii_array.header)

    if location is not None:
        return nii_extended, orig_data_in_new_data

    return nii_extended


def update_affine_for_ap_slices(affine, n_slices=1, axis=2):
    """
    Updates the input affine to reflect an insertion of n_slices on each side of the selected axis

    Args:
        affine (np.ndarray): 4x4 qform affine matrix representing the coordinates
        n_slices (int): Number of pixels to add on each side of the selected axis
        axis (int): Axis along which to insert the slice(s)
    Returns:
        np.ndarray: 4x4 updated affine matrix
    """
    # Define indexes
    index_shifted = [0, 0, 0]
    index_shifted[axis] = n_slices

    # Difference of voxel in world coordinates
    spacing = apply_affine(affine, index_shifted) - apply_affine(affine, [0, 0, 0])

    # Calculate new affine
    new_affine = affine
    new_affine[:3, 3] = affine[:3, 3] - spacing

    return new_affine<|MERGE_RESOLUTION|>--- conflicted
+++ resolved
@@ -1205,21 +1205,22 @@
         if self.extended_fmap:
             # Remove extended slices if the field map was smaller than the kernel size
             n_channels = self.optimizer.merged_coils.shape[-1]
+            # static coil
             merged_coils = self.optimizer.merged_coils[self.fmap_orig_location[..., 0], :]
             merged_coils = merged_coils.reshape(unshimmed.shape[:-1] + (n_channels,))
+            # riro coil
+            merged_coils_riro = self.optimizer_riro.merged_coils[self.fmap_orig_location[..., 0], :]
+            merged_coils_riro = merged_coils_riro.reshape(unshimmed.shape[:-1] + (n_channels,))
         else:
             merged_coils = self.optimizer.merged_coils
+            merged_coils_riro = self.optimizer_riro.merged_coils
 
         for i_shim in range(len(self.slices)):
             # Calculate static correction
-<<<<<<< HEAD
             correction_static = merged_coils @ coef_static[i_shim]
-=======
-            correction_static = self.optimizer.merged_coils @ coef_static[i_shim]
->>>>>>> 7701d3ae
 
             # Calculate the riro coil profiles
-            riro_profile = merged_coils @ coef_riro[i_shim]
+            riro_profile = merged_coils_riro @ coef_riro[i_shim]
 
             mask_fmap_cs[..., i_shim] = np.ceil(resample_mask(self.nii_static_mask, nii_target,
                                                               self.slices[i_shim]).get_fdata())
