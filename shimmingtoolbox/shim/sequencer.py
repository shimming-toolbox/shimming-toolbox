#!/usr/bin/python3
# -*- coding: utf-8 -*-

import copy
import math
import numpy as np
from joblib import delayed, Parallel
from typing import List
from sklearn.linear_model import LinearRegression
import nibabel as nib
import logging
from nibabel.affines import apply_affine
import os
from matplotlib.figure import Figure
from mpl_toolkits.axes_grid1 import make_axes_locatable
import json

from shimmingtoolbox.optimizer.lsq_optimizer import LsqOptimizer, PmuLsqOptimizer, allowed_opt_criteria
from shimmingtoolbox.optimizer.basic_optimizer import Optimizer
from shimmingtoolbox.optimizer.quadprog_optimizer import QuadProgOpt, PmuQuadProgOpt
from shimmingtoolbox.coils.coil import Coil
from shimmingtoolbox.load_nifti import get_acquisition_times
from shimmingtoolbox.pmu import PmuResp
from shimmingtoolbox.masking.mask_utils import resample_mask
from shimmingtoolbox.masking.threshold import threshold
from shimmingtoolbox.coils.coordinates import resample_from_to
from shimmingtoolbox.utils import create_output_dir, montage
from shimmingtoolbox.shim.shim_utils import calculate_metric_within_mask

ListCoil = List[Coil]

logger = logging.getLogger(__name__)

supported_optimizers = {
    'least_squares_rt': PmuLsqOptimizer,
    'least_squares': LsqOptimizer,
    'quad_prog': QuadProgOpt,
    'quad_prog_rt': PmuQuadProgOpt,
    'pseudo_inverse': Optimizer
}


class Sequencer(object):
    """
    General class for the sequencer

    Attributes:
        slices (list): 1D array containing tuples of dim3 slices to shim according to the anat, where the shape
                       of anat is: (dim1, dim2, dim3). Refer to :func:`shimmingtoolbox.shim.sequencer.define_slices`.
        mask_dilation_kernel (str): Kernel used to dilate the mask. Allowed shapes are: 'sphere', 'cross', 'line'
                                    'cube'. See :func:`shimmingtoolbox.masking.mask_utils.dilate_binary_mask` for more
                                    details.
        mask_dilation_kernel_size (int): Length of a side of the 3d kernel to dilate the mask. Must be odd.
                                         For example, a kernel of size 3 will dilate the mask by 1 pixel.
        reg_factor (float): Regularization factor for the current when optimizing. A higher coefficient will
                            penalize higher current values while a lower factor will lower the effect of the
                            regularization. A negative value will favour high currents (not preferred). Only relevant
                            for 'least_squares' opt_method.
        path_output (str): Path to the directory to output figures. Set logging level to debug to output debug
        index_shimmed: Indexes of ``slices`` that have been shimmed
        index_not_shimmed: Indexes of ``slices`` that have not been shimmed
    """

    def __init__(self, slices, mask_dilation_kernel, mask_dilation_kernel_size, reg_factor, path_output):
        """
        Constructor of the sequencer class

        Args:
            slices (list): 1D array containing tuples of dim3 slices to shim according to the anat, where the shape
                           of anat is: (dim1, dim2, dim3). Refer to
                           :func:`shimmingtoolbox.shim.sequencer.define_slices`.
            mask_dilation_kernel (str): Kernel used to dilate the mask. Allowed shapes are: 'sphere', 'cross', 'line'
                                        'cube'. See :func:`shimmingtoolbox.masking.mask_utils.dilate_binary_mask` for
                                        more details.
            mask_dilation_kernel_size (int): Length of a side of the 3d kernel to dilate the mask. Must be odd.
                                             For example, a kernel of size 3 will dilate the mask by 1 pixel.
            reg_factor (float): Regularization factor for the current when optimizing. A higher coefficient will
                                penalize higher current values while a lower factor will lower the effect of the
                                regularization. A negative value will favour high currents (not preferred).
                                Only relevant for 'least_squares' opt_method.
            path_output (str): Path to the directory to output figures. Set logging level to debug to output debug
        """
        self.slices = slices
        self.mask_dilation_kernel = mask_dilation_kernel
        self.mask_dilation_kernel_size = mask_dilation_kernel_size
        self.reg_factor = reg_factor
        self.path_output = path_output
        self.optimizer = None
        self.index_shimmed = []
        self.index_not_shimmed = []

    def optimize(self, masks_fmap):
        """
        Optimization of the currents for each shim group. Wraps :meth:`shimmingtoolbox.shim.sequencer.Sequencer.opt`.

        Args:
            masks_fmap (np.ndarray): 3D fieldmap mask used for the optimizer to shim in the region
                                     of interest (only consider voxels with non-zero values)
        Returns:
                np.ndarray: Coefficients of the coil profiles to shim (len(slices) x n_channels)
        """

        n_shims = len(self.slices)
        coefs = []
        for i in range(n_shims):
            # If there is nothing to shim in this shim group
            if np.all(masks_fmap[..., i] == 0):
                coefs.append(np.zeros(self.optimizer.merged_coils.shape[-1]))
                self.index_not_shimmed.append(i)

            # Otherwise optimize
            else:
                coefs.append(self.optimizer.optimize(masks_fmap[..., i]))
                self.index_shimmed.append(i)

        return np.array(coefs)


class ShimSequencer(Sequencer):
    """
    ShimSequencer object to perform optimization of shim parameters for static and dynamic shimming. This object can
    also evaluate the shimming performance.

    Attributes:
        nii_fieldmap (nib.Nifti1Image): Nibabel object containing fieldmap data in 3d.
        nii_anat (nib.Nifti1Image): Nibabel object containing anatomical data in 3d.
        nii_mask_anat (nib.Nifti1Image): 3D anat mask used for the optimizer to shim in the region of interest.
                                             (only consider voxels with non-zero values)
        coils (ListCoil): List of Coils containing the coil profiles. The coil profiles and the fieldmaps must have
                          matching units (if fmap is in Hz, the coil profiles must be in hz/unit_shim).
                          Refer to :class:`shimmingtoolbox.coils.coil.Coil`. Make sure the extent of the coil profiles
                          are larger than the extent of the fieldmap. This is especially true for dimensions with only
                          1 voxel(e.g. (50x50x1). Refer to :func:`shimmingtoolbox.shim.sequencer.extend_slice`/
                          :func:`shimmingtoolbox.shim.sequencer.update_affine_for_ap_slices`
        method (str): Supported optimizer: 'least_squares', 'pseudo_inverse', 'quad_prog.
                      Note: refer to their specific implementation to know limits of the methods
                      in: :mod:`shimmingtoolbox.optimizer`
        opt_criteria (str): Criteria for the optimizer 'least_squares'. Supported: 'mse': mean squared error,
                            'mae': mean absolute error, 'std': standard deviation.
        nii_fieldmap_orig (nib.Nifti1Image): Nibabel object containing the copy of the original fieldmap data
        optimizer (Optimizer) : Object that contains everything needed for the optimization.
        fmap_is_extended (bool) : Tells whether the fieldmap has been extended by the object.
        masks_fmap (np.ndarray) : Resampled mask on the original fieldmap
    """

    def __init__(self, nii_fieldmap, nii_anat, nii_mask_anat, slices, coils, method='least_squares', opt_criteria='mse',
                 mask_dilation_kernel='sphere', mask_dilation_kernel_size=3, reg_factor=0, path_output=None):
        """
        Initialization for the ShimSequencer class

        Args:
            nii_fieldmap (nib.Nifti1Image): Nibabel object containing fieldmap data in 3d.
            nii_anat (nib.Nifti1Image): Nibabel object containing anatomical data in 3d.
            nii_mask_anat (nib.Nifti1Image): 3D anat mask used for the optimizer to shim in the region of interest.
                                             (only consider voxels with non-zero values)
            slices (list): 1D array containing tuples of dim3 slices to shim according to the anat, where the shape of
                            anat is: (dim1, dim2, dim3). Refer to :func:`shimmingtoolbox.shim.sequencer.define_slices`.
            coils (ListCoil): List of Coils containing the coil profiles. The coil profiles and the fieldmaps must have
                              matching units (if fmap is in Hz, the coil profiles must be in hz/unit_shim).
                              Refer to :class:`shimmingtoolbox.coils.coil.Coil`. Make sure the extent of the coil
                              profiles are larger than the extent of the fieldmap. This is especially true for
                              dimensions with only 1 voxel(e.g. (50x50x1).
                              Refer to :func:`shimmingtoolbox.shim.sequencer.extend_slice`/
                              :func:`shimmingtoolbox.shim.sequencer.update_affine_for_ap_slices`
            method (str): Supported optimizer: 'least_squares', 'pseudo_inverse', 'quad_prog.
                          Note: refer to their specific implementation to know limits of the methods
                          in: :mod:`shimmingtoolbox.optimizer`
            opt_criteria (str): Criteria for the optimizer 'least_squares'. Supported: 'mse': mean squared error,
                                'mae': mean absolute error, 'std': standard deviation.
            mask_dilation_kernel (str): Kernel used to dilate the mask. Allowed shapes are: 'sphere', 'cross', 'line'
                                        'cube'. See :func:`shimmingtoolbox.masking.mask_utils.dilate_binary_mask` for
                                        more details.
            mask_dilation_kernel_size (int): Length of a side of the 3d kernel to dilate the mask. Must be odd.
                                              For example, a kernel of size 3 will dilate the mask by 1 pixel.
            reg_factor (float): Regularization factor for the current when optimizing. A higher coefficient will
                                penalize higher current values while a lower factor will lower the effect of the
                                regularization. A negative value will favour high currents (not preferred).
                                Only relevant for 'least_squares' opt_method.
            path_output (str): Path to the directory to output figures. Set logging level to debug to output debug
                                artefacts.
        """
        super().__init__(slices, mask_dilation_kernel, mask_dilation_kernel_size, reg_factor, path_output)
        self.nii_fieldmap, self.nii_fieldmap_orig, self.fmap_is_extended = self.get_fieldmap(nii_fieldmap)
        self.nii_anat = self.get_anat(nii_anat)
        self.nii_mask_anat = self.get_mask(nii_mask_anat)
        self.coils = coils
        if opt_criteria not in allowed_opt_criteria:
            raise ValueError("Criteria for optimization not supported")
        self.opt_criteria = opt_criteria
        self.method = method
        self.masks_fmap = None

    def get_fieldmap(self, nii_fieldmap):
        """
        Get the fieldmap and perform error checking.

        Args:
              nii_fieldmap (nib.Nifti1Image): Nibabel object containing fieldmap data in 3d.

        Returns:
            (tuple): tuple containing:

                * nib.Nifti1Image: Nibabel object containing fieldmap data in 3d.
                * nib.Nifti1Image: Nibabel object containing the copy of the initial fieldmap data in 3d.
                * bool: Boolean indicating if the initial fieldmap has been changed.
        """
        nii_fmap_orig = copy.deepcopy(nii_fieldmap)
        if nii_fmap_orig.get_fdata().ndim != 3:
            if nii_fmap_orig.get_fdata().ndim == 2:
                nii_fmap_orig = nib.Nifti1Image(nii_fmap_orig.get_fdata()[..., np.newaxis], nii_fmap_orig.affine,
                                                header=nii_fmap_orig.header)
                nii_fieldmap = extend_fmap_to_kernel_size(nii_fmap_orig, self.mask_dilation_kernel_size,
                                                          self.path_output)
                extending = True
            else:
                raise ValueError("Fieldmap must be 2d or 3d")
        else:
            extending = False
            for i_axis in range(3):
                if nii_fieldmap.get_fdata().shape[i_axis] < self.mask_dilation_kernel_size:
                    extending = True
            if extending:
                nii_fieldmap = extend_fmap_to_kernel_size(nii_fmap_orig, self.mask_dilation_kernel_size,
                                                          self.path_output)

        return nii_fieldmap, nii_fmap_orig, extending

    def get_anat(self, nii_anat):
        """
        Get the target image and perform error checking.

        Args:
            nii_anat (nib.Nifti1Image): Nibabel object containing anatomical data in 3d.

        Returns:
            nib.Nifti1Image: Nibabel object containing anatomical data in 3d.

        """
        anat = nii_anat.get_fdata()
        if anat.ndim == 3:
            pass
        elif anat.ndim == 4:
            logger.info("Target anatomical is 4d, taking the average and converting to 3d")
            anat = np.mean(anat, axis=3)
            nii_anat = nib.Nifti1Image(anat, nii_anat.affine, header=nii_anat.header)
        else:
            raise ValueError("Target anatomical image must be in 3d or 4d")

        return nii_anat

    def get_mask(self, nii_mask_anat):
        """
        Get the mask and perform error checking.

        Args:
            nii_mask_anat (nib.Nifti1Image): 3D anat mask used for the optimizer to shim in the region
                                              of interest.(only consider voxels with non-zero values)

        Returns:
            nib.Nifti1Image: 3D anat mask used for the optimizer to shim in the region of interest.
                              (Only consider voxels with non-zero values)

        """
        anat = self.nii_anat.get_fdata()
        mask = nii_mask_anat.get_fdata()

        if mask.ndim == 3:
            pass
        elif mask.ndim == 4:
            logger.debug("Mask is 4d, converting to 3d")
            tmp_3d = np.zeros(mask.shape[:3])
            n_vol = mask.shape[-1]
            # Summing over 4th dimension making sure that the max value is 1
            for i_vol in range(mask.shape[-1]):
                tmp_3d += (mask[..., i_vol] / mask[..., i_vol].max())
            # 80% of the volumes must contain the desired pixel to be included, this avoids having dead voxels in the
            # output mask
            tmp_3d = threshold(tmp_3d, thr=int(n_vol * 0.8))
            nii_mask_anat = nib.Nifti1Image(tmp_3d.astype(int), nii_mask_anat.affine,
                                            header=nii_mask_anat.header)
            if logger.level <= getattr(logging, 'DEBUG') and self.path_output is not None:
                nib.save(nii_mask_anat, os.path.join(self.path_output, "fig_3d_mask.nii.gz"))
        else:
            raise ValueError("Mask must be in 3d or 4d")

        if not np.all(nii_mask_anat.shape == anat.shape) or not np.all(
                nii_mask_anat.affine == self.nii_anat.affine):
            logger.debug("Resampling mask on the target anat")
            nii_mask_anat_soft = resample_from_to(nii_mask_anat, self.nii_anat, order=1, mode='grid-constant')
            tmp_mask = nii_mask_anat_soft.get_fdata()
            # Change soft mask into binary mask
            tmp_mask = threshold(tmp_mask, thr=0.001, scaled_thr=True)
            nii_mask_anat = nib.Nifti1Image(tmp_mask, nii_mask_anat_soft.affine, header=nii_mask_anat_soft.header)
            if logger.level <= getattr(logging, 'DEBUG') and self.path_output is not None:
                nib.save(nii_mask_anat, os.path.join(self.path_output, "mask_static_resampled_on_anat.nii.gz"))

        return nii_mask_anat

    def get_resampled_masks(self):
        """
        This function resamples the mask on the fieldmap and on the dilated fieldmap

        Returns:
            (tuple) : tuple containing:
                * nib.Nifti1Image: Mask resampled and dilated on the fieldmap for the optimization
                * nib.Nifti1Image: Mask resampled on the original fieldmap.
        """

        nii_mask_anat = self.nii_mask_anat
        optimizer = self.optimizer
        slices = self.slices
        dilation_kernel = self.mask_dilation_kernel
        dilation_kernel_size = self.mask_dilation_kernel_size
        path_output = self.path_output
        n_shims = len(slices)
        nii_unshimmed = nib.Nifti1Image(optimizer.unshimmed, optimizer.unshimmed_affine)
        if self.fmap_is_extended:
            # Joblib multiprocessing to resampled the mask
            dilated_mask = Parallel(-1, backend='loky')(
                delayed(resample_mask)(nii_mask_anat, nii_unshimmed, slices[i], dilation_kernel,
                                       dilation_kernel_size, path_output)
                for i in range(n_shims))

            nii_unshimmed = self.nii_fieldmap_orig
            mask = Parallel(-1, backend='loky')(
                delayed(resample_mask)(nii_mask_anat, nii_unshimmed, slices[i])
                for i in range(n_shims))

            # We need to transpose the mask to have the good dimensions
            masks_fmap_dilated = np.array([dilated_mask[it].get_fdata() for it in range(n_shims)]).transpose(1, 2, 3, 0)
            masks_fmap = np.array([mask[it].get_fdata() for it in range(n_shims)]).transpose(1, 2, 3, 0)

        else:
            # Joblib multiprocessing to resampled the mask
            results_mask = Parallel(-1, backend='loky')(
                delayed(resample_mask)(nii_mask_anat, nii_unshimmed, slices[i], dilation_kernel,
                                       dilation_kernel_size, path_output, return_non_dil_mask=True)
                for i in range(n_shims))

            # We need to transpose the mask to have the good dimensions
            masks_fmap_dilated = np.array([results_mask[it][1].get_fdata() for it in range(n_shims)]).transpose(1, 2, 3,
                                                                                                                0)
            masks_fmap = np.array([results_mask[it][0].get_fdata() for it in range(n_shims)]).transpose(1, 2, 3, 0)

        return masks_fmap_dilated, masks_fmap

    def shim(self):
        """
        Performs shimming according to slices using one of the supported optimizers and coil profiles.

        Returns:
            np.ndarray: Coefficients of the coil profiles to shim (len(slices) x n_channels)
        """
        # Select and initialize the optimizer
        self.select_optimizer()

        # Get both resampled masks that will be used in the optimization and in the evaluation of the shim
        masks_fmap_dilated, self.masks_fmap = self.get_resampled_masks()

        # Optimize and get the coefficients
        coefs = self.optimize(masks_fmap_dilated)
        return coefs

    def select_optimizer(self):
        """
        Select and initialize the optimizer

        Returns:
            Optimizer: Initialized Optimizer object
        """

        # global supported_optimizers
        if self.method in supported_optimizers:
            if self.method == 'least_squares':
                optimizer = supported_optimizers[self.method](self.coils, self.nii_fieldmap.get_fdata(),
                                                              self.nii_fieldmap.affine, self.opt_criteria,
                                                              reg_factor=self.reg_factor)
            elif self.method == 'quad_prog':
                optimizer = supported_optimizers[self.method](self.coils, self.nii_fieldmap.get_fdata(),
                                                              self.nii_fieldmap.affine, reg_factor=self.reg_factor)
            else:
                optimizer = supported_optimizers[self.method](self.coils, self.nii_fieldmap.get_fdata(),
                                                              self.nii_fieldmap.affine)
        else:
            raise KeyError(f"Method: {self.method} is not part of the supported optimizers")

        self.optimizer = optimizer

    def eval(self, coef):
        """
        Calculate theoretical shimmed map and output figures.

        Args :
            coef (np.ndarray): Coefficients of the coil profiles to shim (len(slices) x n_channels)
        """

        # Save the merged coil profiles if in debug
        if logger.level <= getattr(logging, 'DEBUG') and self.path_output is not None:
            # Save coils
            nii_merged_coils = nib.Nifti1Image(self.optimizer.merged_coils, self.nii_fieldmap_orig.affine,
                                               header=self.nii_fieldmap_orig.header)
            nib.save(nii_merged_coils, os.path.join(self.path_output, "merged_coils.nii.gz"))

        unshimmed = self.nii_fieldmap_orig.get_fdata()

        # If the fieldmap was changed (i.e. only 1 slice) we want to evaluate the output on the original fieldmap
        if self.fmap_is_extended:
            merged_coils, _ = self.optimizer.merge_coils(unshimmed, self.nii_fieldmap_orig.affine)

        else:
            merged_coils = self.optimizer.merged_coils

        shimmed, corrections, list_shim_slice = self.evaluate_shimming(unshimmed, coef, merged_coils)

        if self.path_output is not None:
            # fmap space
            # Merge the i_shim into one single fieldmap shimmed (correction applied only where it will be applied on
            # the fieldmap)
            shimmed_masked, mask_full_binary = self.calc_shimmed_full_mask(unshimmed, corrections)

            if len(self.slices) == 1:
                # TODO: Output json sidecar
                # TODO: Update the shim settings if Scanner coil?
                # Output the resulting fieldmap since it can be calculated over the entire fieldmap
                nii_shimmed_fmap = nib.Nifti1Image(shimmed[..., 0], self.nii_fieldmap_orig.affine,
                                                   header=self.nii_fieldmap_orig.header)
                fname_shimmed_fmap = os.path.join(self.path_output, 'fieldmap_calculated_shim.nii.gz')
                nib.save(nii_shimmed_fmap, fname_shimmed_fmap)
            else:
                # Output the resulting masked fieldmap since it cannot be calculated over the entire fieldmap
                nii_shimmed_fmap = nib.Nifti1Image(shimmed_masked, self.nii_fieldmap_orig.affine,
                                                   header=self.nii_fieldmap_orig.header)
                fname_shimmed_fmap = os.path.join(self.path_output, 'fieldmap_calculated_shim_masked.nii.gz')
                nib.save(nii_shimmed_fmap, fname_shimmed_fmap)

            # TODO: Add units if possible
            # TODO: Add in anat space?
            # Figure that shows unshimmed vs shimmed for each slice
            plot_full_mask(unshimmed, shimmed_masked, mask_full_binary, self.path_output)

            # Figure that shows shim correction for each shim group
            if logger.level <= getattr(logging, 'DEBUG') and self.path_output is not None:
                self.plot_partial_mask(unshimmed, shimmed)

            self.plot_currents(coef)
            self.calc_shimmed_anat_orient(coef, list_shim_slice)
            if logger.level <= getattr(logging, 'DEBUG'):

                # Save to a NIfTI
                fname_correction = os.path.join(self.path_output, 'fig_correction_i_shim.nii.gz')
                nii_correction_3d = nib.Nifti1Image(corrections, self.optimizer.unshimmed_affine)
                nib.save(nii_correction_3d, fname_correction)

                fname_correction = os.path.join(self.path_output, 'fig_correction.nii.gz')
                nii_correction_3d = nib.Nifti1Image(np.sum(corrections, axis=3), self.optimizer.unshimmed_affine)
                nib.save(nii_correction_3d, fname_correction)

                # 4th dimension is i_shim
                fname_correction = os.path.join(self.path_output, 'fig_shimmed_4thdim_ishim.nii.gz')
                nii_correction = nib.Nifti1Image(self.masks_fmap * shimmed, self.optimizer.unshimmed_affine)
                nib.save(nii_correction, fname_correction)

    def evaluate_shimming(self, unshimmed, coef, merged_coils):
        """
        Evaluate the shimming and print the efficiency of the corrections.

        Args:
            unshimmed (np.ndarray): Original fieldmap not shimmed
            coef (np.ndarray): Coefficients of the coil profiles to shim (len(slices) x n_channels)
            merged_coils (np.ndarray): Coils resampled on the original fieldmap

        Returns:
            (tuple) : tuple containing:
                * np.ndarray: Shimmed fieldmap
                * np.ndarray: Corrections to apply to the fieldmap
                * list: List containing the indexes of the shimmed slices
        """
        # Initialize
        list_shim_slice = []
        for i_shim in range(len(self.slices)):
            if np.any(coef[i_shim]):
                list_shim_slice.append(i_shim)
        # Calculate shimmed values
        # This is doing this, but in a faster way by avoiding the for loop :
        # for i_shim in range(len(slices)):
        # corrections[..., i_shim] = merged_coils @ coef[i_shim]
        # shimmed[..., i_shim] = corrections[..., i_shim] + unshimmed
        corrections = np.einsum('ijkl,lm->ijkm', merged_coils, coef.T, optimize='optimizer')
        shimmed = np.add(corrections, np.expand_dims(unshimmed, axis=3))
        self.display_shimmed_results(shimmed, unshimmed, coef)

        return shimmed, corrections, list_shim_slice

    def display_shimmed_results(self, shimmed, unshimmed, coef):
        """
        Print the efficiency of the corrections according to the opt_criteria

        Args:
            shimmed (np.ndarray): Shimmed fieldmap
            unshimmed (np.ndarray): Original fieldmap not shimmed
            coef (np.ndarray): Coefficients of the coil profiles to shim (len(slices) x n_channels)
        """

        for i_shim in range(len(self.slices)):
            mask = np.where(self.masks_fmap[..., i_shim], False, True)
            ma_shimmed = np.ma.array(shimmed[..., i_shim], mask=mask, dtype=np.float32)
            ma_unshimmed = np.ma.array(unshimmed, mask=mask, dtype=np.float32)

            if logger.level <= getattr(logging, 'DEBUG'):
                # Log shimmed results
                mse_shimmed = np.ma.mean(np.square(ma_shimmed))
                mse_unshimmed = np.ma.mean(np.square(ma_unshimmed))
                mae_shimmed = np.ma.mean(np.abs(ma_shimmed))
                mae_unshimmed = np.ma.mean(np.abs(ma_unshimmed))
                std_shimmed = np.ma.std(ma_shimmed)
                std_unshimmed = np.ma.std(ma_unshimmed)

                if mae_unshimmed < mae_shimmed and self.opt_criteria == 'mae':
                    logger.warning("Evaluating the mae, verify the shim parameters."
                                   " Some give worse results than no shim.\n " f"i_shim: {i_shim}")
                elif std_unshimmed < std_shimmed and self.opt_criteria == 'std':
                    logger.warning("Evaluating the std, verify the shim parameters."
                                   " Some give worse results than no shim.\n " f"i_shim: {i_shim}")
                elif mse_unshimmed < mse_shimmed:
                    # self.opt_criteria is None or self.opt_criteria == 'mse'
                    logger.warning("Evaluating the mse, verify the shim parameters."
                                   " Some give worse results than no shim.\n " f"i_shim: {i_shim}")

                logger.debug(f"Slice(s): {self.slices[i_shim]}\n"
                             f"MAE:\n"
                             f"unshimmed: {mae_unshimmed}, shimmed: {mae_shimmed}\n"
                             f"MSE:\n"
                             f"unshimmed: {mse_unshimmed}, shimmed: {mse_shimmed}\n"
                             f"STD:\n"
                             f"unshimmed: {std_unshimmed}, shimmed: {std_shimmed}\n"
                             f"current: \n{coef[i_shim, :]}")

            else:
                # Log shimmied results only if they are worse than no shimming
                if self.opt_criteria == 'mae':
                    mae_shimmed = np.ma.mean(np.abs(ma_shimmed))
                    mae_unshimmed = np.ma.mean(np.abs(ma_unshimmed))
                    if mae_unshimmed < mae_shimmed:
                        logger.warning("Evaluating the mae, verify the shim parameters."
                                       " Some give worse results than no shim.\n " f"i_shim: {i_shim}")
                elif self.opt_criteria == 'std':
                    std_shimmed = np.ma.std(ma_shimmed)
                    std_unshimmed = np.ma.std(ma_unshimmed)
                    if std_unshimmed < std_shimmed:
                        logger.warning("Evaluating the std, verify the shim parameters."
                                       " Some give worse results than no shim.\n " f"i_shim: {i_shim}")
                else:
                    # self.opt_criteria is None or self.opt_criteria == 'mse' or ...
                    mse_shimmed = np.ma.mean(np.square(ma_shimmed))
                    mse_unshimmed = np.ma.mean(np.square(ma_unshimmed))
                    if mse_unshimmed < mse_shimmed:
                        logger.warning("Evaluating the mse. Verify the shim parameters."
                                       " Some give worse results than no shim.\n " f"i_shim: {i_shim}")

    def calc_shimmed_full_mask(self, unshimmed, correction):
        """
        Calculate the shimmed full mask

        Args:
            unshimmed (np.ndarray): Original fieldmap not shimmed
            correction (np.ndarray): Corrections to apply to the fieldmap
        Returns:
            (tuple) : tuple containing:
                * np.ndarray: Masked shimmed fieldmap
                * np.ndarray: Binary mask in the fieldmap space
        """
        mask_full_binary = np.clip(np.ceil(resample_from_to(self.nii_mask_anat,
                                                            self.nii_fieldmap_orig,
                                                            order=0,
                                                            mode='grid-constant',
                                                            cval=0).get_fdata()), 0, 1)
        # Find the correction
        # This is the same as this but in a faster way:
        # for i_shim in range(len(slices)):
        #   full_correction += correction[..., i_shim] * masks_fmap[..., i_shim]
        full_correction = np.einsum('ijkl,ijkl->ijk', self.masks_fmap, correction, optimize='optimizer')
        # Calculate the weighted whole mask
        mask_weight = np.sum(self.masks_fmap, axis=3)
        # Divide by the weighted mask. This is done so that the edges of the soft mask can be shimmed appropriately
        full_correction_scaled = np.divide(full_correction, mask_weight, where=mask_full_binary.astype(bool))

        # Apply the correction to the unshimmed image
        shimmed_masked = (full_correction_scaled + unshimmed) * mask_full_binary

        return shimmed_masked, mask_full_binary

    def plot_partial_mask(self, unshimmed, shimmed):
        """
        This figure shows a single fieldmap slice for all shim groups. The shimmed and unshimmed fieldmaps are in
        the background and the correction is overlaid in color.

        Args:
            unshimmed (np.ndarray): Original fieldmap not shimmed
            shimmed (np.ndarray): Shimmed fieldmap
        """
        a_slice = 0
        unshimmed_repeated = unshimmed[..., np.newaxis] * np.ones(self.masks_fmap.shape[-1])
        mt_unshimmed = montage(unshimmed_repeated[:, :, a_slice, :])
        mt_shimmed = montage(shimmed[:, :, a_slice, :])

        unshimmed_masked = unshimmed_repeated * np.greater(self.masks_fmap, 0)
        mt_unshimmed_masked = montage(unshimmed_masked[:, :, a_slice, :])
        mt_shimmed_masked = montage(shimmed[:, :, a_slice, :] * np.ceil(self.masks_fmap[:, :, a_slice, :]))

        min_masked_value = np.nanmin([mt_unshimmed_masked, mt_shimmed_masked])
        max_masked_value = np.nanmax([mt_unshimmed_masked, mt_shimmed_masked])

        min_fmap_value = np.nanmin([mt_unshimmed, mt_shimmed])
        max_fmap_value = np.nanmax([mt_unshimmed, mt_shimmed])

        fig = Figure(figsize=(8, 5))
        fig.suptitle(f"Fieldmaps for all shim groups\nFieldmap Coordinate System")

        ax = fig.add_subplot(1, 2, 1)
        ax.imshow(mt_unshimmed, vmin=min_fmap_value, vmax=max_fmap_value, cmap='gray')
        im = ax.imshow(mt_unshimmed_masked, vmin=min_masked_value, vmax=max_masked_value, cmap='viridis')
        ax.set_title("Unshimmed")
        ax.get_xaxis().set_visible(False)
        ax.get_yaxis().set_visible(False)
        divider = make_axes_locatable(ax)
        cax = divider.append_axes('right', size='5%', pad=0.05)
        fig.colorbar(im, cax=cax)

        ax = fig.add_subplot(1, 2, 2)
        ax.imshow(mt_shimmed, vmin=min_fmap_value, vmax=max_fmap_value, cmap='gray')
        im = ax.imshow(mt_shimmed_masked, vmin=min_masked_value, vmax=max_masked_value, cmap='viridis')
        ax.set_title("Shimmed")
        ax.get_xaxis().set_visible(False)
        ax.get_yaxis().set_visible(False)
        divider = make_axes_locatable(ax)
        cax = divider.append_axes('right', size='5%', pad=0.05)
        fig.colorbar(im, cax=cax)

        # Save
        fname_figure = os.path.join(self.path_output, 'fig_shimmed_vs_unshimmed_shim_groups.png')
        fig.savefig(fname_figure, bbox_inches='tight')

    def plot_currents(self, static):
        """
        Plot evolution of currents through shim groups

        Args:
            static (np.ndarray): Array with the static coefficients
        """
        fig = Figure(figsize=(10, 10))
        ax = fig.add_subplot(111)
        n_channels = static.shape[1]
        for i_channel in range(n_channels):
            ax.plot(static[:, i_channel], label=f"Static channel{i_channel} currents through shim groups")
        ax.set_xlabel('Shim group')
        ax.set_ylabel('Coefficients (Physical CS [RAS])')
        ax.legend()
        ax.set_title("Currents through shims")
        fname_figure = os.path.join(self.path_output, 'fig_currents.png')
        fig.savefig(fname_figure)
        logger.debug(f"Saved figure: {fname_figure}")

    def calc_shimmed_anat_orient(self, coefs, list_shim_slice):
        """
        Calculate and save the shimmed anat orient

        Args:
            coefs (np.ndarray): Coefficients of the coil profiles to shim (len(slices) x n_channels)
            list_shim_slice (list): list of the index where there was a correction
        """
        # TODO: resample shimmed fieldmap using order 1 to the target coord system
        nii_coils = nib.Nifti1Image(self.optimizer.merged_coils, self.nii_fieldmap_orig.affine,
                                    header=self.nii_fieldmap_orig.header)
        coils_anat = resample_from_to(nii_coils,
                                      self.nii_mask_anat,
                                      order=1,
                                      mode='grid-constant',
                                      cval=0).get_fdata()
        fieldmap_anat = resample_from_to(self.nii_fieldmap_orig,
                                         self.nii_mask_anat,
                                         order=1,
                                         mode='grid-constant',
                                         cval=0).get_fdata()

        shimmed_anat_orient = copy.deepcopy(fieldmap_anat)
        for i_shim in list_shim_slice:
            corr = np.sum(coefs[i_shim] * coils_anat[:, :, self.slices[i_shim], :], axis=3, keepdims=False)
            shimmed_anat_orient[..., self.slices[i_shim]] += corr

        fname_shimmed_anat_orient = os.path.join(self.path_output, 'fig_shimmed_anat_orient.nii.gz')
        nii_shimmed_anat_orient = nib.Nifti1Image(shimmed_anat_orient * self.nii_mask_anat.get_fdata(),
                                                  self.nii_mask_anat.affine,
                                                  header=self.nii_mask_anat.header)
        nib.save(nii_shimmed_anat_orient, fname_shimmed_anat_orient)


class RealTimeSequencer(Sequencer):
    """
    Sequencer object that stores different nibabel object, and parameters. It's also doing real time optimization
    of the currents, and the evaluation of the shimming

    Attributes:
            nii_fieldmap (nib.Nifti1Image): Nibabel object containing fieldmap data in 4d where the 4th dimension
                                            is the timeseries. Also contains an affine transformation.
            json_fmap (dict): Dict of the json sidecar corresponding to the fieldmap data (Used to find the acquisition
                              timestamps).
            nii_anat (nib.Nifti1Image): Nibabel object containing anatomical data in 3d.
            nii_static_mask (nib.Nifti1Image): 3D anat mask used for the optimizer to shim the region for the static
                                              component.
            nii_riro_mask (nib.Nifti1Image): 3D anat mask used for the optimizer to shim the region for the riro
                                              component.
            slices (list): 1D array containing tuples of dim3 slices to shim according to the anat where the shape of
                            anat: (dim1, dim2, dim3). Refer to :func:`shimmingtoolbox.shim.sequencer.define_slices`.
            pmu (PmuResp): PmuResp object containing the respiratory trace information.
            coils (ListCoil): List of `Coils` containing the coil profiles. The coil profiles and the fieldmaps must
                              have matching units (if fmap is in Hz, the coil profiles must be in hz/unit_shim).
                              Refer to :class:`shimmingtoolbox.coils.coil.Coil`. Make sure the extent of the coil
                              profiles are larger than the extent of the fieldmap. This is especially true for
                              dimensions with only 1 voxel(e.g. (50x50x1x10).
                              Refer to :func:`shimmingtoolbox.shim.sequencer.extend_slice`/
                              :func:`shimmingtoolbox.shim.sequencer.update_affine_for_ap_slices`
            method (str): Supported optimizer: 'least_squares', 'pseudo_inverse', 'quad_prog.
                          Note: refer to their specific implementation to know limits of the methods
                          in: :mod:`shimmingtoolbox.optimizer`
            opt_criteria (str): Criteria for the optimizer 'least_squares'. Supported: 'mse': mean squared error,
                                'mae': mean absolute error, 'std': standard deviation.
            reg_factor (float): Regularization factor for the current when optimizing. A higher coefficient will
                                penalize higher current values while a lower factor will lower the effect of the
                                regularization. A negative value will favour high currents (not preferred).
                                Only relevant for 'least_squares' opt_method.
            mask_dilation_kernel (str): Kernel used to dilate the mask. Allowed shapes are: 'sphere', 'cross', 'line'
                                        'cube'. See :func:`shimmingtoolbox.masking.mask_utils.dilate_binary_mask` for
                                        more details.
            mask_dilation_kernel_size (int): Length of a side of the 3d kernel to dilate the mask. Must be odd.
                                             For example, a kernel of size 3 will dilate the mask by 1 pixel.
            path_output (str): Path to the directory to output figures. Set logging level to debug to output debug
                               artefacts.
            optimizer (object) : Object that contains everything needed for the optimization created from
                                `shimmingtoolbox.optimizer` init method
            optimizer_riro (object) : Object that contains everything needed for the riro optimization created from
                                `shimmingtoolbox.optimizer` init method
            bounds (list) : List of the bounds for the currents for the real time optimization
            acq_pressures (np.ndarray) : 1D array that contains the acquisitions pressures
            acq_timestamps (np.ndarray) : 1D array that contains the acquisitions timestamps
    """

    def __init__(self, nii_fieldmap, json_fmap, nii_anat, nii_static_mask, nii_riro_mask, slices, pmu: PmuResp, coils_static,
                 coils_riro, method='least_squares', opt_criteria='mse', mask_dilation_kernel='sphere',
                 mask_dilation_kernel_size=3, reg_factor=0, path_output=None):
        """
        Initialization of the RealTimeSequencer class

        Args:
            nii_fieldmap (nib.Nifti1Image): Nibabel object containing fieldmap data in 4d where the 4th dimension
                                            is the timeseries. Also contains an affine transformation.
            json_fmap (dict): Dict of the json sidecar corresponding to the fieldmap data (Used to find the acquisition
                              timestamps).
            nii_anat (nib.Nifti1Image): Nibabel object containing anatomical data in 3d.
            nii_static_mask (nib.Nifti1Image): 3D anat mask used for the optimizer to shim the region for the static
                                               component.
            nii_riro_mask (nib.Nifti1Image): 3D anat mask used for the optimizer to shim the region for the riro
                                             component.
            slices (list): 1D array containing tuples of dim3 slices to shim according to the anat where the shape of
                            anat: (dim1, dim2, dim3). Refer to :func:`shimmingtoolbox.shim.sequencer.define_slices`.
            pmu (PmuResp): PmuResp object containing the respiratory trace information.
            coils (ListCoil): List of `Coils` containing the coil profiles. The coil profiles and the fieldmaps must
                              have matching units (if fmap is in Hz, the coil profiles must be in hz/unit_shim).
                              Refer to :class:`shimmingtoolbox.coils.coil.Coil`. Make sure the extent of the coil
                              profiles are larger than the extent of the fieldmap. This is especially true for
                              dimensions with only 1 voxel(e.g. (50x50x1x10).
                              Refer to :func:`shimmingtoolbox.shim.sequencer.extend_slice`/
                              :func:`shimmingtoolbox.shim.sequencer.update_affine_for_ap_slices`
            method (str): Supported optimizer: 'least_squares', 'pseudo_inverse', 'quad_prog.
                          Note: refer to their specific implementation to know limits of the methods
                          in: :mod:`shimmingtoolbox.optimizer`
            opt_criteria (str): Criteria for the optimizer 'least_squares'. Supported: 'mse': mean squared error,
                                'mae': mean absolute error, 'std': standard deviation.
            reg_factor (float): Regularization factor for the current when optimizing. A higher coefficient will
                                penalize higher current values while a lower factor will lower the effect of the
                                regularization. A negative value will favour high currents (not preferred).
                                Only relevant for 'least_squares' opt_method.
            mask_dilation_kernel (str): Kernel used to dilate the mask. Allowed shapes are: 'sphere', 'cross', 'line'
                                        'cube'. See :func:`shimmingtoolbox.masking.mask_utils.dilate_binary_mask` for
                                        more details.
            mask_dilation_kernel_size (int): Length of a side of the 3d kernel to dilate the mask. Must be odd.
                                             For example, a kernel of size 3 will dilate the mask by 1 pixel.

        """
        super().__init__(slices, mask_dilation_kernel, mask_dilation_kernel_size, reg_factor, path_output)
        self.json_fmap = json_fmap
        self.pmu = pmu
        self.coils_static = coils_static
        self.coils_riro = coils_riro
        self.method = method
        self.bounds = None

        if opt_criteria not in allowed_opt_criteria:
            raise ValueError("Criteria for optimization not supported")

        self.opt_criteria = opt_criteria
        self.nii_fieldmap, self.nii_fieldmap_orig = self.get_fieldmap(nii_fieldmap)

        # Check if anat has the good dimensions
        if nii_anat.get_fdata().ndim != 3:
            raise ValueError("Anatomical image must be in 3d")

        self.nii_anat = nii_anat
        self.nii_static_mask, self.nii_riro_mask = self.get_mask(nii_static_mask, nii_riro_mask)
        self.acq_timestamps = None
        self.acq_pressures = self.get_acq_pressures()
        self.optimizer_riro = None

    def get_fieldmap(self, nii_fieldmap):
        """
        Get the fieldmap for the RealTimeSequencer class

        Args:
           nii_fieldmap (nib.Nifti1Image): Nibabel object containing fieldmap data in 4d where the 4th dimension
                                           is the timeseries.

        Returns:
            nib.Nifti1Image: Nibabel object containing fieldmap data in 4d where the 4th dimension
                             is the timeseries.

        """
        # Make sure the fieldmap has the appropriate dimensions
        if nii_fieldmap.get_fdata().ndim != 4:
            raise ValueError("Fieldmap must be 4d (dim1, dim2, dim3, t)")

        nii_fmap_orig = copy.deepcopy(nii_fieldmap)
        # Extend the fieldmap if there are axes that have less voxels than the kernel size. This is done since we are
        # fitting a fieldmap to coil profiles and having a small number of voxels can lead to errors in fitting (2
        # voxels in one dimension can differentiate order 1 at most), the parameter allows to have at least the size
        # of the kernel for each dimension This is usually useful in the through plane direction where we could have
        # less slices. To mitigate this, we create a 3d volume by replicating the slices on the edges.
        for i_axis in range(3):
            if nii_fmap_orig.shape[i_axis] < self.mask_dilation_kernel_size:
                nii_fieldmap = extend_fmap_to_kernel_size(nii_fmap_orig, self.mask_dilation_kernel_size,
                                                          self.path_output)
                break

        return nii_fieldmap, nii_fmap_orig

    def get_mask(self, nii_static_mask, nii_riro_mask):
        """
            Get both masks for the RealTimeSequencer Class

            Args:
                nii_static_mask (nib.Nifti1Image): 3D anat mask used for the optimizer to shim the region
                                                   for the static component.
                nii_riro_mask (nib.Nifti1Image): 3D anat mask used for the optimizer to shim the region for the riro
                                                 component.

            Returns:
                (tuple) : tuple containing:
                    * nib.Nifti1Image: 3D anat mask used for the optimizer to shim the region for the static component.
                    * nib.Nifti1Image: 3D anat mask used for the optimizer to shim the region for the riro component.

            """
        # Note: We technically don't need the anat if we use the nii_mask. However, this is a nice safety check to
        # make sure the mask is indeed in the dimension of the anat and not the fieldmap.

        anat = self.nii_anat.get_fdata()
        # Make sure masks have the appropriate dimensions
        if nii_static_mask.get_fdata().ndim != 3:
            raise ValueError("static_mask image must be in 3d")
        if nii_riro_mask.get_fdata().ndim != 3:
            raise ValueError("riro_mask image must be in 3d")

        # Resample the input masks on the target anatomical image if they are different
        if not np.all(nii_static_mask.shape == anat.shape) or not np.all(
                nii_static_mask.affine == self.nii_anat.affine):
            logger.debug("Resampling static mask on the target anat")
            nii_static_mask_soft = resample_from_to(nii_static_mask, self.nii_anat, order=1, mode='grid-constant')
            tmp_mask = nii_static_mask_soft.get_fdata()
            # Change soft mask into binary mask
            tmp_mask = threshold(tmp_mask, thr=0.001)
            nii_static_mask = nib.Nifti1Image(tmp_mask, nii_static_mask_soft.affine,
                                              header=nii_static_mask_soft.header)

            if logger.level <= getattr(logging, 'DEBUG') and self.path_output is not None:
                nib.save(nii_static_mask, os.path.join(self.path_output, "mask_static_resampled_on_anat.nii.gz"))

        if not np.all(nii_riro_mask.shape == anat.shape) or not np.all(
                nii_riro_mask.affine == self.nii_anat.affine):
            logger.debug("Resampling riro mask on the target anat")
            nii_riro_mask_soft = resample_from_to(nii_riro_mask, self.nii_anat, order=1, mode='grid-constant')
            tmp_mask = nii_riro_mask_soft.get_fdata()
            # Change soft mask into binary mask
            tmp_mask = threshold(tmp_mask, thr=0.001)
            nii_riro_mask = nib.Nifti1Image(tmp_mask, nii_riro_mask_soft.affine, header=nii_riro_mask_soft.header)

            if logger.level <= getattr(logging, 'DEBUG') and self.path_output is not None:
                nib.save(nii_riro_mask, os.path.join(self.path_output, "mask_riro_resampled_on_anat.nii.gz"))

        return nii_static_mask, nii_riro_mask

    def get_acq_pressures(self):
        """
        Get the acquisition pressures at the times when the fieldmap was acquired.

        Returns:
            np.ndarray: 1D array that contains the acquisitions pressures
        """
        # Fetch PMU timing
        self.acq_timestamps = get_acquisition_times(self.nii_fieldmap, self.json_fmap)
        # TODO: deal with saturation
        # fit PMU and fieldmap values
        acq_pressures = self.pmu.interp_resp_trace(self.acq_timestamps)

        return acq_pressures

    def get_real_time_parameters(self):
        """
        Get real time parameters used for the shimming

        Returns:
            (tuple) : tuple containing:
                * np.ndarray: 3D array containing the static data for the optimization
                * np.ndarray: 3D array containing the real time data for the optimization
                * float: Mean pressure of the respiratory trace.
                * float: Root mean squared of the pressure trace. This is provided to compare results between scans,
                         multiply the riro coefficients by rms of the pressure to do so.

        """
        fieldmap = self.nii_fieldmap.get_fdata()
        anat = self.nii_anat.get_fdata()
        # regularization --> static, riro
        # field(i_vox) = riro(i_vox) * (acq_pressures - mean_p) + static(i_vox)
        mean_p = np.mean(self.acq_pressures)
        pressure_rms = np.sqrt(np.mean((self.acq_pressures - mean_p) ** 2))
        x = self.acq_pressures.reshape(-1, 1) - mean_p

        # Safety check for linear regression if the pressure and fieldmap fit well
        # Mask the voxels not being shimmed for riro
        nii_3dfmap = nib.Nifti1Image(self.nii_fieldmap.get_fdata()[..., 0], self.nii_fieldmap.affine,
                                     header=self.nii_fieldmap.header)
        fmap_mask_riro = resample_mask(self.nii_riro_mask, nii_3dfmap, tuple(range(anat.shape[2])),
                                       dilation_kernel=self.mask_dilation_kernel,
                                       dilation_size=self.mask_dilation_kernel_size).get_fdata()
        masked_fieldmap_riro = np.repeat(fmap_mask_riro[..., np.newaxis], fieldmap.shape[-1], 3) * fieldmap
        y = masked_fieldmap_riro.reshape(-1, fieldmap.shape[-1]).T

        reg_riro = LinearRegression().fit(x, y)
        # Calculate adjusted r2 score (Takes into account the number of observations and predictor variables)
        score_riro = 1 - (1 - reg_riro.score(x, y)) * (len(y) - 1) / (len(y) - x.shape[1] - 1)
        logger.debug(f"Linear fit of the RIRO masked fieldmap and pressure got a R2 score of: {score_riro}")

        # Warn if lower than a threshold
        # Threshold was set by looking at a small sample of data (This value could be updated based on user feedback)
        threshold_score = 0.7
        if score_riro < threshold_score:
            logger.warning(f"Linear fit of the RIRO masked fieldmap and pressure got a low R2 score: {score_riro} "
                           f"(less than {threshold_score}). This indicates a bad fit between the pressure data and the "
                           f"fieldmap values")

        # Fit to the linear model (no mask)
        y = fieldmap.reshape(-1, fieldmap.shape[-1]).T
        reg = LinearRegression().fit(x, y)

        # static/riro contains a 3d matrix of static/riro map in the fieldmap space considering the previous equation
        static = reg.intercept_.reshape(fieldmap.shape[:-1])
        riro = reg.coef_.reshape(fieldmap.shape[:-1])  # [unit_shim/unit_pressure], ex: [Hz/unit_pressure]

        # Log the static and riro maps to fit
        if logger.level <= getattr(logging, 'DEBUG') and self.path_output is not None:
            # Save static
            nii_static = nib.Nifti1Image(static, self.nii_fieldmap.affine, header=self.nii_fieldmap.header)
            nib.save(nii_static, os.path.join(self.path_output, 'fig_static_fmap_component.nii.gz'))

            # Save riro
            nii_riro = nib.Nifti1Image(riro, self.nii_fieldmap.affine, header=self.nii_fieldmap.header)
            nib.save(nii_riro, os.path.join(self.path_output, 'fig_riro_fmap_component.nii.gz'))

        return static, riro, mean_p, pressure_rms

    def shim(self):
        """
        Performs realtime shimming using one of the supported optimizers and an external respiratory trace.

        Returns:
            (tuple): tuple containing:
                * np.ndarray: Static coefficients of the coil profiles to shim (len(slices) x channels) e.g. [Hz]
                * np.ndarray: Riro coefficients of the coil profiles to shim (len(slices) x channels)
                              e.g. [Hz/unit_pressure]
                * float: Mean pressure of the respiratory trace.
                * float: Root mean squared of the pressure.
                         This is provided to compare results between scans, multiply the riro coefficients
                         by rms of the pressure to do so.
        """

        affine_fieldmap = self.nii_fieldmap.affine
        static, riro, mean_p, pressure_rms = self.get_real_time_parameters()

        # Create both optimizer object
        self.select_optimizer(static, affine_fieldmap)
        if self.method == 'least_squares':
            self.method = 'least_squares_rt'
        if self.method == 'quad_prog':
            self.method = 'quad_prog_rt'
        self.select_optimizer(riro, affine_fieldmap, self.pmu)

        # Create both resampled masks used for the optimization
        static_mask_resampled, riro_mask_resampled = self.get_riro_and_static_resampled_masks()

        # Static shim
        logger.info("Static optimization")
        coef_static = self.optimize(static_mask_resampled)

        # RIRO optimization
        # Use the currents to define a list of new coil bounds for the riro optimization
        self.bounds = new_bounds_from_currents_static_to_riro(coef_static, self.optimizer.merged_bounds, self.coils_static,
                                                              self.coils_riro)

        logger.info("Realtime optimization")
        coef_riro = self.optimize_riro(riro_mask_resampled)

        # Multiplying by the RMS of the pressure allows to make abstraction of the tightness of the bellow
        # between scans. This allows to compare results between scans.
        # coef_riro_rms = coef_riro * pressure_rms
        # [unit_shim/unit_pressure] * rms_pressure, ex: [Hz/unit_pressure] * rms_pressure

        return coef_static, coef_riro, mean_p, pressure_rms

    def select_optimizer(self, unshimmed, affine, pmu: PmuResp = None):
        """
        Select and initialize the optimizer

        Args:
            unshimmed (np.ndarray): 3D B0 map
            affine (np.ndarray): 4x4 array containing the affine transformation for the unshimmed array
            pmu (PmuResp): PmuResp object containing the respiratory trace information. Required for method
                           'least_squares_rt'.

        """

        # global supported_optimizers
        if self.method in supported_optimizers:
            if self.method == 'least_squares':
                self.optimizer = supported_optimizers[self.method](self.coils_static, unshimmed, affine, self.opt_criteria,
                                                                   reg_factor=self.reg_factor)
            elif self.method == 'quad_prog':
                self.optimizer = supported_optimizers[self.method](self.coils_static, unshimmed, affine,
                                                                   reg_factor=self.reg_factor)

            elif self.method == 'least_squares_rt':
                # Make sure pmu is defined
                if pmu is None:
                    raise ValueError(f"pmu parameter is required if using the optimization method: {self.method}")

                # Add pmu to the realtime optimizer(s)
                self.optimizer_riro = supported_optimizers[self.method](self.coils_riro, unshimmed, affine,
                                                                        self.opt_criteria, pmu,
                                                                        reg_factor=self.reg_factor)
            elif self.method == 'quad_prog_rt':
                # Make sure pmu is defined
                if pmu is None:
                    raise ValueError(f"pmu parameter is required if using the optimization method: {self.method}")

                # Add pmu to the realtime optimizer(s)
                self.optimizer_riro = supported_optimizers[self.method](self.coils_riro, unshimmed, affine, pmu,
                                                                        reg_factor=self.reg_factor)

            else:
                if pmu is None:
                    self.optimizer = supported_optimizers[self.method](self.coils_static, unshimmed, affine)
                else:
                    self.optimizer_riro = supported_optimizers[self.method](self.coils_riro, unshimmed, affine)

        else:
            raise KeyError(f"Method: {self.method} is not part of the supported optimizers")

    def get_riro_and_static_resampled_masks(self):
        """
        This function resample the static and the riro masks on the differents elements needed
         for the optimization and the evaluation

        Returns:
            (tuple) : tuple containing:
                * np.ndarray: Static mask resampled and dilated on the fieldmap for the optimization
                * np.ndarray: Riro mask resampled and dilated on the original fieldmap for the optimization.
        """

        n_shims = len(self.slices)
        dilation_kernel = self.mask_dilation_kernel
        dilation_kernel_size = self.mask_dilation_kernel_size
        slices = self.slices
        path_output = self.path_output
        nii_riro_mask = self.nii_riro_mask
        nii_static_mask = self.nii_static_mask

        static_fieldmap = nib.Nifti1Image(self.optimizer.unshimmed, self.optimizer.unshimmed_affine)
        riro_fieldmap = nib.Nifti1Image(self.optimizer_riro.unshimmed, self.optimizer_riro.unshimmed_affine)

        static_mask = Parallel(-1, backend='loky')(
            delayed(resample_mask)(nii_static_mask, static_fieldmap, slices[i],
                                   dilation_kernel,
                                   dilation_kernel_size, path_output)
            for i in range(n_shims))
        riro_mask = Parallel(-1, backend='loky')(
            delayed(resample_mask)(nii_riro_mask, riro_fieldmap, slices[i],
                                   dilation_kernel,
                                   dilation_kernel_size, path_output)
            for i in range(n_shims))

        static_mask_resampled = np.array([static_mask[it].get_fdata() for it in range(n_shims)]).transpose(1, 2, 3, 0)
        riro_mask_resampled = np.array([riro_mask[it].get_fdata() for it in range(n_shims)]).transpose(1, 2, 3, 0)

        return static_mask_resampled, riro_mask_resampled

    def optimize_riro(self, mask_anat):
        """
        Args:
            mask_anat (np.ndarray): anat mask on which the optimization will be made
        Returns:
            Riro coefficients of the coil profiles to shim (len(slices) x channels) [Hz/unit_pressure]
        """
        # It's faster to use local arguments for the optimization
        n_shims = len(self.slices)
        optimizer = self.optimizer_riro
        shimwise_bounds = self.bounds
        coefs_riro = []
        for i in range(n_shims):
            # Change bounds
            if shimwise_bounds is not None:
                optimizer.set_merged_bounds(shimwise_bounds[i])
            # Return 0s if there is no optimization to perform
            if np.all(mask_anat[..., i] == 0):
                coefs_riro.append(np.zeros(optimizer.merged_coils.shape[-1]))
            # Optimize
            else:
                coefs_riro.append(optimizer.optimize(mask_anat[..., i]))

        return np.array(coefs_riro)

    def eval(self, coef_static, coef_riro, mean_p, pressure_rms):
        """
        Evaluate the real time shimming by plotting and saving results

        Args:
            coef_static (np.ndarray): coefficients got during the static optimization
            coef_riro (np.ndarray): coefficients got during the real time optimization
            mean_p (float): mean of the acquisitions pressures
            pressure_rms (float): rms of the acquisitions pressures
        """

        logger.debug("Calculating the sum of the shimmed vs unshimmed in the static ROI.")
        # Calculate theoretical shimmed map
        # shim
        unshimmed = self.nii_fieldmap.get_fdata()
        nii_target = nib.Nifti1Image(self.nii_fieldmap.get_fdata()[..., 0], self.nii_fieldmap.affine,
                                     header=self.nii_fieldmap.header)
        shape = unshimmed.shape + (len(self.slices),)
        shimmed_static_riro = np.zeros(shape)
        shimmed_static = np.zeros(shape)
        shimmed_riro = np.zeros(shape)
        masked_shim_static_riro = np.zeros(shape)
        masked_shim_static = np.zeros(shape)
        masked_shim_riro = np.zeros(shape)
        masked_unshimmed = np.zeros(shape)
        mask_fmap_cs = np.zeros(unshimmed[..., 0].shape + (len(self.slices),))
        shim_trace_static_riro = []
        shim_trace_static = []
        shim_trace_riro = []
        unshimmed_trace = []
        mae_unshimmed_trace = []
        mask_full_binary = np.clip(np.ceil(resample_from_to(self.nii_static_mask,
                                                            nii_target,
                                                            order=0,
                                                            mode='grid-constant',
                                                            cval=0).get_fdata()), 0, 1)
        for i_shim in range(len(self.slices)):
            # Calculate static correction
            correction_static = self.optimizer.merged_coils @ coef_static[i_shim]

            # Calculate the riro coil profiles
            riro_profile = self.optimizer_riro.merged_coils @ coef_riro[i_shim]

            mask_fmap_cs[..., i_shim] = np.ceil(resample_mask(self.nii_static_mask, nii_target,
                                                              self.slices[i_shim]).get_fdata())
            for i_t in range(self.nii_fieldmap.shape[3]):
                # Apply the static and riro correction
                correction_riro = riro_profile * (self.acq_pressures[i_t] - mean_p)
                shimmed_static[..., i_t, i_shim] = unshimmed[..., i_t] + correction_static
                shimmed_static_riro[..., i_t, i_shim] = shimmed_static[..., i_t, i_shim] + correction_riro
                shimmed_riro[..., i_t, i_shim] = unshimmed[..., i_t] + correction_riro

                # Calculate masked shim
                masked_shim_static[..., i_t, i_shim] = mask_fmap_cs[..., i_shim] * shimmed_static[..., i_t, i_shim]
                masked_shim_static_riro[..., i_t, i_shim] = mask_fmap_cs[..., i_shim] * shimmed_static_riro[..., i_t,
                i_shim]
                masked_shim_riro[..., i_t, i_shim] = mask_fmap_cs[..., i_shim] * shimmed_riro[..., i_t, i_shim]
                masked_unshimmed[..., i_t, i_shim] = mask_fmap_cs[..., i_shim] * unshimmed[..., i_t]

                # Calculate the sum over the ROI
                # TODO: Calculate the sum of mask_fmap_cs[..., i_shim] and divide by that (If the roi is bigger due to
                #  interpolation, it should not count more). Possibly use soft mask?
                rmse_shimmed_static = calculate_metric_within_mask(masked_shim_static[..., i_t, i_shim],
                                                                   mask_fmap_cs[..., i_shim].astype(bool),
                                                                   metric='rmse')
                rmse_shimmed_static_riro = calculate_metric_within_mask(masked_shim_static_riro[..., i_t, i_shim],
                                                                        mask_fmap_cs[..., i_shim].astype(bool),
                                                                        metric='rmse')
                rmse_shimmed_riro = calculate_metric_within_mask(masked_shim_riro[..., i_t, i_shim],
                                                                 mask_fmap_cs[..., i_shim].astype(bool),
                                                                 metric='rmse')
                rmse_unshimmed = calculate_metric_within_mask(masked_unshimmed[..., i_t, i_shim],
                                                              mask_fmap_cs[..., i_shim].astype(bool),
                                                              metric='rmse')

                if rmse_shimmed_static_riro > rmse_unshimmed:
                    logger.warning("Verify the shim parameters. Some give worse results than no shim.\n"
                                   f"i_shim: {i_shim}, i_t: {i_t}")

                logger.debug(f"\nRMSE: i_shim: {i_shim}, t: {i_t}"
                             f"\nunshimmed: {rmse_unshimmed}, shimmed static: {rmse_shimmed_static}, "
                             f"shimmed static+riro: {rmse_shimmed_static_riro}\n"
                             f"Static currents:\n{coef_static[i_shim]}\n"
                             f"Riro currents:\n{coef_riro[i_shim] * (self.acq_pressures[i_t] - mean_p)}\n")

                # Create a 1D list of the sum of the shimmed and unshimmed maps
                shim_trace_static.append(rmse_shimmed_static)
                shim_trace_static_riro.append(rmse_shimmed_static_riro)
                shim_trace_riro.append(rmse_shimmed_riro)
                unshimmed_trace.append(rmse_unshimmed)

        # reshape to slice x timepoint
        nt = unshimmed.shape[3]
        n_shim = len(self.slices)
        shim_trace_static = np.array(shim_trace_static).reshape(n_shim, nt)
        shim_trace_static_riro = np.array(shim_trace_static_riro).reshape(n_shim, nt)
        shim_trace_riro = np.array(shim_trace_riro).reshape(n_shim, nt)
        unshimmed_trace = np.array(unshimmed_trace).reshape(n_shim, nt)

        if self.path_output is not None:
            # Plot before vs after shimming averaged on time
            shimmed_mask_avg = np.zeros(mask_full_binary.shape)
            np.divide(np.sum(np.mean(masked_shim_static_riro, axis=3), axis=3), np.sum(mask_fmap_cs, axis=3),
                      where=mask_full_binary.astype(bool), out=shimmed_mask_avg)
            plot_full_mask(np.mean(unshimmed, axis=3), shimmed_mask_avg, mask_full_binary, self.path_output)

            # Plot STD over time before and after shimming
            self.plot_full_time_std(unshimmed, masked_shim_static_riro, mask_fmap_cs, mask_full_binary)

        if logger.level <= getattr(logging, 'DEBUG') and self.path_output is not None:
            # plot results
            i_slice = 0
            i_shim = self.index_shimmed[0] if self.index_shimmed else n_shim - 1
            i_t = 0

            self.plot_static_riro(masked_unshimmed, masked_shim_static, masked_shim_static_riro, unshimmed,
                                  shimmed_static,
                                  shimmed_static_riro, i_slice=i_slice, i_shim=i_shim, i_t=i_t)
            self.plot_currents(coef_static, riro=coef_riro * pressure_rms)
            self.plot_shimmed_trace(unshimmed_trace, shim_trace_static, shim_trace_riro, shim_trace_static_riro)
            self.plot_pressure_and_unshimmed_field(unshimmed_trace)
            self.print_rt_metrics(unshimmed, shimmed_static, shimmed_static_riro, shimmed_riro, mask_fmap_cs)
            # Save shimmed result
            nii_shimmed_static_riro = nib.Nifti1Image(shimmed_static_riro, self.nii_fieldmap.affine,
                                                      header=self.nii_fieldmap.header)
            nib.save(nii_shimmed_static_riro, os.path.join(self.path_output,
                                                           'shimmed_static_riro_4thdim_it_5thdim_ishim.nii.gz'))

            # Save coils
            nii_merged_coils = nib.Nifti1Image(self.optimizer_riro.merged_coils, self.nii_fieldmap.affine,
                                               header=self.nii_fieldmap.header)
            nib.save(nii_merged_coils, os.path.join(self.path_output, "merged_coils.nii.gz"))

    def plot_currents(self, static, riro=None):
        """
        Plot evolution of currents through shim groups

        Args:
            static (np.ndarray): Array with the static currents
            riro (np.ndarray): Array with the riro currents
        """
        fig = Figure(figsize=(10, 10))
        ax = fig.add_subplot(111)

        n_channels = static.shape[1]
        for i_channel in range(n_channels):
            ax.plot(static[:, i_channel], label=f"Static channel{i_channel} currents through shim groups")

        if riro is not None:
            for i_channel in range(n_channels):
                ax.plot(riro[:, i_channel], label=f"Riro channel{i_channel} currents through shim groups")

        ax.set_xlabel('Shim group')
        ax.set_ylabel('Coefficients (Physical CS [RAS])')
        ax.legend()
        ax.set_title("Currents through shims")
        fname_figure = os.path.join(self.path_output, 'fig_currents.png')
        fig.savefig(fname_figure)
        logger.debug(f"Saved figure: {fname_figure}")

    def plot_static_riro(self, masked_unshimmed, masked_shim_static, masked_shim_static_riro, unshimmed,
                         shimmed_static, shimmed_static_riro, i_t=0, i_slice=0, i_shim=0):
        """
        Plot Static and RIRO maps for a particular fieldmap slice, anat shim and timepoint

        Args:
            masked_unshimmed (np.ndarray):  Fieldmap masked before the shimming
            masked_shim_static (np.ndarray): Fieldmap masked after static shimming
            masked_shim_static_riro (np.ndarray): Fieldmap masked after the static and riro shimming
            unshimmed (np.ndarray): Fieldmap not shimmed
            shimmed_static (np.ndarray): Data of the nii_fieldmap after the static shimming
            shimmed_static_riro (np.ndarray): Data of the nii_fieldmap after static and riro shimming
            i_shim: (int): index of the anat shim, where we want to plot the static and riro maps
            i_slice: (int): index of the slice, where we want to plot the static and riro maps
            i_t: (int): Index of the time, where we want to plot the static and riro maps
        """

        min_value = min(masked_shim_static_riro[..., i_slice, i_t, i_shim].min(),
                        masked_shim_static[..., i_slice, i_t, i_shim].min(),
                        masked_unshimmed[..., i_slice, i_t, i_shim].min())
        max_value = max(masked_shim_static_riro[..., i_slice, i_t, i_shim].max(),
                        masked_shim_static[..., i_slice, i_t, i_shim].max(),
                        masked_unshimmed[..., i_slice, i_t, i_shim].max())

        index_slice_to_show = self.slices[i_shim][i_slice]

        fig = Figure(figsize=(15, 10))
        fig.suptitle(f"Maps for slice: {index_slice_to_show}, timepoint: {i_t}")
        ax = fig.add_subplot(2, 3, 1)
        im = ax.imshow(np.rot90(masked_shim_static_riro[..., i_slice, i_t, i_shim]), vmin=min_value, vmax=max_value)
        fig.colorbar(im)
        ax.set_title("masked_shim static + riro")
        ax = fig.add_subplot(2, 3, 2)
        im = ax.imshow(np.rot90(masked_shim_static[..., i_slice, i_t, i_shim]), vmin=min_value, vmax=max_value)
        fig.colorbar(im)
        ax.set_title("masked_shim static")
        ax = fig.add_subplot(2, 3, 3)
        im = ax.imshow(np.rot90(masked_unshimmed[..., i_slice, i_t, i_shim]), vmin=min_value, vmax=max_value)
        fig.colorbar(im)
        ax.set_title("masked_unshimmed")

        min_value = min(shimmed_static_riro[..., i_slice, i_t, i_shim].min(),
                        shimmed_static[..., i_slice, i_t, i_shim].min(),
                        unshimmed[..., i_slice, i_t, i_shim].min())
        max_value = max(shimmed_static_riro[..., i_slice, i_t, i_shim].max(),
                        shimmed_static[..., i_slice, i_t, i_shim].max(),
                        unshimmed[..., i_slice, i_t, i_shim].max())

        ax = fig.add_subplot(2, 3, 4)
        im = ax.imshow(np.rot90(shimmed_static_riro[..., i_slice, i_t, i_shim]), vmin=min_value, vmax=max_value)
        fig.colorbar(im)
        ax.set_title("shim static + riro")
        ax = fig.add_subplot(2, 3, 5)
        im = ax.imshow(np.rot90(shimmed_static[..., i_slice, i_t, i_shim]), vmin=min_value, vmax=max_value)
        fig.colorbar(im)
        ax.set_title(f"shim static")
        ax = fig.add_subplot(2, 3, 6)
        im = ax.imshow(np.rot90(unshimmed[..., i_slice, i_t]), vmin=min_value, vmax=max_value)
        fig.colorbar(im)
        ax.set_title(f"unshimmed")
        fname_figure = os.path.join(self.path_output, 'fig_realtime_masked_shimmed_vs_unshimmed.png')
        fig.savefig(fname_figure)
        logger.debug(f"Saved figure: {fname_figure}")

    def plot_pressure_and_unshimmed_field(self, unshimmed_trace):
        """
        Plot respiratory trace, acquisition time pressure points and the B0 field RMSE

        Args:
            unshimmed_trace (np.ndarray): field in the ROI for each shim volume
        """
        # Get the pmu data values in the range of the acquisition
        pmu_timestamps = self.pmu.get_times()
        pmu_pressures = self.pmu.data
        indexes = np.where(np.logical_and(pmu_timestamps >= (self.acq_timestamps[0] - 1000),
                                          pmu_timestamps <= self.acq_timestamps[-1] + 1000))
        pmu_timestamps_curated = pmu_timestamps[indexes]
        pmu_pressures_curated = pmu_pressures[indexes]

        # Select slices shimmed
        curated_unshimmed_trace = unshimmed_trace[self.index_shimmed]

        # Get the b0 field in the same units as the pressure reading
        n_plots = len(self.index_shimmed)

        max_diff_field_list = max(curated_unshimmed_trace, key=lambda x: abs(x.max() - x.min()))
        min_field = max_diff_field_list.min()
        max_field = max_diff_field_list.max()
        max_diff_field = max_field - min_field

        diff_pressure = pmu_pressures_curated.max() - pmu_pressures_curated.min()
        scaling = max_diff_field / diff_pressure
        avg_pressure = np.mean(pmu_pressures_curated)

        # Scale
        curated_unshimmed_trace_scaled = np.array([(x - np.mean(x)) / scaling + avg_pressure
                                                   for x in curated_unshimmed_trace])

        # Find y limits
        perc = (self.pmu.max - self.pmu.min) / 20
        ylim = (min(curated_unshimmed_trace_scaled.min(), self.pmu.min - perc),
                max(curated_unshimmed_trace_scaled.max(), self.pmu.max + perc))

        # Plot
        path_pressure_and_unshimmed_field = os.path.join(self.path_output, 'fig_noshim_vs_pressure')
        create_output_dir(path_pressure_and_unshimmed_field)

        for i_plot in range(n_plots):
            fig = Figure(figsize=(8, 4))
            ax = fig.add_subplot(111)
            ax.plot((pmu_timestamps_curated - pmu_timestamps_curated[0]) / 1000, pmu_pressures_curated,
                    label='Pressure Trace')
            ax.plot((self.acq_timestamps - pmu_timestamps_curated[0]) / 1000, curated_unshimmed_trace_scaled[i_plot],
                    label='RMSE over the not shimmed ROI')
            ax.scatter((self.acq_timestamps - pmu_timestamps_curated[0]) / 1000, self.acq_pressures, color='red',
                       label='Fieldmap timepoints')
            ax.legend()
            ax.set_ylim(ylim)
            ax.set_yticks([pmu_pressures_curated.min(), pmu_pressures_curated.max()],
                          [min_field.astype(int), max_field.astype(int)])
            ax.set_xlabel('Time (s)')
            ax.set_ylabel('RMSE (Hz)')
            ax.set_title(f"Slices: {self.slices[self.index_shimmed[i_plot]]}")

            # Save figure
            fname_figure = os.path.join(path_pressure_and_unshimmed_field,
                                        f'fig_noshim_vs_pressure_shimgroup_{self.index_shimmed[i_plot]:03}.png')
            fig.savefig(fname_figure, bbox_inches='tight')

        logger.debug(f"Saved figures: {path_pressure_and_unshimmed_field}")

    def plot_shimmed_trace(self, unshimmed_trace, shim_trace_static, shim_trace_riro, shim_trace_static_riro):
        """
        Plot shimmed and unshimmed rmse over the roi for each shim

        Args:
            unshimmed_trace (np.ndarray): array with the trace of the nii_fieldmap data
            shim_trace_static (np.ndarray): array with the trace of the nii_fieldmap data after the static shimming
            shim_trace_riro (np.ndarray): array with the trace of the nii_fieldmap data after the riro shimming
            shim_trace_static_riro (np.ndarray): array with the trace of the nii_fieldmap data after both shimming
        """

        min_value = min(
            shim_trace_static_riro[self.index_shimmed, :].min(),
            shim_trace_static[self.index_shimmed, :].min(),
            shim_trace_riro[self.index_shimmed, :].min(),
            unshimmed_trace[self.index_shimmed, :].min()
        )
        max_value = max(
            shim_trace_static_riro[self.index_shimmed, :].max(),
            shim_trace_static[self.index_shimmed, :].max(),
            shim_trace_riro[self.index_shimmed, :].max(),
            unshimmed_trace[self.index_shimmed, :].max()
        )

        path_shimmed_trace = os.path.join(self.path_output, 'fig_trace_shimmed_vs_unshimmed')
        create_output_dir(path_shimmed_trace)

        # Calc ysize
        for i, i_shim in enumerate(self.index_shimmed):
            fig = Figure(figsize=(8, 4))
            ax = fig.add_subplot(1, 1, 1)
            ax.plot(shim_trace_static_riro[i_shim, :], label='shimmed static + riro')
            ax.plot(shim_trace_static[i_shim, :], label='shimmed static')
            ax.plot(shim_trace_riro[i_shim, :], label='shimmed_riro')
            ax.plot(unshimmed_trace[i_shim, :], label='unshimmed')
            ax.set_xlabel('Timepoints')
            ax.set_ylabel('RMSE over the ROI (Hz)')
            ax.legend()
            ax.set_ylim([min_value, max_value])
            ax.set_title(f"Unshimmed vs shimmed values: shim {self.slices[i_shim]}")
            fname_figure = os.path.join(path_shimmed_trace, f'fig_trace_shimmed_vs_unshimmed_shimgroup_{i_shim:03}.png')
            fig.savefig(fname_figure, bbox_inches='tight')
        logger.debug(f"Saved figures: {path_shimmed_trace}")

    def print_rt_metrics(self, unshimmed, shimmed_static, shimmed_static_riro, shimmed_riro, mask):
        """
        Print to the console metrics about the realtime and static shim. These metrics isolate temporal and static
        components

        Temporal: Compute the STD across time pixelwise, and then compute the mean across pixels.
        Static: Compute the MEAN across time pixelwise, and then compute the STD across pixels.

        Args:
            unshimmed (np.ndarray): Fieldmap not shimmed
            shimmed_static (np.ndarray): Data of the nii_fieldmap after the static shimming
            shimmed_static_riro (np.ndarray): Data of the nii_fieldmap after static and riro shimming
            shimmed_riro (np.ndarray): Data of the nii_fieldmap after the riro shimming
            mask (np.ndarray): Mask where the shimming was done
        """

        unshimmed_repeat = np.repeat(unshimmed[..., np.newaxis], mask.shape[-1], axis=-1)
        mask_repeats = np.repeat(mask[:, :, :, np.newaxis, :], unshimmed.shape[3], axis=3)
        ma_unshimmed = np.ma.array(unshimmed_repeat, mask=mask_repeats == False)
        ma_shim_static = np.ma.array(shimmed_static, mask=mask_repeats == False)
        ma_shim_static_riro = np.ma.array(shimmed_static_riro, mask=mask_repeats == False)
        ma_shim_riro = np.ma.array(shimmed_riro, mask=mask_repeats == False)

        # Temporal
        temp_shim_static = np.ma.mean(np.ma.std(ma_shim_static, 3))
        temp_shim_static_riro = np.ma.mean(np.ma.std(ma_shim_static_riro, 3))
        temp_shim_riro = np.ma.mean(np.ma.std(ma_shim_riro, 3))
        temp_unshimmed = np.ma.mean(np.ma.std(ma_unshimmed, 3))

        # Static
        static_shim_static = np.ma.std(np.ma.mean(ma_shim_static, 3))
        static_shim_static_riro = np.ma.std(np.ma.mean(ma_shim_static_riro, 3))
        static_shim_riro = np.ma.std(np.ma.mean(ma_shim_riro, 3))
        static_unshimmed = np.ma.std(np.ma.mean(ma_unshimmed, 3))
        logger.debug(f"\nTemporal: Compute the STD across time pixelwise, and then compute the mean across pixels."
                     f"\ntemp_shim_static: {temp_shim_static}"
                     f"\ntemp_shim_static_riro: {temp_shim_static_riro}"
                     f"\ntemp_shim_riro: {temp_shim_riro}"
                     f"\ntemp_unshimmed: {temp_unshimmed}"
                     f"\nStatic: Compute the MEAN across time pixelwise, and then compute the STD across pixels."
                     f"\nstatic_shim_static: {static_shim_static}"
                     f"\nstatic_shim_static_riro: {static_shim_static_riro}"
                     f"\nstatic_shim_riro: {static_shim_riro}"
                     f"\nstatic_unshimmed: {static_unshimmed}")

    def plot_full_time_std(self, unshimmed, masked_shim_static_riro, mask_fmap_cs, mask):
        """
        Plot and save the std heatmap over time

        Args:
            unshimmed (np.ndarray): Original fieldmap not shimmed shaped (x, y, z, time)
            masked_shim_static_riro(np.ndarray): Masked shimmed fieldmap shaped (x, y, z, time, slices)
            mask_fmap_cs (np.ndarray): Field map mask indicating where delta B0 is not 0 in each slice -- shaped (x, y, z, slices)
            mask (np.ndarray): Binary mask in the fieldmap space shaped (x, y, z)
        """
        # Transform shimmed field map to shape (x, y, z, time)
        sum_mask_fmap_cs = np.sum(mask_fmap_cs, axis=3)
        mask_extended = np.repeat(mask[..., np.newaxis], masked_shim_static_riro.shape[-2], axis=-1)

        # Transpose is used to cater to numpy division order
        # (3, 2, 4) / (3, 2) Does not work
        # (4, 2, 3) / (2, 3) Does work
        # * Using out parameter in np.divide() prevents inconsistent results
        shimmed_masked = np.zeros(mask_extended.shape)
        np.divide(np.sum(masked_shim_static_riro, axis=-1).T, sum_mask_fmap_cs.T, where=mask.T.astype(bool),
                  out=shimmed_masked.T)

        std_shimmed_masked = np.std(shimmed_masked, axis=-1, dtype=np.float64)
        std_unshimmed = np.std(unshimmed, axis=-1, dtype=np.float64)

        # Plot
        nan_unshimmed_masked = np.ma.array(std_unshimmed, mask=mask == False, fill_value=np.nan)
        nan_shimmed_masked = np.ma.array(std_shimmed_masked, mask=mask == False, fill_value=np.nan)

        mt_unshimmed = montage(np.mean(unshimmed, axis=-1))
        mt_unshimmed_masked = montage(nan_unshimmed_masked.filled())
        mt_shimmed_masked = montage(nan_shimmed_masked.filled())

        metric_unshimmed_mean = calculate_metric_within_mask(std_unshimmed, mask, metric='mean')
        metric_shimmed_mean = calculate_metric_within_mask(std_shimmed_masked, mask, metric='mean')

        # Remove the outliers to calculate the colorbar limits
        # Necessary because some STD are much higher and are not visible on the heatmap, they are still considered in
        # the metric
        shim_limit = np.nanpercentile(mt_shimmed_masked[mt_shimmed_masked != 0], 90)
        unshim_limit = np.nanpercentile(mt_unshimmed_masked[mt_unshimmed_masked != 0], 90)

        min_value = min(np.nanmin(mt_unshimmed_masked), np.nanmin(mt_shimmed_masked))
        max_value = max(np.nanmax(mt_unshimmed_masked[mt_unshimmed_masked < unshim_limit]),
                        np.nanmax(mt_shimmed_masked[mt_shimmed_masked < shim_limit]))

        fig = Figure(figsize=(9, 6))
        fig.suptitle(f"Fieldmaps\nFieldmap Coordinate System\n\u0394B\u2080 STD over time ")

        ax = fig.add_subplot(1, 2, 1)
        ax.imshow(mt_unshimmed, cmap='gray')
        mt_unshimmed_masked[mt_unshimmed_masked == 0] = np.nan
        im = ax.imshow(mt_unshimmed_masked, vmin=min_value, vmax=max_value, cmap='viridis')
        ax.set_title(f"Before shimming\nmean: {metric_unshimmed_mean:.3}")
        ax.get_xaxis().set_visible(False)
        ax.get_yaxis().set_visible(False)
        divider = make_axes_locatable(ax)
        cax = divider.append_axes('right', size='5%', pad=0.05)
        fig.colorbar(im, cax=cax)

        ax = fig.add_subplot(1, 2, 2)
        ax.imshow(mt_unshimmed, cmap='gray')
        mt_shimmed_masked[mt_shimmed_masked == 0] = np.nan
        im = ax.imshow(mt_shimmed_masked, vmin=min_value, vmax=max_value, cmap='viridis')
        ax.set_title(f"After shimming\nmean: {metric_shimmed_mean:.3}")
        ax.get_xaxis().set_visible(False)
        ax.get_yaxis().set_visible(False)
        divider = make_axes_locatable(ax)
        cax = divider.append_axes('right', size='5%', pad=0.05)
        fig.colorbar(im, cax=cax)

        # Lower suptitle
        fig.subplots_adjust(top=0.85)

        # Save
        fname_figure = os.path.join(self.path_output, 'fig_shimmed_vs_unshimmed_real-time_variation.png')
        fig.savefig(fname_figure, bbox_inches='tight')


<<<<<<< HEAD
def plot_full_mask(unshimmed, shimmed_masked, mask, path_output):
    """
    Plot and save the static full mask

    Args:
        unshimmed (np.ndarray): Original fieldmap not shimmed
        shimmed_masked(np.ndarray): Masked shimmed fieldmap
        mask (np.ndarray): Binary mask in the fieldmap space
        path_output (str): Path to the output folder
    """

    # Plot
    nan_unshimmed_masked = np.ma.array(unshimmed, mask=mask == False, fill_value=np.nan)
    nan_shimmed_masked = np.ma.array(shimmed_masked, mask=mask == False, fill_value=np.nan)

    mt_unshimmed = montage(unshimmed)
    mt_unshimmed_masked = montage(nan_unshimmed_masked.filled())
    mt_shimmed_masked = montage(nan_shimmed_masked.filled())

    metric_unshimmed_std = calculate_metric_within_mask(unshimmed, mask, metric='std')
    metric_shimmed_std = calculate_metric_within_mask(shimmed_masked, mask, metric='std')
    metric_unshimmed_mean = calculate_metric_within_mask(unshimmed, mask, metric='mean')
    metric_shimmed_mean = calculate_metric_within_mask(shimmed_masked, mask, metric='mean')
    metric_unshimmed_mae = calculate_metric_within_mask(unshimmed, mask, metric='mae')
    metric_shimmed_mae = calculate_metric_within_mask(shimmed_masked, mask, metric='mae')
    metric_unshimmed_rmse = calculate_metric_within_mask(unshimmed, mask, metric='rmse')
    metric_shimmed_rmse = calculate_metric_within_mask(shimmed_masked, mask, metric='rmse')

    min_value = min(np.nanmin(mt_unshimmed_masked), np.nanmin(mt_shimmed_masked))
    max_value = max(np.nanmax(mt_unshimmed_masked), np.nanmax(mt_shimmed_masked))

    fig = Figure(figsize=(15, 9))
    fig.suptitle(f"Fieldmaps\nFieldmap Coordinate System")

    ax = fig.add_subplot(1, 2, 1)
    ax.imshow(mt_unshimmed, cmap='gray')
    im = ax.imshow(mt_unshimmed_masked, vmin=min_value, vmax=max_value, cmap='viridis')
    ax.set_title(f"Before shimming\nstd: {metric_unshimmed_std:.1f}, mean: {metric_unshimmed_mean:.1f}\n"
                 f"mae: {metric_unshimmed_mae:.1f}, rmse: {metric_unshimmed_rmse:.1f}")
    ax.get_xaxis().set_visible(False)
    ax.get_yaxis().set_visible(False)
    divider = make_axes_locatable(ax)
    cax = divider.append_axes('right', size='5%', pad=0.05)
    fig.colorbar(im, cax=cax)

    ax = fig.add_subplot(1, 2, 2)
    ax.imshow(mt_unshimmed, cmap='gray')
    im = ax.imshow(mt_shimmed_masked, vmin=min_value, vmax=max_value, cmap='viridis')
    ax.set_title(f"After shimming\nstd: {metric_shimmed_std:.1f}, mean: {metric_shimmed_mean:.1f}\n"
                 f"mae: {metric_shimmed_mae:.1f}, rmse: {metric_shimmed_rmse:.1f}")
    ax.get_xaxis().set_visible(False)
    ax.get_yaxis().set_visible(False)
    divider = make_axes_locatable(ax)
    cax = divider.append_axes('right', size='5%', pad=0.05)
    fig.colorbar(im, cax=cax)

    # Save
    fname_figure = os.path.join(path_output, 'fig_shimmed_vs_unshimmed.png')
    fig.savefig(fname_figure, bbox_inches='tight')


def new_bounds_from_currents(currents, old_bounds):
=======
def new_bounds_from_currents(currents:dict, old_bounds:dict):
    """
    Uses the currents to determine the appropriate bounds for the next optimization. It assumes that
    "old_coef + next_bound < old_bound".

    Args:
        currents (dict): Dictionary with n_shims as keys each with a list of n_channels values.
        old_bounds (dict): Dictionary with orders as keys containing (min, max) containing the merged bounds of the previous
                           optimization.
    Returns:
        dict: Modified bounds (same shape as old_bounds)
    """
    new_bounds = {}
    for key in old_bounds:
        new_bounds[key] = []
        for i, bound in enumerate(old_bounds[key]):
            if bound == [None, None]:
                new_bounds[key].append(bound)
            elif bound[0] is None:
                new_bounds[key].append([None, bound[1] - currents[key][i]])
            elif bound[1] is None:
                new_bounds[key].append([bound[0] - currents[key][i], None])
            else:
                new_bounds[key].append([bound[0] - currents[key][i], bound[1] - currents[key][i]])
    return new_bounds


def new_bounds_from_currents_static_to_riro(currents, old_bounds, coils_static=[], coils_riro=[]):
    #! Modify description if everything works
>>>>>>> 072aaa8b
    """
    Uses the currents to determine the appropriate bounds for the next optimization. It assumes that
    "old_coef + next_bound < old_bound".

    Args:
        currents (np.ndarray): 2D array (n_shims x n_channels). Direct output from :func:`_optimize`.
        old_bounds (list): 1d list (n_channels) of tuples (min, max) containing the merged bounds of the previous
                           optimization.
    Returns:
        list: 2d list (n_shim_groups x n_channels) of bounds (min, max) corresponding to each shim group and channel.
    """

    currents_riro = np.empty((currents.shape[0], 0))
    old_bounds_riro = []
    static_coil_names = [c.name for c in coils_static]

    index = 0
    coil_indexes = {}
    for coil in coils_static:
        if type(coil) == Coil:
            coil_indexes[coil.name] = [index, index + len(coil.coef_channel_minmax['coil'])]
            index += len(coil.coef_channel_minmax['coil'])
        else:
            coil_indexes[coil.name] = {}
            for key in coil.coef_channel_minmax:
                coil_indexes[coil.name][key] = [index, index + len(coil.coef_channel_minmax[key])]
                index += len(coil.coef_channel_minmax[key])

    for i, coil in enumerate(coils_riro):
        if coil.name in static_coil_names:
            if type(coil) == Coil:
                currents_riro = np.append(currents_riro,
                                          currents[:, coil_indexes[coil.name][0]:coil_indexes[coil.name][1]],
                                          axis=1)
                old_bounds_riro.extend(old_bounds[coil_indexes[coil.name][0]:coil_indexes[coil.name][1]])
            else:
                for order in coil.coef_channel_minmax:
                    if order in coils_static[static_coil_names.index(coil.name)].coef_channel_minmax.keys():
                        currents_riro = np.append(currents_riro,
                                                  currents[:, coil_indexes[coil.name][order][0]:coil_indexes[coil.name][order][1]],
                                                  axis = 1)
                        old_bounds_riro.extend(old_bounds[coil_indexes[coil.name][order][0]:coil_indexes[coil.name][order][1]])
                    else:
                        currents_riro = np.append(currents_riro,
                                                  np.zeros((currents.shape[0], len(coil.coef_channel_minmax[order]))),
                                                  axis=1)
                        old_bounds_riro.extend(coil.coef_channel_minmax[order])

        else:
            if type(coil) == Coil:
                currents_riro = np.append(currents_riro,
                                        np.zeros((currents.shape[0], len(coil.coef_channel_minmax['coil']))),
                                        axis=1)
                old_bounds_riro.extend(coil.coef_channel_minmax['coil'])

            else:
                for order in coil.coef_channel_minmax:
                    currents_riro = np.append(currents_riro,
                                              np.zeros((currents.shape[0], len(coil.coef_channel_minmax[order]))),
                                              axis=1)
                    old_bounds_riro.extend(coil.coef_channel_minmax[order])

    new_bounds = []
    for i_shim in range(currents_riro.shape[0]):
        shim_bound = []
        for i_channel in range(len(old_bounds_riro)):
            a_bound = old_bounds_riro[i_channel] - currents_riro[i_shim, i_channel]
            shim_bound.append(tuple(a_bound))
        new_bounds.append(shim_bound)

    return new_bounds


def parse_slices(fname_nifti):
    """
    Parse the BIDS sidecar associated with the input nifti file.

    Args:
        fname_nifti (str): Full path to a NIfTI file
    Returns:
        list: 1D list containing tuples of dim3 slices to shim. (dim1, dim2, dim3)
    """

    # Open json
    fname_json = fname_nifti.split('.nii')[0] + '.json'
    # Read from json file
    with open(fname_json) as json_file:
        json_data = json.load(json_file)

    # The BIDS specification mentions that the 'SliceTiming' is stored on disk depending on the
    # 'SliceEncodingDirection'. If this tag is 'i', 'j', 'k' or non existent, index 0 of 'SliceTiming' corresponds to
    # index 0 of the slice dimension of the NIfTI file. If 'SliceEncodingDirection' is 'i-', 'j-' or 'k-',
    # the last value of 'SliceTiming' corresponds to index 0 of the slice dimension of the NIfTI file.
    # https://bids-specification.readthedocs.io/en/stable/04-modality-specific-files/01-magnetic-resonance-imaging-data.html#timing-parameters

    # Note: Dcm2niix does not seem to include the tag 'SliceEncodingDirection' and always makes sure index 0 of
    # 'SliceTiming' corresponds to index 0 of the NIfTI file.
    # https://www.nitrc.org/forum/forum.php?thread_id=10307&forum_id=4703
    # https://github.com/rordenlab/dcm2niix/issues/530

    # Make sure tag SliceTiming exists
    if 'SliceTiming' in json_data:
        slice_timing = json_data['SliceTiming']
    else:
        raise RuntimeError("No tag SliceTiming to automatically parse slice data, see --slices option")

    # If SliceEncodingDirection exists and is negative, SliceTiming is reversed
    if 'SliceEncodingDirection' in json_data:
        if json_data['SliceEncodingDirection'][-1] == '-':
            logger.debug("SliceEncodeDirection is negative, SliceTiming parsed backwards")
            slice_timing.reverse()

    # Return the indexes of the sorted slice_timing
    slice_timing = np.array(slice_timing)
    list_slices = np.argsort(slice_timing)
    slices = []
    # Construct the list of tuples
    while len(list_slices) > 0:
        # Find if the first index has the same timing as other indexes
        # shim_group = tuple(list_slices[list_slices == list_slices[0]])
        shim_group = tuple(np.where(slice_timing == slice_timing[list_slices[0]])[0])
        # Add this as a tuple
        slices.append(shim_group)

        # Since the list_slices is sorted by slice_timing, the only similar values will be at the beginning
        n_to_remove = len(shim_group)
        list_slices = list_slices[n_to_remove:]

    return slices


def define_slices(n_slices: int, factor=1, method='sequential'):
    """
    Define the slices to shim according to the output convention. (list of tuples)

    Args:
        n_slices (int): Number of total slices.
        factor (int): Number of slices per shim.
        method (str): Defines how the slices should be sorted, supported methods include: 'interleaved', 'sequential',
                      'volume'. See Examples for more details.

    Returns:
        list: 1D list containing tuples of dim3 slices to shim. (dim1, dim2, dim3)

    Examples:
        ::
            slices = define_slices(10, 2, 'interleaved')
            print(slices)  # [(0, 5), (1, 6), (2, 7), (3, 8), (4, 9)]
            slices = define_slices(20, 5, 'sequential')
            print(slices)  # [(0, 1, 2, 3, 4), (5, 6, 7, 8, 9), (10, 11, 12, 13, 14), (15, 16, 17, 18, 19)]
            slices = define_slices(20, method='volume')
            # 'volume' ignores the 'factor' option
            print(slices)  # [(0, 1, 2, 3, 4, 5, 6, 7, 8, 9, 10, 11, 12, 13, 14, 15, 16, 17, 18, 19)]
    """
    if n_slices <= 0:
        raise ValueError("Number of slices should be greater than 0")

    slices = []
    n_shims = n_slices // factor
    leftover = 0

    if method == 'interleaved':
        for i_shim in range(n_shims):
            slices.append(tuple(range(i_shim, n_shims * factor, n_shims)))

        leftover = n_slices % factor

    elif method == 'sequential':
        for i_shim in range(n_shims):
            slices.append(tuple(range(i_shim * factor, (i_shim + 1) * factor, 1)))

        leftover = n_slices % factor

    elif method == 'volume':
        slices.append(tuple(range(n_shims)))

    else:
        raise ValueError("Not a supported method to define slices")

    if leftover != 0:
        slices.append(tuple(range(n_shims * factor, n_slices)))
        logger.warning(f"When defining the slices to shim, there are leftover slices since the factor used and number "
                       f"of slices is not perfectly dividable. Make sure the last tuple of slices is "
                       f"appropriate: {slices}")

    return slices


def shim_max_intensity(nii_input, nii_mask=None):
    """
    Find indexes of the 4th dimension of the input volume that has the highest signal intensity for each slice.
        Based on: https://onlinelibrary.wiley.com/doi/10.1002/hbm.26018

    Args:
        nii_input (nib.Nifti1Image): 4d volume where 4th dimension was acquired with different shim values
        nii_mask (nib.Nifti1Image): Mask defining the spatial region to shim. If None: consider all voxels of nii_input.
    Returns:
        np.ndarray: 1d array containing the index of the volume that maximizes signal intensity for each slice
    """

    if len(nii_input.shape) != 4:
        raise ValueError("Input volume must be 4d")

    # Load the mask
    if nii_mask is None:
        mask = np.ones(nii_input.shape[:3])
    else:
        # Masks must be 3d
        if len(nii_mask.shape) != 3:
            raise ValueError("Input mask must be 3d")
        # If the mask is of a different shape, resample it.
        elif not np.all(nii_mask.shape == nii_input.shape[:3]) or not np.all(nii_mask.affine == nii_input.affine):
            nii_input_3d = nib.Nifti1Image(nii_input.get_fdata()[..., 0], nii_input.affine, header=nii_input.header)
            mask = resample_mask(nii_mask, nii_input_3d).get_fdata()
        else:
            mask = nii_mask.get_fdata()

    n_slices = nii_input.shape[2]
    n_volumes = nii_input.shape[3]

    mean_values = np.zeros([n_slices, n_volumes])
    for i_volume in range(n_volumes):
        masked_epi_3d = nii_input.get_fdata()[..., i_volume] * mask
        mean_per_slice = np.mean(masked_epi_3d, axis=(0, 1), where=mask.astype(bool))
        mean_values[:, i_volume] = mean_per_slice

    if np.any(np.isnan(mean_values)):
        logger.warning("NaN values when calculating the mean. This is usually because the mask is not defined in all "
                       "slices. The output will disregard slices with NaN values.")

    index_per_slice = np.nanargmax(mean_values, axis=1)

    return index_per_slice


def extend_fmap_to_kernel_size(nii_fmap_orig, dilation_kernel_size, path_output=None):
    """
    Load the fmap and expand its dimensions to the kernel size

    Args:
        nii_fmap_orig (nib.Nifti1Image): 3d (dim1, dim2, dim3) or 4d (dim1, dim2, dim3, t) nii to be extended
        dilation_kernel_size: Size of the kernel
        path_output (str): Path to save the debug output
    Returns:
        nib.Nifti1Image: Nibabel object of the loaded and extended fieldmap
    """

    fieldmap_shape = nii_fmap_orig.shape[:3]

    # Extend the dimensions where the kernel is bigger than the number of voxels
    tmp_nii = copy.deepcopy(nii_fmap_orig)
    for i_axis in range(len(fieldmap_shape)):
        # If there are less voxels than the kernel size, extend in that axis
        if fieldmap_shape[i_axis] < dilation_kernel_size:
            diff = float(dilation_kernel_size - fieldmap_shape[i_axis])
            n_slices_to_extend = math.ceil(diff / 2)
            tmp_nii = extend_slice(tmp_nii, n_slices=n_slices_to_extend, axis=i_axis)

    nii_fmap = tmp_nii

    # If DEBUG, save the extended fieldmap
    if logger.level <= getattr(logging, 'DEBUG') and path_output is not None:
        fname_new_fmap = os.path.join(path_output, 'tmp_extended_fmap.nii.gz')
        nib.save(nii_fmap, fname_new_fmap)
        logger.debug(f"Extended fmap, saved the new fieldmap here: {fname_new_fmap}")

    return nii_fmap


def extend_slice(nii_array, n_slices=1, axis=2):
    """
    Adds n_slices on each side of the selected axis. It uses the nearest slice and copies it to fill the values.
    Updates the affine of the matrix to keep the input array in the same location.

    Args:
        nii_array (nib.Nifti1Image): 3d or 4d array to extend the dimensions along an axis.
        n_slices (int): Number of slices to add on each side of the selected axis.
        axis (int): Axis along which to insert the slice(s), Allowed axis: 0, 1, 2.
    Returns:
        nib.Nifti1Image: Array extended with the appropriate affine to conserve where the original pixels were located.

    Examples:
        ::
            print(nii_array.get_fdata().shape)  # (50, 50, 1, 10)
            nii_out = extend_slice(nii_array, n_slices=1, axis=2)
            print(nii_out.get_fdata().shape)  # (50, 50, 3, 10)
    """
    if nii_array.get_fdata().ndim == 3:
        extended = nii_array.get_fdata()
        extended = extended[..., np.newaxis]
    elif nii_array.get_fdata().ndim == 4:
        extended = nii_array.get_fdata()
    else:
        raise ValueError("Unsupported number of dimensions for input array")

    for i_slice in range(n_slices):
        if axis == 0:
            extended = np.insert(extended, -1, extended[-1, :, :, :], axis=axis)
            extended = np.insert(extended, 0, extended[0, :, :, :], axis=axis)
        elif axis == 1:
            extended = np.insert(extended, -1, extended[:, -1, :, :], axis=axis)
            extended = np.insert(extended, 0, extended[:, 0, :, :], axis=axis)
        elif axis == 2:
            extended = np.insert(extended, -1, extended[:, :, -1, :], axis=axis)
            extended = np.insert(extended, 0, extended[:, :, 0, :], axis=axis)
        else:
            raise ValueError("Unsupported value for axis")

    new_affine = update_affine_for_ap_slices(nii_array.affine, n_slices, axis)

    if nii_array.get_fdata().ndim == 3:
        extended = extended[..., 0]

    nii_extended = nib.Nifti1Image(extended, new_affine, header=nii_array.header)

    return nii_extended


def update_affine_for_ap_slices(affine, n_slices=1, axis=2):
    """
    Updates the input affine to reflect an insertion of n_slices on each side of the selected axis

    Args:
        affine (np.ndarray): 4x4 qform affine matrix representing the coordinates
        n_slices (int): Number of pixels to add on each side of the selected axis
        axis (int): Axis along which to insert the slice(s)
    Returns:
        np.ndarray: 4x4 updated affine matrix
    """
    # Define indexes
    index_shifted = [0, 0, 0]
    index_shifted[axis] = n_slices

    # Difference of voxel in world coordinates
    spacing = apply_affine(affine, index_shifted) - apply_affine(affine, [0, 0, 0])

    # Calculate new affine
    new_affine = affine
    new_affine[:3, 3] = affine[:3, 3] - spacing

    return new_affine<|MERGE_RESOLUTION|>--- conflicted
+++ resolved
@@ -1592,7 +1592,6 @@
         fig.savefig(fname_figure, bbox_inches='tight')
 
 
-<<<<<<< HEAD
 def plot_full_mask(unshimmed, shimmed_masked, mask, path_output):
     """
     Plot and save the static full mask
@@ -1654,8 +1653,6 @@
     fig.savefig(fname_figure, bbox_inches='tight')
 
 
-def new_bounds_from_currents(currents, old_bounds):
-=======
 def new_bounds_from_currents(currents:dict, old_bounds:dict):
     """
     Uses the currents to determine the appropriate bounds for the next optimization. It assumes that
@@ -1684,8 +1681,6 @@
 
 
 def new_bounds_from_currents_static_to_riro(currents, old_bounds, coils_static=[], coils_riro=[]):
-    #! Modify description if everything works
->>>>>>> 072aaa8b
     """
     Uses the currents to determine the appropriate bounds for the next optimization. It assumes that
     "old_coef + next_bound < old_bound".
