#!/usr/bin/python3
# -*- coding: utf-8 -*-
import copy
import math
import numpy as np
from typing import List
from sklearn.linear_model import LinearRegression
import nibabel as nib
import logging
from nibabel.affines import apply_affine
import os
from matplotlib.figure import Figure
from mpl_toolkits.axes_grid1 import make_axes_locatable
import json
import multiprocessing as mp
<<<<<<< HEAD
import sys
=======
>>>>>>> fd480647

from shimmingtoolbox.optimizer.lsq_optimizer import LsqOptimizer, PmuLsqOptimizer
from shimmingtoolbox.optimizer.basic_optimizer import Optimizer
from shimmingtoolbox.coils.coil import Coil
from shimmingtoolbox.load_nifti import get_acquisition_times
from shimmingtoolbox.pmu import PmuResp
from shimmingtoolbox.masking.mask_utils import resample_mask
from shimmingtoolbox.masking.threshold import threshold
from shimmingtoolbox.coils.coordinates import resample_from_to
from shimmingtoolbox.utils import montage, timeit
from shimmingtoolbox.shim.shim_utils import calculate_metric_within_mask

ListCoil = List[Coil]

logger = logging.getLogger(__name__)
<<<<<<< HEAD

if sys.platform == 'linux':
    mp.set_start_method('fork', force=True)
else:
    mp.set_start_method('spawn', force=True)
=======
>>>>>>> fd480647

supported_optimizers = {
    'least_squares_rt': PmuLsqOptimizer,
    'least_squares': LsqOptimizer,
    'pseudo_inverse': Optimizer
}


@timeit
def shim_sequencer(nii_fieldmap, nii_anat, nii_mask_anat, slices, coils: ListCoil, method='least_squares',
                   mask_dilation_kernel='sphere', mask_dilation_kernel_size=3, path_output=None):
    """
    Performs shimming according to slices using one of the supported optimizers and coil profiles.

    Args:
        nii_fieldmap (nibabel.Nifti1Image): Nibabel object containing fieldmap data in 3d and an affine transformation.
        nii_anat (nibabel.Nifti1Image): Nibabel object containing anatomical data in 3d.
        nii_mask_anat (nibabel.Nifti1Image): 3D anat mask used for the optimizer to shim in the region of interest.
                                             (only consider voxels with non-zero values)
        slices (list): 1D array containing tuples of dim3 slices to shim according to the anat, where the shape of anat
                       is: (dim1, dim2, dim3). Refer to :func:`shimmingtoolbox.shim.sequencer.define_slices`.
        coils (ListCoil): List of Coils containing the coil profiles. The coil profiles and the fieldmaps must have
                          matching units (if fmap is in Hz, the coil profiles must be in hz/unit_shim).
                          Refer to :class:`shimmingtoolbox.coils.coil.Coil`. Make sure the extent of the coil profiles
                          are larger than the extent of the fieldmap. This is especially true for dimensions with only
                          1 voxel(e.g. (50x50x1). Refer to :func:`shimmingtoolbox.shim.sequencer.extend_slice`/
                          :func:`shimmingtoolbox.shim.sequencer.update_affine_for_ap_slices`
        method (str): Supported optimizer: 'least_squares', 'pseudo_inverse'. Note: refer to their specific
                      implementation to know limits of the methods in: :mod:`shimmingtoolbox.optimizer`
        mask_dilation_kernel (str): kernel used to dilate the mask. Allowed shapes are: 'sphere', 'cross', 'line'
                                    'cube'. See :func:`shimmingtoolbox.masking.mask_utils.dilate_binary_mask` for more
                                    details.
        mask_dilation_kernel_size (int): Length of a side of the 3d kernel to dilate the mask. Must be odd. For example,
                                         a kernel of size 3 will dilate the mask by 1 pixel.
        path_output (str): Path to the directory to output figures. Set logging level to debug to output debug
                           artefacts.

    Returns:
        numpy.ndarray: Coefficients of the coil profiles to shim (len(slices) x n_channels)
    """

    # Make sure the fieldmap has the appropriate dimensions
    if nii_fieldmap.get_fdata().ndim != 3:
        raise ValueError("Fieldmap must be 3d (dim1, dim2, dim3)")

    nii_fmap_orig = copy.deepcopy(nii_fieldmap)

    # Extend the fieldmap if there are axes that have less voxels than the kernel size. This is done since we are
    # fitting a fieldmap to coil profiles and having a small number of voxels can lead to errors in fitting (2 voxels
    # in one dimension can differentiate order 1 at most), the parameter allows to have at least the size of the kernel
    # for each dimension This is usually useful in the through plane direction where we could have less slices.
    # To mitigate this, we create a 3d volume by replicating the slices on the edges.
    extending = False
    for i_axis in range(3):
        if nii_fmap_orig.shape[i_axis] < mask_dilation_kernel_size:
            extending = True
            break

    if extending:
        nii_fieldmap = extend_fmap_to_kernel_size(nii_fmap_orig, mask_dilation_kernel_size, path_output)

    fieldmap = nii_fieldmap.get_fdata()
    affine_fieldmap = nii_fieldmap.affine

    # Make sure anat has the appropriate dimensions
    anat = nii_anat.get_fdata()
    if anat.ndim == 3:
        pass
    elif anat.ndim == 4:
        logger.info("Target anatomical is 4d, taking the average and converting to 3d")
        anat = np.mean(anat, axis=3)
        nii_anat = nib.Nifti1Image(anat, nii_anat.affine, header=nii_anat.header)
    else:
        raise ValueError("Target anatomical image must be in 3d or 4d")

    # Make sure the mask has the appropriate dimensions
    mask = nii_mask_anat.get_fdata()
    if mask.ndim == 3:
        pass
    elif mask.ndim == 4:
        logger.debug("Mask is 4d, converting to 3d")
        tmp_3d = np.zeros(mask.shape[:3])
        n_vol = mask.shape[-1]
        # Summing over 4th dimension making sure that the max value is 1
        for i_vol in range(mask.shape[-1]):
            tmp_3d += (mask[..., i_vol] / mask[..., i_vol].max())

        # 80% of the volumes must contain the desired pixel to be included, this avoids having dead voxels in the
        # output mask
        tmp_3d = threshold(tmp_3d, thr=int(n_vol * 0.8))
        nii_mask_anat = nib.Nifti1Image(tmp_3d.astype(int), nii_mask_anat.affine, header=nii_mask_anat.header)
        if logger.level <= getattr(logging, 'DEBUG') and path_output is not None:
            nib.save(nii_mask_anat, os.path.join(path_output, "fig_3d_mask.nii.gz"))
    else:
        raise ValueError("Mask must be in 3d or 4d")

    # Resample the input mask on the target anatomical image if they are different
    if not np.all(nii_mask_anat.shape == anat.shape) or not np.all(nii_mask_anat.affine == nii_anat.affine):
        logger.debug("Resampling mask on the target anat")
        nii_mask_anat_soft = resample_from_to(nii_mask_anat, nii_anat, order=1, mode='grid-constant')
        tmp_mask = nii_mask_anat_soft.get_fdata()
        # Change soft mask into binary mask
        tmp_mask = threshold(tmp_mask, thr=0.001)
        nii_mask_anat = nib.Nifti1Image(tmp_mask, nii_mask_anat_soft.affine, header=nii_mask_anat_soft.header)

        if logger.level <= getattr(logging, 'DEBUG') and path_output is not None:
            nib.save(nii_mask_anat, os.path.join(path_output, "mask_static_resampled_on_anat.nii.gz"))

    # Select and initialize the optimizer
    optimizer = select_optimizer(method, fieldmap, affine_fieldmap, coils)

    # Optimize slice by slice
    coefs = _optimize(optimizer, nii_mask_anat, slices, dilation_kernel=mask_dilation_kernel,
                      dilation_size=mask_dilation_kernel_size, path_output=path_output)

    # Evaluate theoretical shim
    _eval_static_shim(optimizer, nii_fmap_orig, nii_mask_anat, coefs, slices, path_output)

    return coefs


@timeit
def _eval_static_shim(opt: Optimizer, nii_fieldmap_orig, nii_mask, coef, slices, path_output):
    """Calculate theoretical shimmed map and output figures"""

    # Save the merged coil profiles if in debug
    if logger.level <= getattr(logging, 'DEBUG') and path_output is not None:
        # Save coils
        nii_merged_coils = nib.Nifti1Image(opt.merged_coils, nii_fieldmap_orig.affine, header=nii_fieldmap_orig.header)
        nib.save(nii_merged_coils, os.path.join(path_output, "merged_coils.nii.gz"))

    unshimmed = nii_fieldmap_orig.get_fdata()

    # If the fieldmap was changed (i.e. only 1 slice) we want to evaluate the output on the original fieldmap
    merged_coils, _ = opt.merge_coils(unshimmed, nii_fieldmap_orig.affine)

    # Initialize
    shimmed = np.zeros(unshimmed.shape + (len(slices),))
    corrections = np.zeros(unshimmed.shape + (len(slices),))
    masks_fmap = np.zeros(unshimmed.shape + (len(slices),))
    for i_shim in range(len(slices)):
        # Calculate shimmed values
        correction_per_channel = coef[i_shim] * merged_coils
        corrections[..., i_shim] = np.sum(correction_per_channel, axis=3, keepdims=False)
        shimmed[..., i_shim] = unshimmed + corrections[..., i_shim]

        # Create non binary mask
        masks_fmap[..., i_shim] = resample_mask(nii_mask, nii_fieldmap_orig, slices[i_shim]).get_fdata()

        sum_shimmed = np.sum(np.abs(masks_fmap[..., i_shim] * shimmed[..., i_shim]))
        sum_unshimmed = np.sum(np.abs(masks_fmap[..., i_shim] * unshimmed))

        if sum_shimmed > sum_unshimmed:
            logger.warning("Verify the shim parameters. Some give worse results than no shim.\n"
                           f"i_shim: {i_shim}")

        logger.debug(f"Slice(s): {slices[i_shim]}\n"
                     f"unshimmed: {sum_unshimmed}, shimmed: {sum_shimmed}, current: \n{coef[i_shim, :]}")

    # Figure that shows unshimmed vs shimmed for each slice
    if path_output is not None:
        # fmap space
        # Merge the i_shim into one single fieldmap shimmed (correction applied only where it will be applied on the
        # fieldmap)
        shimmed_masked, mask_full_binary = _calc_shimmed_full_mask(unshimmed, corrections, nii_mask, nii_fieldmap_orig,
                                                                   slices, masks_fmap)

        if len(slices) == 1:
            # TODO: Output json sidecar
            # TODO: Update the shim settings if Scanner coil?
            # Output the resulting fieldmap since it can be calculated over the entire fieldmap
            nii_shimmed_fmap = nib.Nifti1Image(shimmed[..., 0], nii_fieldmap_orig.affine,
                                               header=nii_fieldmap_orig.header)
            fname_shimmed_fmap = os.path.join(path_output, 'fieldmap_calculated_shim.nii.gz')
            nib.save(nii_shimmed_fmap, fname_shimmed_fmap)
        else:
            # Output the resulting masked fieldmap since it cannot be calculated over the entire fieldmap
            nii_shimmed_fmap = nib.Nifti1Image(shimmed_masked, nii_fieldmap_orig.affine,
                                               header=nii_fieldmap_orig.header)
            fname_shimmed_fmap = os.path.join(path_output, 'fieldmap_calculated_shim_masked.nii.gz')
            nib.save(nii_shimmed_fmap, fname_shimmed_fmap)

        # Save images to a file
        # TODO: Add units if possible
        # TODO: Add in anat space?
        _plot_static_full_mask(unshimmed, shimmed_masked, mask_full_binary, path_output)
        _plot_static_partial_mask(unshimmed, shimmed, masks_fmap, path_output)
        _plot_currents(coef, path_output)

        if logger.level <= getattr(logging, 'DEBUG'):
            # Save to a NIfTI
            fname_correction = os.path.join(path_output, 'fig_correction.nii.gz')
            nii_correction_3d = nib.Nifti1Image(shimmed_masked, opt.unshimmed_affine)
            nib.save(nii_correction_3d, fname_correction)

            # 4th dimension is i_shim
            fname_correction = os.path.join(path_output, 'fig_shimmed_4thdim_ishim.nii.gz')
            nii_correction = nib.Nifti1Image(masks_fmap * shimmed, opt.unshimmed_affine)
            nib.save(nii_correction, fname_correction)


def _calc_shimmed_full_mask(unshimmed, correction, nii_mask_anat, nii_fieldmap, slices, masks_fmap):
    mask_full_binary = np.ceil(resample_from_to(nii_mask_anat,
                                                nii_fieldmap,
                                                order=1,
                                                mode='grid-constant',
                                                cval=0).get_fdata())

    # Find the correction
    full_correction = np.zeros(unshimmed.shape)
    for i_shim in range(len(slices)):
        # Apply the correction weighted according to the mask
        full_correction += correction[..., i_shim] * masks_fmap[..., i_shim]

    # Calculate the weighted whole mask
    mask_weight = np.sum(masks_fmap, axis=3)
    # Divide by the weighted mask. This is done so that the edges of the soft mask can be shimmed appropriately
    full_correction_scaled = np.divide(full_correction, mask_weight, where=mask_full_binary.astype(bool))

    # Apply the correction to the unshimmed image
    shimmed_masked = (full_correction_scaled + unshimmed) * mask_full_binary

    return shimmed_masked, mask_full_binary


def _plot_static_partial_mask(unshimmed, shimmed, masks, path_output):
    a_slice = 0
    unshimmed_repeated = np.repeat(unshimmed[..., np.newaxis], masks.shape[-1], axis=3)
    mt_unshimmed = montage(unshimmed_repeated[:, :, a_slice, :])
    mt_shimmed = montage(shimmed[:, :, a_slice, :])
    unshimmed_masked_repeated = np.repeat(unshimmed[..., np.newaxis], masks.shape[-1], axis=3) * np.ceil(masks)
    mt_unshimmed_masked = montage(unshimmed_masked_repeated[:, :, a_slice, :])
    mt_shimmed_masked = montage(shimmed[:, :, a_slice, :] * np.ceil(masks[:, :, a_slice, :]))

    min_masked_value = min(mt_unshimmed_masked.min(), mt_shimmed_masked.min())
    max_masked_value = max(mt_unshimmed_masked.max(), mt_shimmed_masked.max())

    min_fmap_value = min(mt_unshimmed.min(), mt_shimmed.min())
    max_fmap_value = max(mt_unshimmed.max(), mt_shimmed.max())

    fig = Figure(figsize=(8, 5))
    fig.suptitle(f"Fieldmaps for all shim groups\nFieldmap Coordinate System")

    ax = fig.add_subplot(1, 2, 1)
    ax.imshow(mt_unshimmed, vmin=min_fmap_value, vmax=max_fmap_value, cmap='gray')
    mt_unshimmed_masked[mt_unshimmed_masked == 0] = np.nan
    im = ax.imshow(mt_unshimmed_masked, vmin=min_masked_value, vmax=max_masked_value, cmap='viridis')
    ax.set_title("Unshimmed")
    ax.get_xaxis().set_visible(False)
    ax.get_yaxis().set_visible(False)
    divider = make_axes_locatable(ax)
    cax = divider.append_axes('right', size='5%', pad=0.05)
    fig.colorbar(im, cax=cax)

    ax = fig.add_subplot(1, 2, 2)
    ax.imshow(mt_shimmed, vmin=min_fmap_value, vmax=max_fmap_value, cmap='gray')
    mt_shimmed_masked[mt_shimmed_masked == 0] = np.nan
    im = ax.imshow(mt_shimmed_masked, vmin=min_masked_value, vmax=max_masked_value, cmap='viridis')
    ax.set_title("Shimmed")
    ax.get_xaxis().set_visible(False)
    ax.get_yaxis().set_visible(False)
    divider = make_axes_locatable(ax)
    cax = divider.append_axes('right', size='5%', pad=0.05)
    fig.colorbar(im, cax=cax)

    # Save
    fname_figure = os.path.join(path_output, 'fig_shimmed_vs_unshimmed_shim_groups.png')
    fig.savefig(fname_figure, bbox_inches='tight')


def _plot_static_full_mask(unshimmed, shimmed_masked, mask, path_output):
    # Plot
    mt_unshimmed = montage(unshimmed)
    mt_unshimmed_masked = montage(unshimmed * mask)
    mt_shimmed_masked = montage(shimmed_masked)

    metric_unshimmed_std = calculate_metric_within_mask(unshimmed, mask, metric='std')
    metric_shimmed_std = calculate_metric_within_mask(shimmed_masked, mask, metric='std')
    metric_unshimmed_mean = calculate_metric_within_mask(unshimmed, mask, metric='mean')
    metric_shimmed_mean = calculate_metric_within_mask(shimmed_masked, mask, metric='mean')
    metric_unshimmed_absmean = calculate_metric_within_mask(np.abs(unshimmed), mask, metric='mean')
    metric_shimmed_absmean = calculate_metric_within_mask(np.abs(shimmed_masked), mask, metric='mean')

    min_value = min(mt_unshimmed_masked.min(), mt_shimmed_masked.min())
    max_value = max(mt_unshimmed_masked.max(), mt_shimmed_masked.max())

    fig = Figure(figsize=(9, 6))
    fig.suptitle(f"Fieldmaps\nFieldmap Coordinate System")

    ax = fig.add_subplot(1, 2, 1)
    ax.imshow(mt_unshimmed, cmap='gray')
    mt_unshimmed_masked[mt_unshimmed_masked == 0] = np.nan
    im = ax.imshow(mt_unshimmed_masked, vmin=min_value, vmax=max_value, cmap='viridis')
    ax.set_title(f"Before shimming\nSTD: {metric_unshimmed_std:.3}, mean: {metric_unshimmed_mean:.3}, "
                 f"abs mean: {metric_unshimmed_absmean:.3}")
    ax.get_xaxis().set_visible(False)
    ax.get_yaxis().set_visible(False)
    divider = make_axes_locatable(ax)
    cax = divider.append_axes('right', size='5%', pad=0.05)
    fig.colorbar(im, cax=cax)

    ax = fig.add_subplot(1, 2, 2)
    ax.imshow(mt_unshimmed, cmap='gray')
    mt_shimmed_masked[mt_shimmed_masked == 0] = np.nan
    im = ax.imshow(mt_shimmed_masked, vmin=min_value, vmax=max_value, cmap='viridis')
    ax.set_title(f"After shimming\nSTD: {metric_shimmed_std:.3}, mean: {metric_shimmed_mean:.3}, "
                 f"abs mean: {metric_shimmed_absmean:.3}")
    ax.get_xaxis().set_visible(False)
    ax.get_yaxis().set_visible(False)
    divider = make_axes_locatable(ax)
    cax = divider.append_axes('right', size='5%', pad=0.05)
    fig.colorbar(im, cax=cax)

    # Lower suptitle
    fig.subplots_adjust(top=0.85)

    # Save
    fname_figure = os.path.join(path_output, 'fig_shimmed_vs_unshimmed.png')
    fig.savefig(fname_figure, bbox_inches='tight')


@timeit
def shim_realtime_pmu_sequencer(nii_fieldmap, json_fmap, nii_anat, nii_static_mask, nii_riro_mask, slices,
                                pmu: PmuResp, coils: ListCoil, opt_method='least_squares',
                                mask_dilation_kernel='sphere', mask_dilation_kernel_size=3, path_output=None):
    """
    Performs realtime shimming using one of the supported optimizers and an external respiratory trace.

    Args:
        nii_fieldmap (nibabel.Nifti1Image): Nibabel object containing fieldmap data in 4d where the 4th dimension is the
                                            timeseries. Also contains an affine transformation.
        json_fmap (dict): Dict of the json sidecar corresponding to the fieldmap data (Used to find the acquisition
                          timestamps).
        nii_anat (nibabel.Nifti1Image): Nibabel object containing anatomical data in 3d.
        nii_static_mask (nibabel.Nifti1Image): 3D anat mask used for the optimizer to shim the region for the static
                                               component.
        nii_riro_mask (nibabel.Nifti1Image): 3D anat mask used for the optimizer to shim the region for the riro
                                             component.
        slices (list): 1D array containing tuples of dim3 slices to shim according to the anat where the shape of anat:
                       (dim1, dim2, dim3). Refer to :func:`shimmingtoolbox.shim.sequencer.define_slices`.
        pmu (PmuResp): PmuResp object containing the respiratory trace information.
        coils (ListCoil): List of `Coils` containing the coil profiles. The coil profiles and the fieldmaps must have
                          matching units (if fmap is in Hz, the coil profiles must be in hz/unit_shim).
                          Refer to :class:`shimmingtoolbox.coils.coil.Coil`. Make sure the extent of the coil profiles
                          are larger than the extent of the fieldmap. This is especially true for dimensions with only
                          1 voxel(e.g. (50x50x1x10). Refer to :func:`shimmingtoolbox.shim.sequencer.extend_slice`/
                          :func:`shimmingtoolbox.shim.sequencer.update_affine_for_ap_slices`
        opt_method (str): Supported optimizer: 'least_squares', 'pseudo_inverse'. Note: refer to their specific
                          implementation to know limits of the methods in: :mod:`shimmingtoolbox.optimizer`
        mask_dilation_kernel (str): kernel used to dilate the mask. Allowed shapes are: 'sphere', 'cross', 'line'
                                    'cube'. See :func:`shimmingtoolbox.masking.mask_utils.dilate_binary_mask` for more
                                    details.
        mask_dilation_kernel_size (int): Length of a side of the 3d kernel to dilate the mask. Must be odd. For example,
                                         a kernel of size 3 will dilate the mask by 1 pixel.
        path_output (str): Path to the directory to output figures. Set logging level to debug to output debug
                           artefacts.

    Returns:
        (tuple): tuple containing:

            * numpy.ndarray: Static coefficients of the coil profiles to shim (len(slices) x channels) e.g. [Hz]
            * numpy.ndarray: Riro coefficients of the coil profiles to shim (len(slices) x channels)
                             e.g. [Hz/unit_pressure]
            * float: Mean pressure of the respiratory trace.
            * float: Root mean squared of the pressure. This is provided to compare results between scans, multiply the
                     riro coefficients by rms of the pressure to do so.
    """
    # Note: We technically dont need the anat if we use the nii_mask. However, this is a nice safety check to make sure
    # the mask is indeed in the dimension of the anat and not the fieldmap.

    # Make sure the fieldmap has the appropriate dimensions
    if nii_fieldmap.get_fdata().ndim != 4:
        raise ValueError("Fieldmap must be 4d (dim1, dim2, dim3, t)")

    nii_fmap_orig = copy.deepcopy(nii_fieldmap)
    # Extend the fieldmap if there are axes that have less voxels than the kernel size. This is done since we are
    # fitting a fieldmap to coil profiles and having a small number of voxels can lead to errors in fitting (2 voxels
    # in one dimension can differentiate order 1 at most), the parameter allows to have at least the size of the kernel
    # for each dimension This is usually useful in the through plane direction where we could have less slices.
    # To mitigate this, we create a 3d volume by replicating the slices on the edges.
    extending = False
    for i_axis in range(3):
        if nii_fmap_orig.shape[i_axis] < mask_dilation_kernel_size:
            extending = True
            break

    if extending:
        nii_fieldmap = extend_fmap_to_kernel_size(nii_fmap_orig, mask_dilation_kernel_size, path_output)

    fieldmap = nii_fieldmap.get_fdata()
    affine_fieldmap = nii_fieldmap.affine

    # Make sure anat has the appropriate dimensions
    anat = nii_anat.get_fdata()
    if anat.ndim != 3:
        raise ValueError("Anatomical image must be in 3d")

    # Make sure masks have the appropriate dimensions
    if nii_static_mask.get_fdata().ndim != 3:
        raise ValueError("static_mask image must be in 3d")
    if nii_riro_mask.get_fdata().ndim != 3:
        raise ValueError("riro_mask image must be in 3d")

    # Resample the input masks on the target anatomical image if they are different
    if not np.all(nii_static_mask.shape == anat.shape) or not np.all(nii_static_mask.affine == nii_anat.affine):
        logger.debug("Resampling static mask on the target anat")
        nii_static_mask_soft = resample_from_to(nii_static_mask, nii_anat, order=1, mode='grid-constant')
        tmp_mask = nii_static_mask_soft.get_fdata()
        # Change soft mask into binary mask
        tmp_mask = threshold(tmp_mask, thr=0.001)
        nii_static_mask = nib.Nifti1Image(tmp_mask, nii_static_mask_soft.affine, header=nii_static_mask_soft.header)

        if logger.level <= getattr(logging, 'DEBUG') and path_output is not None:
            nib.save(nii_static_mask, os.path.join(path_output, "mask_static_resampled_on_anat.nii.gz"))

    if not np.all(nii_riro_mask.shape == anat.shape) or not np.all(nii_riro_mask.affine == nii_anat.affine):
        logger.debug("Resampling riro mask on the target anat")
        nii_riro_mask_soft = resample_from_to(nii_riro_mask, nii_anat, order=1, mode='grid-constant')
        tmp_mask = nii_riro_mask_soft.get_fdata()
        # Change soft mask into binary mask
        tmp_mask = threshold(tmp_mask, thr=0.001)
        nii_riro_mask = nib.Nifti1Image(tmp_mask, nii_riro_mask_soft.affine, header=nii_riro_mask_soft.header)

        if logger.level <= getattr(logging, 'DEBUG') and path_output is not None:
            nib.save(nii_riro_mask, os.path.join(path_output, "mask_riro_resampled_on_anat.nii.gz"))

    # Fetch PMU timing
    acq_timestamps = get_acquisition_times(nii_fieldmap, json_fmap)
    # TODO: deal with saturation
    # fit PMU and fieldmap values
    acq_pressures = pmu.interp_resp_trace(acq_timestamps)

    # regularization --> static, riro
    # field(i_vox) = riro(i_vox) * (acq_pressures - mean_p) + static(i_vox)
    mean_p = np.mean(acq_pressures)
    pressure_rms = np.sqrt(np.mean((acq_pressures - mean_p) ** 2))
    x = acq_pressures.reshape(-1, 1) - mean_p

    # Safety check for linear regression if the pressure and fieldmap fit well
    # Mask the voxels not being shimmed for riro
    nii_3dfmap = nib.Nifti1Image(nii_fieldmap.get_fdata()[..., 0], nii_fieldmap.affine, header=nii_fieldmap.header)
    fmap_mask_riro = resample_mask(nii_riro_mask, nii_3dfmap, tuple(range(anat.shape[2])),
                                   dilation_kernel=mask_dilation_kernel,
                                   dilation_size=mask_dilation_kernel_size).get_fdata()
    masked_fieldmap_riro = np.repeat(fmap_mask_riro[..., np.newaxis], fieldmap.shape[-1], 3) * fieldmap
    y = masked_fieldmap_riro.reshape(-1, fieldmap.shape[-1]).T

    reg_riro = LinearRegression().fit(x, y)
    # Calculate adjusted r2 score (Takes into account the number of observations and predictor variables)
    score_riro = 1 - (1 - reg_riro.score(x, y)) * (len(y) - 1) / (len(y) - x.shape[1] - 1)
    logger.debug(f"Linear fit of the RIRO masked fieldmap and pressure got a R2 score of: {score_riro}")

    # Warn if lower than a threshold
    # Threshold was set by looking at a small sample of data (This value could be updated based on user feedback)
    threshold_score = 0.7
    if score_riro < threshold_score:
        logger.warning(f"Linear fit of the RIRO masked fieldmap and pressure got a low R2 score: {score_riro} "
                       f"(less than {threshold_score}). This indicates a bad fit between the pressure data and the "
                       f"fieldmap values")

    # Fit to the linear model (no mask)
    y = fieldmap.reshape(-1, fieldmap.shape[-1]).T
    reg = LinearRegression().fit(x, y)

    # static/riro contains a 3d matrix of static/riro map in the fieldmap space considering the previous equation
    static = reg.intercept_.reshape(fieldmap.shape[:-1])
    riro = reg.coef_.reshape(fieldmap.shape[:-1])  # [unit_shim/unit_pressure], ex: [Hz/unit_pressure]

    # Log the static and riro maps to fit
    if logger.level <= getattr(logging, 'DEBUG') and path_output is not None:
        # Save static
        nii_static = nib.Nifti1Image(static, nii_fieldmap.affine, header=nii_fieldmap.header)
        nib.save(nii_static, os.path.join(path_output, 'fig_static_fmap_component.nii.gz'))

        # Save riro
        nii_riro = nib.Nifti1Image(riro, nii_fieldmap.affine, header=nii_fieldmap.header)
        nib.save(nii_riro, os.path.join(path_output, 'fig_riro_fmap_component.nii.gz'))

    # Static shim
    optimizer = select_optimizer(opt_method, static, affine_fieldmap, coils)
    logger.info("Static optimization")
    coef_static = _optimize(optimizer, nii_static_mask, slices,
                            dilation_kernel=mask_dilation_kernel,
                            dilation_size=mask_dilation_kernel_size,
                            path_output=path_output)

    # RIRO optimization
    # Use the currents to define a list of new coil bounds for the riro optimization
    bounds = new_bounds_from_currents(coef_static, optimizer.merged_bounds)

    if opt_method == 'least_squares':
        opt_method = 'least_squares_rt'

    optimizer = select_optimizer(opt_method, riro, affine_fieldmap, coils, pmu)
    logger.info("Realtime optimization")
    coef_riro = _optimize(optimizer, nii_riro_mask, slices,
                          shimwise_bounds=bounds,
                          dilation_kernel=mask_dilation_kernel,
                          dilation_size=mask_dilation_kernel_size,
                          path_output=path_output)

    # Multiplying by the RMS of the pressure allows to make abstraction of the tightness of the bellow
    # between scans. This allows to compare results between scans.
    # coef_riro_rms = coef_riro * pressure_rms
    # [unit_shim/unit_pressure] * rms_pressure, ex: [Hz/unit_pressure] * rms_pressure

    # Evaluate theoretical shim
    _eval_rt_shim(optimizer, nii_fieldmap, nii_static_mask, coef_static, coef_riro, mean_p,
                  acq_pressures, slices, pressure_rms, pmu, path_output)

    return coef_static, coef_riro, mean_p, pressure_rms


@timeit
def _eval_rt_shim(opt: Optimizer, nii_fieldmap, nii_mask_static, coef_static, coef_riro, mean_p,
                  acq_pressures, slices, pressure_rms, pmu: PmuResp, path_output):
    logger.debug("Calculating the sum of the shimmed vs unshimmed in the static ROI.")

    # Calculate theoretical shimmed map
    # shim
    unshimmed = nii_fieldmap.get_fdata()
    nii_target = nib.Nifti1Image(nii_fieldmap.get_fdata()[..., 0], nii_fieldmap.affine, header=nii_fieldmap.header)
    shape = unshimmed.shape + (len(slices),)
    shimmed_static_riro = np.zeros(shape)
    shimmed_static = np.zeros(shape)
    shimmed_riro = np.zeros(shape)
    masked_shim_static_riro = np.zeros(shape)
    masked_shim_static = np.zeros(shape)
    masked_shim_riro = np.zeros(shape)
    masked_unshimmed = np.zeros(shape)
    mask_fmap_cs = np.zeros(unshimmed[..., 0].shape + (len(slices),))
    shim_trace_static_riro = []
    shim_trace_static = []
    shim_trace_riro = []
    unshimmed_trace = []
    for i_shim in range(len(slices)):
        # Calculate static correction
        correction_static = np.sum(coef_static[i_shim] * opt.merged_coils, axis=3, keepdims=False)

        # Calculate the riro coil profiles
        riro_profile = np.sum(coef_riro[i_shim] * opt.merged_coils, axis=3, keepdims=False)

        mask_fmap_cs[..., i_shim] = np.ceil(resample_mask(nii_mask_static, nii_target, slices[i_shim]).get_fdata())
        for i_t in range(nii_fieldmap.shape[3]):
            # Apply the static and riro correction
            correction_riro = riro_profile * (acq_pressures[i_t] - mean_p)
            shimmed_static[..., i_t, i_shim] = unshimmed[..., i_t] + correction_static
            shimmed_static_riro[..., i_t, i_shim] = shimmed_static[..., i_t, i_shim] + correction_riro
            shimmed_riro[..., i_t, i_shim] = unshimmed[..., i_t] + correction_riro

            # Calculate masked shim
            masked_shim_static[..., i_t, i_shim] = mask_fmap_cs[..., i_shim] * shimmed_static[..., i_t, i_shim]
            masked_shim_static_riro[..., i_t, i_shim] = mask_fmap_cs[..., i_shim] * shimmed_static_riro[..., i_t,
                                                                                                        i_shim]
            masked_shim_riro[..., i_t, i_shim] = mask_fmap_cs[..., i_shim] * shimmed_riro[..., i_t, i_shim]
            masked_unshimmed[..., i_t, i_shim] = mask_fmap_cs[..., i_shim] * unshimmed[..., i_t]

            # Calculate the sum over the ROI
            # TODO: Calculate the sum of mask_fmap_cs[..., i_shim] and divide by that (If bigger roi due to
            #  interpolation, it should not count more) Psibly use soft mask?
            sum_shimmed_static = np.sum(np.abs(masked_shim_static[..., i_t, i_shim]))
            sum_shimmed_static_riro = np.sum(np.abs(masked_shim_static_riro[..., i_t, i_shim]))
            sum_shimmed_riro = np.sum(np.abs(masked_shim_riro[..., i_t, i_shim]))
            sum_unshimmed = np.sum(np.abs(masked_unshimmed[..., i_t, i_shim]))

            if sum_shimmed_static_riro > sum_unshimmed:
                logger.warning("Verify the shim parameters. Some give worse results than no shim.\n"
                               f"i_shim: {i_shim}, i_t: {i_t}")

            logger.debug(f"\ni_shim: {i_shim}, t: {i_t}"
                         f"\nunshimmed: {sum_unshimmed}, shimmed static: {sum_shimmed_static}, "
                         f"shimmed static+riro: {sum_shimmed_static_riro}\n"
                         f"Static currents:\n{coef_static[i_shim]}\n"
                         f"Riro currents:\n{coef_riro[i_shim] * (acq_pressures[i_t] - mean_p)}\n")

            # Create a 1D list of the sum of the shimmed and unshimmed maps
            shim_trace_static.append(sum_shimmed_static)
            shim_trace_static_riro.append(sum_shimmed_static_riro)
            shim_trace_riro.append(sum_shimmed_riro)
            unshimmed_trace.append(sum_unshimmed)

    # reshape to slice x timepoint
    nt = unshimmed.shape[3]
    n_shim = len(slices)
    shim_trace_static = np.array(shim_trace_static).reshape(n_shim, nt)
    shim_trace_static_riro = np.array(shim_trace_static_riro).reshape(n_shim, nt)
    shim_trace_riro = np.array(shim_trace_riro).reshape(n_shim, nt)
    unshimmed_trace = np.array(unshimmed_trace).reshape(n_shim, nt)

    # plot results
    i_slice = 0
    i_shim = 0
    i_t = 0
    while np.all(masked_unshimmed[..., i_slice, i_t, i_shim] == np.zeros(masked_unshimmed.shape[:2])):
        i_shim += 1
        if i_shim >= n_shim - 1:
            break

    if logger.level <= getattr(logging, 'DEBUG') and path_output is not None:
        _plot_static_riro(masked_unshimmed, masked_shim_static, masked_shim_static_riro, unshimmed, shimmed_static,
                          shimmed_static_riro, path_output, slices, i_slice=i_slice, i_shim=i_shim, i_t=i_t)
        _plot_currents(coef_static, path_output, riro=coef_riro * pressure_rms)
        _plot_shimmed_trace(unshimmed_trace, shim_trace_static, shim_trace_riro, shim_trace_static_riro,
                            path_output)
        _plot_pressure_points(acq_pressures, (pmu.min, pmu.max), path_output)
        _print_rt_metrics(unshimmed, shimmed_static, shimmed_static_riro, shimmed_riro, mask_fmap_cs)

        # Save shimmed result
        nii_shimmed_static_riro = nib.Nifti1Image(shimmed_static_riro, nii_fieldmap.affine, header=nii_fieldmap.header)
        nib.save(nii_shimmed_static_riro, os.path.join(path_output,
                                                       'shimmed_static_riro_4thdim_it_5thdim_ishim.nii.gz'))

        # Save coils
        nii_merged_coils = nib.Nifti1Image(opt.merged_coils, nii_fieldmap.affine, header=nii_fieldmap.header)
        nib.save(nii_merged_coils, os.path.join(path_output, "merged_coils.nii.gz"))


def _plot_static_riro(masked_unshimmed, masked_shim_static, masked_shim_static_riro, unshimmed, shimmed_static,
                      shimmed_static_riro, path_output, slices, i_t=0, i_slice=0, i_shim=0):
    """Plot Static and RIRO fieldmap for a perticular fieldmap slice, anat shim and timepoint"""

    min_value = min(masked_shim_static_riro[..., i_slice, i_t, i_shim].min(),
                    masked_shim_static[..., i_slice, i_t, i_shim].min(),
                    masked_unshimmed[..., i_slice, i_t, i_shim].min())
    max_value = max(masked_shim_static_riro[..., i_slice, i_t, i_shim].max(),
                    masked_shim_static[..., i_slice, i_t, i_shim].max(),
                    masked_unshimmed[..., i_slice, i_t, i_shim].max())

    index_slice_to_show = slices[i_shim][i_slice]

    fig = Figure(figsize=(15, 10))
    fig.suptitle(f"Maps for slice: {index_slice_to_show}, timepoint: {i_t}")
    ax = fig.add_subplot(2, 3, 1)
    im = ax.imshow(np.rot90(masked_shim_static_riro[..., i_slice, i_t, i_shim]), vmin=min_value, vmax=max_value)
    fig.colorbar(im)
    ax.set_title("masked_shim static + riro")
    ax = fig.add_subplot(2, 3, 2)
    im = ax.imshow(np.rot90(masked_shim_static[..., i_slice, i_t, i_shim]), vmin=min_value, vmax=max_value)
    fig.colorbar(im)
    ax.set_title("masked_shim static")
    ax = fig.add_subplot(2, 3, 3)
    im = ax.imshow(np.rot90(masked_unshimmed[..., i_slice, i_t, i_shim]), vmin=min_value, vmax=max_value)
    fig.colorbar(im)
    ax.set_title("masked_unshimmed")

    ax = fig.add_subplot(2, 3, 4)
    im = ax.imshow(np.rot90(shimmed_static_riro[..., i_slice, i_t, i_shim]))
    fig.colorbar(im)
    ax.set_title("shim static + riro")
    ax = fig.add_subplot(2, 3, 5)
    im = ax.imshow(np.rot90(shimmed_static[..., i_slice, i_t, i_shim]))
    fig.colorbar(im)
    ax.set_title(f"shim static")
    ax = fig.add_subplot(2, 3, 6)
    im = ax.imshow(np.rot90(unshimmed[..., i_slice, i_t]))
    fig.colorbar(im)
    ax.set_title(f"unshimmed")
    fname_figure = os.path.join(path_output, 'fig_realtime_masked_shimmed_vs_unshimmed.png')
    fig.savefig(fname_figure)
    logger.debug(f"Saved figure: {fname_figure}")


def _plot_currents(static, path_output: str, riro=None):
    """Plot evolution of currents through shims"""
    fig = Figure(figsize=(10, 10))
    ax = fig.add_subplot(111)
    n_channels = static.shape[1]
    for i_channel in range(n_channels):
        ax.plot(static[:, i_channel], label=f"Static channel{i_channel} currents through shim groups")
    if riro is not None:
        for i_channel in range(n_channels):
            ax.plot(riro[:, i_channel], label=f"Riro channel{i_channel} currents through shim groups")
    ax.set_xlabel('Shim group')
    ax.set_ylabel('Coefficients (Physical CS [RAS])')
    ax.legend()
    ax.set_title("Currents through shims")
    fname_figure = os.path.join(path_output, 'fig_currents.png')
    fig.savefig(fname_figure)
    logger.debug(f"Saved figure: {fname_figure}")


def _plot_pressure_points(acq_pressures, ylim, path_output):
    """Plot respiratory trace pressure points"""
    fig = Figure(figsize=(10, 10))
    ax = fig.add_subplot(111)
    ax.plot(acq_pressures, label='pressures')
    ax.legend()
    ax.set_ylim(ylim)
    ax.set_title("Pressures vs time points")
    fname_figure = os.path.join(path_output, 'fig_trace_pressures.png')
    fig.savefig(fname_figure)
    logger.debug(f"Saved figure: {fname_figure}")


def _plot_shimmed_trace(unshimmed_trace, shim_trace_static, shim_trace_riro, shim_trace_static_riro, path_output):
    """plot shimmed and unshimmed sum over the roi for each shim"""

    min_value = min(
        shim_trace_static_riro[:, :].min(),
        shim_trace_static[:, :].min(),
        shim_trace_riro[:, :].min(),
        unshimmed_trace[:, :].min()
    )
    max_value = max(
        shim_trace_static_riro[:, :].max(),
        shim_trace_static[:, :].max(),
        shim_trace_riro[:, :].max(),
        unshimmed_trace[:, :].max()
    )

    # Calc ysize
    n_shims = len(unshimmed_trace)
    ysize = n_shims * 4.7
    fig = Figure(figsize=(10, ysize), tight_layout=True)
    for i_shim in range(n_shims):
        ax = fig.add_subplot(n_shims, 1, i_shim + 1)
        ax.plot(shim_trace_static_riro[i_shim, :], label='shimmed static + riro')
        ax.plot(shim_trace_static[i_shim, :], label='shimmed static')
        ax.plot(shim_trace_riro[i_shim, :], label='shimmed_riro')
        ax.plot(unshimmed_trace[i_shim, :], label='unshimmed')
        ax.set_xlabel('Timepoints')
        ax.set_ylabel('Sum over the ROI')
        ax.legend()
        ax.set_ylim(min_value, max_value)
        ax.set_title(f"Unshimmed vs shimmed values: shim {i_shim}")
    fname_figure = os.path.join(path_output, 'fig_trace_shimmed_vs_unshimmed.png')
    fig.savefig(fname_figure)
    logger.debug(f"Saved figure: {fname_figure}")


def _print_rt_metrics(unshimmed, shimmed_static, shimmed_static_riro, shimmed_riro, mask):
    """Print to the console metrics about the realtime and static shim. These metrics isolate temporal and static
    components
    Temporal: Compute the STD across time pixelwise, and then compute the mean across pixels.
    Static: Compute the MEAN across time pixelwise, and then compute the STD across pixels.
    """

    unshimmed_repeat = np.repeat(unshimmed[..., np.newaxis], mask.shape[-1], axis=-1)
    mask_repeats = np.repeat(mask[:, :, :, np.newaxis, :], unshimmed.shape[3], axis=3)
    ma_unshimmed = np.ma.array(unshimmed_repeat, mask=mask_repeats == False)
    ma_shim_static = np.ma.array(shimmed_static, mask=mask_repeats == False)
    ma_shim_static_riro = np.ma.array(shimmed_static_riro, mask=mask_repeats == False)
    ma_shim_riro = np.ma.array(shimmed_riro, mask=mask_repeats == False)

    # Temporal
    temp_shim_static = np.ma.mean(np.ma.std(ma_shim_static, 3))
    temp_shim_static_riro = np.ma.mean(np.ma.std(ma_shim_static_riro, 3))
    temp_shim_riro = np.ma.mean(np.ma.std(ma_shim_riro, 3))
    temp_unshimmed = np.ma.mean(np.ma.std(ma_unshimmed, 3))

    # Static
    static_shim_static = np.ma.std(np.ma.mean(ma_shim_static, 3))
    static_shim_static_riro = np.ma.std(np.ma.mean(ma_shim_static_riro, 3))
    static_shim_riro = np.ma.std(np.ma.mean(ma_shim_riro, 3))
    static_unshimmed = np.ma.std(np.ma.mean(ma_unshimmed, 3))
    logger.debug(f"\nTemporal: Compute the STD across time pixelwise, and then compute the mean across pixels."
                 f"\ntemp_shim_static: {temp_shim_static}"
                 f"\ntemp_shim_static_riro: {temp_shim_static_riro}"
                 f"\ntemp_shim_riro: {temp_shim_riro}"
                 f"\ntemp_unshimmed: {temp_unshimmed}"
                 f"\nStatic: Compute the MEAN across time pixelwise, and then compute the STD across pixels."
                 f"\nstatic_shim_static: {static_shim_static}"
                 f"\nstatic_shim_static_riro: {static_shim_static_riro}"
                 f"\nstatic_shim_riro: {static_shim_riro}"
                 f"\nstatic_unshimmed: {static_unshimmed}")


def new_bounds_from_currents(currents, old_bounds):
    """
    Uses the currents to determine the appropriate bounds for the next optimization. It assumes that
    "old_coef + next_bound < old_bound".

    Args:
        currents (np.ndarray): 2D array (n_shims x n_channels). Direct output from :func:`_optimize`.
        old_bounds (list): 1d list (n_channels) of tuples (min, max) containing the merged bounds of the previous
                           optimization.

    Returns:
        list: 2d list (n_shim_groups x n_channels) of bounds (min, max) corresponding to each shim group and channel.
    """

    new_bounds = []
    for i_shim in range(currents.shape[0]):
        shim_bound = []
        for i_channel in range(len(old_bounds)):
            a_bound = old_bounds[i_channel] - currents[i_shim, i_channel]
            shim_bound.append(tuple(a_bound))
        new_bounds.append(shim_bound)

    return new_bounds


def select_optimizer(method, unshimmed, affine, coils: ListCoil, pmu: PmuResp = None):
    """
    Select and initialize the optimizer

    Args:
        method (str): Supported optimizer: 'least_squares', 'pseudo_inverse', 'least_squares_rt'
        unshimmed (numpy.ndarray): 3D B0 map
        affine (np.ndarray): 4x4 array containing the affine transformation for the unshimmed array
        coils (ListCoil): List of Coils containing the coil profiles
        pmu (PmuResp): PmuResp object containing the respiratory trace information. Required for method
                       'least_squares_rt'.

    Returns:
        Optimizer: Initialized Optimizer object
    """

    # global supported_optimizers
    if method in supported_optimizers:
        if method == 'least_squares_rt':

            # Make sure pmu is defined
            if pmu is None:
                raise ValueError(f"pmu parameter is required if using the optimization method: {method}")

            # Add pmu to the realtime optimizer(s)
            optimizer = supported_optimizers[method](coils, unshimmed, affine, pmu)
        else:
            optimizer = supported_optimizers[method](coils, unshimmed, affine)
    else:
        raise KeyError(f"Method: {method} is not part of the supported optimizers")

    return optimizer


def _optimize(optimizer: Optimizer, nii_mask_anat, slices_anat, shimwise_bounds=None,
              dilation_kernel='sphere', dilation_size=3, path_output=None):
    # Count shims to perform
    n_shims = len(slices_anat)

    # multiprocessing optimization
<<<<<<< HEAD
    _optimize_scope = (
        optimizer, nii_mask_anat, slices_anat, dilation_kernel, dilation_size, path_output, shimwise_bounds)
    try:
        # Default number of workers is set to mp.cpu_count()
        # _worker_init gets called by each worker with _optimize_scope as arguments
        # _worker_init converts those arguments as globals so they can be accessed in _opt
        # This works because each worker has its own version of the global variables
        # This allows to use both fork and spawn while not serializing the arguments making it slow
        with mp.Pool(initializer=_worker_init, initargs=_optimize_scope) as pool:
            # should be safe to del here. Because at this point all the child processes have forked and inherited their
            # copy
            results = pool.starmap_async(_opt, [(i,) for i in range(n_shims)]).get(timeout=1200)
=======
    mp.set_start_method('spawn', force=True)
    try:
        with mp.Pool(mp.cpu_count()) as pool:
            results = pool.starmap_async(_opt,
                                         [(i, optimizer, nii_mask_anat, slices_anat, dilation_kernel, dilation_size,
                                           path_output, shimwise_bounds) for i in range(n_shims)]).get(timeout=1200)
            pool.close()
            pool.join()

>>>>>>> fd480647
    except mp.context.TimeoutError:
        logger.info("Multiprocessing might have hung, retry the same command")

    # TODO: Add a callback to have a progress bar, otherwise the logger will probably output in a messed up order
    results.sort(key=lambda x: x[0])
    results_final = [r for i, r in results]

    return np.array(results_final)


gl_optimizer = None
gl_nii_mask_anat = None
gl_slices_anat = None
gl_dilation_kernel = None
gl_dilation_size = None
gl_path_output = None
gl_shimwise_bounds = None


def _worker_init(optimizer, nii_mask_anat, slices_anat, dilation_kernel, dilation_size, path_output,
                 shimwise_bounds):

    global gl_optimizer, gl_nii_mask_anat, gl_slices_anat, gl_dilation_kernel
    global gl_dilation_size, gl_path_output, gl_shimwise_bounds
    gl_optimizer = optimizer
    gl_nii_mask_anat = nii_mask_anat
    gl_slices_anat = slices_anat
    gl_dilation_kernel = dilation_kernel
    gl_dilation_size = dilation_size
    gl_path_output = path_output
    gl_shimwise_bounds = shimwise_bounds


def _opt(i):

    logger.info(f"Shimming shim group: {i + 1} of {len(gl_slices_anat)}")
    # Create nibabel object of the unshimmed map
    nii_unshimmed = nib.Nifti1Image(gl_optimizer.unshimmed, gl_optimizer.unshimmed_affine)

    # Create mask in the fieldmap coordinate system from the anat roi mask and slice anat mask
    sliced_mask_resampled = resample_mask(gl_nii_mask_anat, nii_unshimmed, gl_slices_anat[i],
                                          dilation_kernel=gl_dilation_kernel,
                                          dilation_size=gl_dilation_size,
                                          path_output=gl_path_output).get_fdata()

    # If new bounds are included, change them for each shim
    if gl_shimwise_bounds is not None:
        gl_optimizer.set_merged_bounds(gl_shimwise_bounds[i])

    if np.all(sliced_mask_resampled == 0):
        return i, np.zeros(gl_optimizer.merged_coils.shape[-1])

    # Optimize using the mask
    coef = gl_optimizer.optimize(sliced_mask_resampled)

    return i, coef


def update_affine_for_ap_slices(affine, n_slices=1, axis=2):
    """ Updates the input affine to reflect an insertion of n_slices on each side of the selected axis

    Args:
        affine (numpy.ndarray): 4x4 qform affine matrix representing the coordinates
        n_slices (int): Number of pixels to add on each side of the selected axis
        axis (int): Axis along which to insert the slice(s)

    Returns:
        (numpy.ndarray): 4x4 updated affine matrix
    """
    # Define indexes
    index_shifted = [0, 0, 0]
    index_shifted[axis] = n_slices

    # Difference of voxel in world coordinates
    spacing = apply_affine(affine, index_shifted) - apply_affine(affine, [0, 0, 0])

    # Calculate new affine
    new_affine = affine
    new_affine[:3, 3] = affine[:3, 3] - spacing

    return new_affine


def extend_fmap_to_kernel_size(nii_fmap_orig, dilation_kernel_size, path_output=None):
    """ Load the fmap and expand its dimensions to the kernel size

    Args:
        nii_fmap_orig (nib.Nifti1Image): 3d (dim1, dim2, dim3) or 4d (dim1, dim2, dim3, t) nii to be extended
        dilation_kernel_size: Size of the kernel
        path_output (str): Path to save the debug output

    Returns:
        nibabel.Nifti1Image: Nibabel object of the loaded and extended fieldmap

    """

    fieldmap_shape = nii_fmap_orig.shape[:3]

    # Extend the dimensions where the kernel is bigger than the number of voxels
    tmp_nii = copy.deepcopy(nii_fmap_orig)
    for i_axis in range(len(fieldmap_shape)):
        # If there are less voxels than the kernel size, extend in that axis
        if fieldmap_shape[i_axis] < dilation_kernel_size:
            diff = float(dilation_kernel_size - fieldmap_shape[i_axis])
            n_slices_to_extend = math.ceil(diff / 2)
            tmp_nii = extend_slice(tmp_nii, n_slices=n_slices_to_extend, axis=i_axis)

    nii_fmap = tmp_nii

    # If DEBUG, save the extended fieldmap
    if logger.level <= getattr(logging, 'DEBUG') and path_output is not None:
        fname_new_fmap = os.path.join(path_output, 'tmp_extended_fmap.nii.gz')
        nib.save(nii_fmap, fname_new_fmap)
        logger.debug(f"Extended fmap, saved the new fieldmap here: {fname_new_fmap}")

    return nii_fmap


def extend_slice(nii_array, n_slices=1, axis=2):
    """ Adds n_slices on each side of the selected axis. It uses the nearest slice and copies it to fill the values.
    Updates the affine of the matrix to keep the input array in the same location.

    Args:
        nii_array (nib.Nifti1Image): 3d or 4d array to extend the dimensions along an axis.
        n_slices (int): Number of slices to add on each side of the selected axis.
        axis (int): Axis along which to insert the slice(s), Allowed axis: 0, 1, 2.

    Returns:
        nib.Nifti1Image: Array extended with the appropriate affine to conserve where the original pixels were located.

    Examples:

        ::

            print(nii_array.get_fdata().shape)  # (50, 50, 1, 10)
            nii_out = extend_slice(nii_array, n_slices=1, axis=2)
            print(nii_out.get_fdata().shape)  # (50, 50, 3, 10)

    """
    if nii_array.get_fdata().ndim == 3:
        extended = nii_array.get_fdata()
        extended = extended[..., np.newaxis]
    elif nii_array.get_fdata().ndim == 4:
        extended = nii_array.get_fdata()
    else:
        raise ValueError("Unsupported number of dimensions for input array")

    for i_slice in range(n_slices):
        if axis == 0:
            extended = np.insert(extended, -1, extended[-1, :, :, :], axis=axis)
            extended = np.insert(extended, 0, extended[0, :, :, :], axis=axis)
        elif axis == 1:
            extended = np.insert(extended, -1, extended[:, -1, :, :], axis=axis)
            extended = np.insert(extended, 0, extended[:, 0, :, :], axis=axis)
        elif axis == 2:
            extended = np.insert(extended, -1, extended[:, :, -1, :], axis=axis)
            extended = np.insert(extended, 0, extended[:, :, 0, :], axis=axis)
        else:
            raise ValueError("Unsupported value for axis")

    new_affine = update_affine_for_ap_slices(nii_array.affine, n_slices, axis)

    if nii_array.get_fdata().ndim == 3:
        extended = extended[..., 0]

    nii_extended = nib.Nifti1Image(extended, new_affine, header=nii_array.header)

    return nii_extended


def parse_slices(fname_nifti):
    """ Parse the BIDS sidecar associated with the input nifti file.

    Args:
        fname_nifti (str): Full path to a NIfTI file

    Returns:
        list: 1D list containing tuples of dim3 slices to shim. (dim1, dim2, dim3)
    """

    # Open json
    fname_json = fname_nifti.split('.nii')[0] + '.json'
    # Read from json file
    with open(fname_json) as json_file:
        json_data = json.load(json_file)

    # The BIDS specification mentions that the 'SliceTiming' is stored on disk depending on the
    # 'SliceEncodingDirection'. If this tag is 'i', 'j', 'k' or non existent, index 0 of 'SliceTiming' corresponds to
    # index 0 of the slice dimension of the NIfTI file. If 'SliceEncodingDirection' is 'i-', 'j-' or 'k-',
    # the last value of 'SliceTiming' corresponds to index 0 of the slice dimension of the NIfTI file.
    # https://bids-specification.readthedocs.io/en/stable/04-modality-specific-files/01-magnetic-resonance-imaging-data.html#timing-parameters

    # Note: Dcm2niix does not seem to include the tag 'SliceEncodingDirection' and always makes sure index 0 of
    # 'SliceTiming' corresponds to index 0 of the NIfTI file.
    # https://www.nitrc.org/forum/forum.php?thread_id=10307&forum_id=4703
    # https://github.com/rordenlab/dcm2niix/issues/530

    # Make sure tag SliceTiming exists
    if 'SliceTiming' in json_data:
        slice_timing = json_data['SliceTiming']
    else:
        raise RuntimeError("No tag SliceTiming to parse slice data")

    # If SliceEncodingDirection exists and is negative, SliceTiming is reversed
    if 'SliceEncodingDirection' in json_data:
        if json_data['SliceEncodingDirection'][-1] == '-':
            logger.debug("SliceEncodeDirection is negative, SliceTiming parsed backwards")
            slice_timing.reverse()

    # Return the indexes of the sorted slice_timing
    slice_timing = np.array(slice_timing)
    list_slices = np.argsort(slice_timing)
    slices = []
    # Construct the list of tuples
    while len(list_slices) > 0:
        # Find if the first index has the same timing as other indexes
        # shim_group = tuple(list_slices[list_slices == list_slices[0]])
        shim_group = tuple(np.where(slice_timing == slice_timing[list_slices[0]])[0])
        # Add this as a tuple
        slices.append(shim_group)

        # Since the list_slices is sorted by slice_timing, the only similar values will be at the beginning
        n_to_remove = len(shim_group)
        list_slices = list_slices[n_to_remove:]

    return slices


def define_slices(n_slices: int, factor=1, method='sequential'):
    """
    Define the slices to shim according to the output convention. (list of tuples)

    Args:
        n_slices (int): Number of total slices.
        factor (int): Number of slices per shim.
        method (str): Defines how the slices should be sorted, supported methods include: 'interleaved', 'sequential',
                      'volume'. See Examples for more details.

    Returns:
        list: 1D list containing tuples of dim3 slices to shim. (dim1, dim2, dim3)

    Examples:

        ::

            slices = define_slices(10, 2, 'interleaved')
            print(slices)  # [(0, 5), (1, 6), (2, 7), (3, 8), (4, 9)]

            slices = define_slices(20, 5, 'sequential')
            print(slices)  # [(0, 1, 2, 3, 4), (5, 6, 7, 8, 9), (10, 11, 12, 13, 14), (15, 16, 17, 18, 19)]

            slices = define_slices(20, method='volume')
            # 'volume' ignores the 'factor' option
            print(slices)  # [(0, 1, 2, 3, 4, 5, 6, 7, 8, 9, 10, 11, 12, 13, 14, 15, 16, 17, 18, 19)]

    """
    if n_slices <= 0:
        raise ValueError("Number of slices should be greater than 0")

    slices = []
    n_shims = n_slices // factor
    leftover = 0

    if method == 'interleaved':
        for i_shim in range(n_shims):
            slices.append(tuple(range(i_shim, n_shims * factor, n_shims)))

        leftover = n_slices % factor

    elif method == 'sequential':
        for i_shim in range(n_shims):
            slices.append(tuple(range(i_shim * factor, (i_shim + 1) * factor, 1)))

        leftover = n_slices % factor

    elif method == 'volume':
        slices.append(tuple(range(n_shims)))

    else:
        raise ValueError("Not a supported method to define slices")

    if leftover != 0:
        slices.append(tuple(range(n_shims * factor, n_slices)))
        logger.warning(f"When defining the slices to shim, there are leftover slices since the factor used and number "
                       f"of slices is not perfectly dividable. Make sure the last tuple of slices is "
                       f"appropriate: {slices}")

    return slices<|MERGE_RESOLUTION|>--- conflicted
+++ resolved
@@ -13,10 +13,7 @@
 from mpl_toolkits.axes_grid1 import make_axes_locatable
 import json
 import multiprocessing as mp
-<<<<<<< HEAD
 import sys
-=======
->>>>>>> fd480647
 
 from shimmingtoolbox.optimizer.lsq_optimizer import LsqOptimizer, PmuLsqOptimizer
 from shimmingtoolbox.optimizer.basic_optimizer import Optimizer
@@ -32,14 +29,11 @@
 ListCoil = List[Coil]
 
 logger = logging.getLogger(__name__)
-<<<<<<< HEAD
 
 if sys.platform == 'linux':
     mp.set_start_method('fork', force=True)
 else:
     mp.set_start_method('spawn', force=True)
-=======
->>>>>>> fd480647
 
 supported_optimizers = {
     'least_squares_rt': PmuLsqOptimizer,
@@ -872,7 +866,6 @@
     n_shims = len(slices_anat)
 
     # multiprocessing optimization
-<<<<<<< HEAD
     _optimize_scope = (
         optimizer, nii_mask_anat, slices_anat, dilation_kernel, dilation_size, path_output, shimwise_bounds)
     try:
@@ -885,17 +878,6 @@
             # should be safe to del here. Because at this point all the child processes have forked and inherited their
             # copy
             results = pool.starmap_async(_opt, [(i,) for i in range(n_shims)]).get(timeout=1200)
-=======
-    mp.set_start_method('spawn', force=True)
-    try:
-        with mp.Pool(mp.cpu_count()) as pool:
-            results = pool.starmap_async(_opt,
-                                         [(i, optimizer, nii_mask_anat, slices_anat, dilation_kernel, dilation_size,
-                                           path_output, shimwise_bounds) for i in range(n_shims)]).get(timeout=1200)
-            pool.close()
-            pool.join()
-
->>>>>>> fd480647
     except mp.context.TimeoutError:
         logger.info("Multiprocessing might have hung, retry the same command")
 
