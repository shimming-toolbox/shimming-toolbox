#!/usr/bin/python3
# -*- coding: utf-8 -*-

import copy
import math
import numpy as np
from joblib import delayed, Parallel
from typing import List
from sklearn.linear_model import LinearRegression
import nibabel as nib
import logging
from nibabel.affines import apply_affine
import os
from matplotlib.figure import Figure
from mpl_toolkits.axes_grid1 import make_axes_locatable
import json

from shimmingtoolbox.optimizer.lsq_optimizer import LsqOptimizer, PmuLsqOptimizer, allowed_opt_criteria
from shimmingtoolbox.optimizer.basic_optimizer import Optimizer
from shimmingtoolbox.optimizer.quadprog_optimizer import QuadProgOpt, PmuQuadProgOpt
from shimmingtoolbox.coils.coil import Coil
from shimmingtoolbox.load_nifti import get_acquisition_times
from shimmingtoolbox.pmu import PmuResp
from shimmingtoolbox.masking.mask_utils import resample_mask
from shimmingtoolbox.masking.threshold import threshold
from shimmingtoolbox.coils.coordinates import resample_from_to
from shimmingtoolbox.utils import create_output_dir, montage
from shimmingtoolbox.shim.shim_utils import calculate_metric_within_mask

ListCoil = List[Coil]

logger = logging.getLogger(__name__)

supported_optimizers = {
    'least_squares_rt': PmuLsqOptimizer,
    'least_squares': LsqOptimizer,
    'quad_prog': QuadProgOpt,
    'quad_prog_rt': PmuQuadProgOpt,
    'pseudo_inverse': Optimizer
}


class Sequencer(object):
    """
    General class for the sequencer

    Attributes:
        slices (list): 1D array containing tuples of dim3 slices to shim according to the anat, where the shape
                       of anat is: (dim1, dim2, dim3). Refer to :func:`shimmingtoolbox.shim.sequencer.define_slices`.
        mask_dilation_kernel (str): Kernel used to dilate the mask. Allowed shapes are: 'sphere', 'cross', 'line'
                                    'cube'. See :func:`shimmingtoolbox.masking.mask_utils.dilate_binary_mask` for more
                                    details.
        mask_dilation_kernel_size (int): Length of a side of the 3d kernel to dilate the mask. Must be odd.
                                         For example, a kernel of size 3 will dilate the mask by 1 pixel.
        reg_factor (float): Regularization factor for the current when optimizing. A higher coefficient will
                            penalize higher current values while a lower factor will lower the effect of the
                            regularization. A negative value will favour high currents (not preferred). Only relevant
                            for 'least_squares' opt_method.
        path_output (str): Path to the directory to output figures. Set logging level to debug to output debug
        index_shimmed: Indexes of ``slices`` that have been shimmed
        index_not_shimmed: Indexes of ``slices`` that have not been shimmed
    """

    def __init__(self, slices, mask_dilation_kernel, mask_dilation_kernel_size, reg_factor, path_output):
        """
        Constructor of the sequencer class

        Args:
            slices (list): 1D array containing tuples of dim3 slices to shim according to the anat, where the shape
                           of anat is: (dim1, dim2, dim3). Refer to
                           :func:`shimmingtoolbox.shim.sequencer.define_slices`.
            mask_dilation_kernel (str): Kernel used to dilate the mask. Allowed shapes are: 'sphere', 'cross', 'line'
                                        'cube'. See :func:`shimmingtoolbox.masking.mask_utils.dilate_binary_mask` for
                                        more details.
            mask_dilation_kernel_size (int): Length of a side of the 3d kernel to dilate the mask. Must be odd.
                                             For example, a kernel of size 3 will dilate the mask by 1 pixel.
            reg_factor (float): Regularization factor for the current when optimizing. A higher coefficient will
                                penalize higher current values while a lower factor will lower the effect of the
                                regularization. A negative value will favour high currents (not preferred).
                                Only relevant for 'least_squares' opt_method.
            path_output (str): Path to the directory to output figures. Set logging level to debug to output debug
        """
        self.slices = slices
        self.mask_dilation_kernel = mask_dilation_kernel
        self.mask_dilation_kernel_size = mask_dilation_kernel_size
        self.reg_factor = reg_factor
        self.path_output = path_output
        self.optimizer = None
        self.index_shimmed = []
        self.index_not_shimmed = []

    def optimize(self, masks_fmap):
        """
        Optimization of the currents for each shim group. Wraps :meth:`shimmingtoolbox.shim.sequencer.Sequencer.opt`.

        Args:
            masks_fmap (np.ndarray): 3D fieldmap mask used for the optimizer to shim in the region
                                     of interest (only consider voxels with non-zero values)
        Returns:
                np.ndarray: Coefficients of the coil profiles to shim (len(slices) x n_channels)
        """

        n_shims = len(self.slices)
        coefs = []
        for i in range(n_shims):
            # If there is nothing to shim in this shim group
            if np.all(masks_fmap[..., i] == 0):
                coefs.append(np.zeros(self.optimizer.merged_coils.shape[-1]))
                self.index_not_shimmed.append(i)

            # Otherwise optimize
            else:
                coefs.append(self.optimizer.optimize(masks_fmap[..., i]))
                self.index_shimmed.append(i)

        return np.array(coefs)


class ShimSequencer(Sequencer):
    """
    ShimSequencer object to perform optimization of shim parameters for static and dynamic shimming. This object can
    also evaluate the shimming performance.

    Attributes:
        nii_fieldmap (nib.Nifti1Image): Nibabel object containing fieldmap data in 3d.
        nii_anat (nib.Nifti1Image): Nibabel object containing anatomical data in 3d.
        nii_mask_anat (nib.Nifti1Image): 3D anat mask used for the optimizer to shim in the region of interest.
                                             (only consider voxels with non-zero values)
        coils (ListCoil): List of Coils containing the coil profiles. The coil profiles and the fieldmaps must have
                          matching units (if fmap is in Hz, the coil profiles must be in hz/unit_shim).
                          Refer to :class:`shimmingtoolbox.coils.coil.Coil`. Make sure the extent of the coil profiles
                          are larger than the extent of the fieldmap. This is especially true for dimensions with only
                          1 voxel(e.g. (50x50x1). Refer to :func:`shimmingtoolbox.shim.sequencer.extend_slice`/
                          :func:`shimmingtoolbox.shim.sequencer.update_affine_for_ap_slices`
        method (str): Supported optimizer: 'least_squares', 'pseudo_inverse', 'quad_prog.
                      Note: refer to their specific implementation to know limits of the methods
                      in: :mod:`shimmingtoolbox.optimizer`
        opt_criteria (str): Criteria for the optimizer 'least_squares'. Supported: 'mse': mean squared error,
                            'mae': mean absolute error, 'std': standard deviation.
        nii_fieldmap_orig (nib.Nifti1Image): Nibabel object containing the copy of the original fieldmap data
        optimizer (Optimizer) : Object that contains everything needed for the optimization.
        fmap_is_extended (bool) : Tells whether the fieldmap has been extended by the object.
        masks_fmap (np.ndarray) : Resampled mask on the original fieldmap
    """

    def __init__(self, nii_fieldmap, nii_anat, nii_mask_anat, slices, coils, method='least_squares', opt_criteria='mse',
                 mask_dilation_kernel='sphere', mask_dilation_kernel_size=3, reg_factor=0, path_output=None):
        """
        Initialization for the ShimSequencer class

        Args:
            nii_fieldmap (nib.Nifti1Image): Nibabel object containing fieldmap data in 3d.
            nii_anat (nib.Nifti1Image): Nibabel object containing anatomical data in 3d.
            nii_mask_anat (nib.Nifti1Image): 3D anat mask used for the optimizer to shim in the region of interest.
                                             (only consider voxels with non-zero values)
            slices (list): 1D array containing tuples of dim3 slices to shim according to the anat, where the shape of
                            anat is: (dim1, dim2, dim3). Refer to :func:`shimmingtoolbox.shim.sequencer.define_slices`.
            coils (ListCoil): List of Coils containing the coil profiles. The coil profiles and the fieldmaps must have
                              matching units (if fmap is in Hz, the coil profiles must be in hz/unit_shim).
                              Refer to :class:`shimmingtoolbox.coils.coil.Coil`. Make sure the extent of the coil
                              profiles are larger than the extent of the fieldmap. This is especially true for
                              dimensions with only 1 voxel(e.g. (50x50x1).
                              Refer to :func:`shimmingtoolbox.shim.sequencer.extend_slice`/
                              :func:`shimmingtoolbox.shim.sequencer.update_affine_for_ap_slices`
            method (str): Supported optimizer: 'least_squares', 'pseudo_inverse', 'quad_prog.
                          Note: refer to their specific implementation to know limits of the methods
                          in: :mod:`shimmingtoolbox.optimizer`
            opt_criteria (str): Criteria for the optimizer 'least_squares'. Supported: 'mse': mean squared error,
                                'mae': mean absolute error, 'std': standard deviation.
            mask_dilation_kernel (str): Kernel used to dilate the mask. Allowed shapes are: 'sphere', 'cross', 'line'
                                        'cube'. See :func:`shimmingtoolbox.masking.mask_utils.dilate_binary_mask` for
                                        more details.
            mask_dilation_kernel_size (int): Length of a side of the 3d kernel to dilate the mask. Must be odd.
                                              For example, a kernel of size 3 will dilate the mask by 1 pixel.
            reg_factor (float): Regularization factor for the current when optimizing. A higher coefficient will
                                penalize higher current values while a lower factor will lower the effect of the
                                regularization. A negative value will favour high currents (not preferred).
                                Only relevant for 'least_squares' opt_method.
            path_output (str): Path to the directory to output figures. Set logging level to debug to output debug
                                artefacts.
        """
        super().__init__(slices, mask_dilation_kernel, mask_dilation_kernel_size, reg_factor, path_output)
        self.nii_fieldmap, self.nii_fieldmap_orig, self.fmap_is_extended = self.get_fieldmap(nii_fieldmap)
        self.nii_anat = self.get_anat(nii_anat)
        self.nii_mask_anat = self.get_mask(nii_mask_anat)
        self.coils = coils
        if opt_criteria not in allowed_opt_criteria:
            raise ValueError("Criteria for optimization not supported")
        self.opt_criteria = opt_criteria
        self.method = method
        self.masks_fmap = None

    def get_fieldmap(self, nii_fieldmap):
        """
        Get the fieldmap and perform error checking.

        Args:
              nii_fieldmap (nib.Nifti1Image): Nibabel object containing fieldmap data in 3d.

        Returns:
            (tuple): tuple containing:

                * nib.Nifti1Image: Nibabel object containing fieldmap data in 3d.
                * nib.Nifti1Image: Nibabel object containing the copy of the initial fieldmap data in 3d.
                * bool: Boolean indicating if the initial fieldmap has been changed.
        """
        nii_fmap_orig = copy.deepcopy(nii_fieldmap)
        if nii_fmap_orig.get_fdata().ndim != 3:
            if nii_fmap_orig.get_fdata().ndim == 2:
                nii_fmap_orig = nib.Nifti1Image(nii_fmap_orig.get_fdata()[..., np.newaxis], nii_fmap_orig.affine,
                                                header=nii_fmap_orig.header)
                nii_fieldmap = extend_fmap_to_kernel_size(nii_fmap_orig, self.mask_dilation_kernel_size,
                                                          self.path_output)
                extending = True
            else:
                raise ValueError("Fieldmap must be 2d or 3d")
        else:
            extending = False
            for i_axis in range(3):
                if nii_fieldmap.get_fdata().shape[i_axis] < self.mask_dilation_kernel_size:
                    extending = True
            if extending:
                nii_fieldmap = extend_fmap_to_kernel_size(nii_fmap_orig, self.mask_dilation_kernel_size,
                                                          self.path_output)

        return nii_fieldmap, nii_fmap_orig, extending

    def get_anat(self, nii_anat):
        """
        Get the target image and perform error checking.

        Args:
            nii_anat (nib.Nifti1Image): Nibabel object containing anatomical data in 3d.

        Returns:
            nib.Nifti1Image: Nibabel object containing anatomical data in 3d.

        """
        anat = nii_anat.get_fdata()
        if anat.ndim == 3:
            pass
        elif anat.ndim == 4:
            logger.info("Target anatomical is 4d, taking the average and converting to 3d")
            anat = np.mean(anat, axis=3)
            nii_anat = nib.Nifti1Image(anat, nii_anat.affine, header=nii_anat.header)
        else:
            raise ValueError("Target anatomical image must be in 3d or 4d")

        return nii_anat

    def get_mask(self, nii_mask_anat):
        """
        Get the mask and perform error checking.

        Args:
            nii_mask_anat (nib.Nifti1Image): 3D anat mask used for the optimizer to shim in the region
                                              of interest.(only consider voxels with non-zero values)

        Returns:
            nib.Nifti1Image: 3D anat mask used for the optimizer to shim in the region of interest.
                              (Only consider voxels with non-zero values)

        """
        anat = self.nii_anat.get_fdata()
        mask = nii_mask_anat.get_fdata()

        if mask.ndim == 3:
            pass
        elif mask.ndim == 4:
            logger.debug("Mask is 4d, converting to 3d")
            tmp_3d = np.zeros(mask.shape[:3])
            n_vol = mask.shape[-1]
            # Summing over 4th dimension making sure that the max value is 1
            for i_vol in range(mask.shape[-1]):
                tmp_3d += (mask[..., i_vol] / mask[..., i_vol].max())
            # 80% of the volumes must contain the desired pixel to be included, this avoids having dead voxels in the
            # output mask
            tmp_3d = threshold(tmp_3d, thr=int(n_vol * 0.8))
            nii_mask_anat = nib.Nifti1Image(tmp_3d.astype(int), nii_mask_anat.affine,
                                            header=nii_mask_anat.header)
            if logger.level <= getattr(logging, 'DEBUG') and self.path_output is not None:
                nib.save(nii_mask_anat, os.path.join(self.path_output, "fig_3d_mask.nii.gz"))
        else:
            raise ValueError("Mask must be in 3d or 4d")

        if not np.all(nii_mask_anat.shape == anat.shape) or not np.all(
                nii_mask_anat.affine == self.nii_anat.affine):
            logger.debug("Resampling mask on the target anat")
            nii_mask_anat_soft = resample_from_to(nii_mask_anat, self.nii_anat, order=1, mode='grid-constant')
            tmp_mask = nii_mask_anat_soft.get_fdata()
            # Change soft mask into binary mask
            tmp_mask = threshold(tmp_mask, thr=0.001, scaled_thr=True)
            nii_mask_anat = nib.Nifti1Image(tmp_mask, nii_mask_anat_soft.affine, header=nii_mask_anat_soft.header)
            if logger.level <= getattr(logging, 'DEBUG') and self.path_output is not None:
                nib.save(nii_mask_anat, os.path.join(self.path_output, "mask_static_resampled_on_anat.nii.gz"))

        return nii_mask_anat

    def get_resampled_masks(self):
        """
        This function resamples the mask on the fieldmap and on the dilated fieldmap

        Returns:
            (tuple) : tuple containing:
                * nib.Nifti1Image: Mask resampled and dilated on the fieldmap for the optimization
                * nib.Nifti1Image: Mask resampled on the original fieldmap.
        """

        nii_mask_anat = self.nii_mask_anat
        optimizer = self.optimizer
        slices = self.slices
        dilation_kernel = self.mask_dilation_kernel
        dilation_kernel_size = self.mask_dilation_kernel_size
        path_output = self.path_output
        n_shims = len(slices)
        nii_unshimmed = nib.Nifti1Image(optimizer.unshimmed, optimizer.unshimmed_affine)
        if self.fmap_is_extended:
            # Joblib multiprocessing to resampled the mask
            dilated_mask = Parallel(-1, backend='loky')(
                delayed(resample_mask)(nii_mask_anat, nii_unshimmed, slices[i], dilation_kernel,
                                       dilation_kernel_size, path_output)
                for i in range(n_shims))

            nii_unshimmed = self.nii_fieldmap_orig
            mask = Parallel(-1, backend='loky')(
                delayed(resample_mask)(nii_mask_anat, nii_unshimmed, slices[i])
                for i in range(n_shims))

            # We need to transpose the mask to have the good dimensions
            masks_fmap_dilated = np.array([dilated_mask[it].get_fdata() for it in range(n_shims)]).transpose(1, 2, 3, 0)
            masks_fmap = np.array([mask[it].get_fdata() for it in range(n_shims)]).transpose(1, 2, 3, 0)

        else:
            # Joblib multiprocessing to resampled the mask
            results_mask = Parallel(-1, backend='loky')(
                delayed(resample_mask)(nii_mask_anat, nii_unshimmed, slices[i], dilation_kernel,
                                       dilation_kernel_size, path_output, return_non_dil_mask=True)
                for i in range(n_shims))

            # We need to transpose the mask to have the good dimensions
            masks_fmap_dilated = np.array([results_mask[it][1].get_fdata() for it in range(n_shims)]).transpose(1, 2, 3,
                                                                                                                0)
            masks_fmap = np.array([results_mask[it][0].get_fdata() for it in range(n_shims)]).transpose(1, 2, 3, 0)

        return masks_fmap_dilated, masks_fmap

    def shim(self):
        """
        Performs shimming according to slices using one of the supported optimizers and coil profiles.

        Returns:
            np.ndarray: Coefficients of the coil profiles to shim (len(slices) x n_channels)
        """
        # Select and initialize the optimizer
        self.select_optimizer()

        # Get both resampled masks that will be used in the optimization and in the evaluation of the shim
        masks_fmap_dilated, self.masks_fmap = self.get_resampled_masks()

        # Optimize and get the coefficients
        coefs = self.optimize(masks_fmap_dilated)
        return coefs

    def select_optimizer(self):
        """
        Select and initialize the optimizer

        Returns:
            Optimizer: Initialized Optimizer object
        """

        # global supported_optimizers
        if self.method in supported_optimizers:
            if self.method == 'least_squares':
                optimizer = supported_optimizers[self.method](self.coils, self.nii_fieldmap.get_fdata(),
                                                              self.nii_fieldmap.affine, self.opt_criteria,
                                                              reg_factor=self.reg_factor)
            elif self.method == 'quad_prog':
                optimizer = supported_optimizers[self.method](self.coils, self.nii_fieldmap.get_fdata(),
                                                              self.nii_fieldmap.affine, reg_factor=self.reg_factor)
            else:
                optimizer = supported_optimizers[self.method](self.coils, self.nii_fieldmap.get_fdata(),
                                                              self.nii_fieldmap.affine)
        else:
            raise KeyError(f"Method: {self.method} is not part of the supported optimizers")

        self.optimizer = optimizer

    def eval(self, coef):
        """
        Calculate theoretical shimmed map and output figures.

        Args :
            coef (np.ndarray): Coefficients of the coil profiles to shim (len(slices) x n_channels)
        """

        # Save the merged coil profiles if in debug
        if logger.level <= getattr(logging, 'DEBUG') and self.path_output is not None:
            # Save coils
            nii_merged_coils = nib.Nifti1Image(self.optimizer.merged_coils, self.nii_fieldmap_orig.affine,
                                               header=self.nii_fieldmap_orig.header)
            nib.save(nii_merged_coils, os.path.join(self.path_output, "merged_coils.nii.gz"))

        unshimmed = self.nii_fieldmap_orig.get_fdata()

        # If the fieldmap was changed (i.e. only 1 slice) we want to evaluate the output on the original fieldmap
        if self.fmap_is_extended:
            merged_coils, _ = self.optimizer.merge_coils(unshimmed, self.nii_fieldmap_orig.affine)

        else:
            merged_coils = self.optimizer.merged_coils

        shimmed, corrections, list_shim_slice = self.evaluate_shimming(unshimmed, coef, merged_coils)

        if self.path_output is not None:
            # fmap space
            # Merge the i_shim into one single fieldmap shimmed (correction applied only where it will be applied on
            # the fieldmap)
            shimmed_masked, mask_full_binary = self.calc_shimmed_full_mask(unshimmed, corrections)

            if len(self.slices) == 1:
                # TODO: Output json sidecar
                # TODO: Update the shim settings if Scanner coil?
                # Output the resulting fieldmap since it can be calculated over the entire fieldmap
                nii_shimmed_fmap = nib.Nifti1Image(shimmed[..., 0], self.nii_fieldmap_orig.affine,
                                                   header=self.nii_fieldmap_orig.header)
                fname_shimmed_fmap = os.path.join(self.path_output, 'fieldmap_calculated_shim.nii.gz')
                nib.save(nii_shimmed_fmap, fname_shimmed_fmap)
            else:
                # Output the resulting masked fieldmap since it cannot be calculated over the entire fieldmap
                nii_shimmed_fmap = nib.Nifti1Image(shimmed_masked, self.nii_fieldmap_orig.affine,
                                                   header=self.nii_fieldmap_orig.header)
                fname_shimmed_fmap = os.path.join(self.path_output, 'fieldmap_calculated_shim_masked.nii.gz')
                nib.save(nii_shimmed_fmap, fname_shimmed_fmap)

            # TODO: Add units if possible
            # TODO: Add in anat space?
            # Figure that shows unshimmed vs shimmed for each slice
            plot_full_mask(unshimmed, shimmed_masked, mask_full_binary, self.path_output)

            # Figure that shows shim correction for each shim group
            if logger.level <= getattr(logging, 'DEBUG') and self.path_output is not None:
                self.plot_partial_mask(unshimmed, shimmed)

            self.plot_currents(coef)
            self.calc_shimmed_anat_orient(coef, list_shim_slice)
            if logger.level <= getattr(logging, 'DEBUG'):

                # Save to a NIfTI
                fname_correction = os.path.join(self.path_output, 'fig_correction_i_shim.nii.gz')
                nii_correction_3d = nib.Nifti1Image(corrections, self.optimizer.unshimmed_affine)
                nib.save(nii_correction_3d, fname_correction)

                fname_correction = os.path.join(self.path_output, 'fig_correction.nii.gz')
                nii_correction_3d = nib.Nifti1Image(np.sum(corrections, axis=3), self.optimizer.unshimmed_affine)
                nib.save(nii_correction_3d, fname_correction)

                # 4th dimension is i_shim
                fname_correction = os.path.join(self.path_output, 'fig_shimmed_4thdim_ishim.nii.gz')
                nii_correction = nib.Nifti1Image(self.masks_fmap * shimmed, self.optimizer.unshimmed_affine)
                nib.save(nii_correction, fname_correction)

    def evaluate_shimming(self, unshimmed, coef, merged_coils):
        """
        Evaluate the shimming and print the efficiency of the corrections.

        Args:
            unshimmed (np.ndarray): Original fieldmap not shimmed
            coef (np.ndarray): Coefficients of the coil profiles to shim (len(slices) x n_channels)
            merged_coils (np.ndarray): Coils resampled on the original fieldmap

        Returns:
            (tuple) : tuple containing:
                * np.ndarray: Shimmed fieldmap
                * np.ndarray: Corrections to apply to the fieldmap
                * list: List containing the indexes of the shimmed slices
        """
        # Initialize
        list_shim_slice = []
        for i_shim in range(len(self.slices)):
            if np.any(coef[i_shim]):
                list_shim_slice.append(i_shim)
        # Calculate shimmed values
        # This is doing this, but in a faster way by avoiding the for loop :
        # for i_shim in range(len(slices)):
        # corrections[..., i_shim] = merged_coils @ coef[i_shim]
        # shimmed[..., i_shim] = corrections[..., i_shim] + unshimmed
        corrections = np.einsum('ijkl,lm->ijkm', merged_coils, coef.T, optimize='optimizer')
        shimmed = np.add(corrections, np.expand_dims(unshimmed, axis=3))
        self.display_shimmed_results(shimmed, unshimmed, coef)

        return shimmed, corrections, list_shim_slice

    def display_shimmed_results(self, shimmed, unshimmed, coef):
        """
        Print the efficiency of the corrections according to the opt_criteria

        Args:
            shimmed (np.ndarray): Shimmed fieldmap
            unshimmed (np.ndarray): Original fieldmap not shimmed
            coef (np.ndarray): Coefficients of the coil profiles to shim (len(slices) x n_channels)
        """

        for i_shim in range(len(self.slices)):
            mask = np.where(self.masks_fmap[..., i_shim], False, True)
            ma_shimmed = np.ma.array(shimmed[..., i_shim], mask=mask, dtype=np.float32)
            ma_unshimmed = np.ma.array(unshimmed, mask=mask, dtype=np.float32)

            if logger.level <= getattr(logging, 'DEBUG'):
                # Log shimmed results
                mse_shimmed = np.ma.mean(np.square(ma_shimmed))
                mse_unshimmed = np.ma.mean(np.square(ma_unshimmed))
                mae_shimmed = np.ma.mean(np.abs(ma_shimmed))
                mae_unshimmed = np.ma.mean(np.abs(ma_unshimmed))
                std_shimmed = np.ma.std(ma_shimmed)
                std_unshimmed = np.ma.std(ma_unshimmed)

                if mae_unshimmed < mae_shimmed and self.opt_criteria == 'mae':
                    logger.warning("Evaluating the mae, verify the shim parameters."
                                   " Some give worse results than no shim.\n " f"i_shim: {i_shim}")
                elif std_unshimmed < std_shimmed and self.opt_criteria == 'std':
                    logger.warning("Evaluating the std, verify the shim parameters."
                                   " Some give worse results than no shim.\n " f"i_shim: {i_shim}")
                elif mse_unshimmed < mse_shimmed:
                    # self.opt_criteria is None or self.opt_criteria == 'mse'
                    logger.warning("Evaluating the mse, verify the shim parameters."
                                   " Some give worse results than no shim.\n " f"i_shim: {i_shim}")

                logger.debug(f"Slice(s): {self.slices[i_shim]}\n"
                             f"MAE:\n"
                             f"unshimmed: {mae_unshimmed}, shimmed: {mae_shimmed}\n"
                             f"MSE:\n"
                             f"unshimmed: {mse_unshimmed}, shimmed: {mse_shimmed}\n"
                             f"STD:\n"
                             f"unshimmed: {std_unshimmed}, shimmed: {std_shimmed}\n"
                             f"current: \n{coef[i_shim, :]}")

            else:
                # Log shimmied results only if they are worse than no shimming
                if self.opt_criteria == 'mae':
                    mae_shimmed = np.ma.mean(np.abs(ma_shimmed))
                    mae_unshimmed = np.ma.mean(np.abs(ma_unshimmed))
                    if mae_unshimmed < mae_shimmed:
                        logger.warning("Evaluating the mae, verify the shim parameters."
                                       " Some give worse results than no shim.\n " f"i_shim: {i_shim}")
                elif self.opt_criteria == 'std':
                    std_shimmed = np.ma.std(ma_shimmed)
                    std_unshimmed = np.ma.std(ma_unshimmed)
                    if std_unshimmed < std_shimmed:
                        logger.warning("Evaluating the std, verify the shim parameters."
                                       " Some give worse results than no shim.\n " f"i_shim: {i_shim}")
                else:
                    # self.opt_criteria is None or self.opt_criteria == 'mse' or ...
                    mse_shimmed = np.ma.mean(np.square(ma_shimmed))
                    mse_unshimmed = np.ma.mean(np.square(ma_unshimmed))
                    if mse_unshimmed < mse_shimmed:
                        logger.warning("Evaluating the mse. Verify the shim parameters."
                                       " Some give worse results than no shim.\n " f"i_shim: {i_shim}")

    def calc_shimmed_full_mask(self, unshimmed, correction):
        """
        Calculate the shimmed full mask

        Args:
            unshimmed (np.ndarray): Original fieldmap not shimmed
            correction (np.ndarray): Corrections to apply to the fieldmap
        Returns:
            (tuple) : tuple containing:
                * np.ndarray: Masked shimmed fieldmap
                * np.ndarray: Binary mask in the fieldmap space
        """
        mask_full_binary = np.clip(np.ceil(resample_from_to(self.nii_mask_anat,
                                                            self.nii_fieldmap_orig,
                                                            order=0,
                                                            mode='grid-constant',
                                                            cval=0).get_fdata()), 0, 1)
        # Find the correction
        # This is the same as this but in a faster way:
        # for i_shim in range(len(slices)):
        #   full_correction += correction[..., i_shim] * masks_fmap[..., i_shim]
        full_correction = np.einsum('ijkl,ijkl->ijk', self.masks_fmap, correction, optimize='optimizer')
        # Calculate the weighted whole mask
        mask_weight = np.sum(self.masks_fmap, axis=3)
        # Divide by the weighted mask. This is done so that the edges of the soft mask can be shimmed appropriately
        full_correction_scaled = np.divide(full_correction, mask_weight, where=mask_full_binary.astype(bool))

        # Apply the correction to the unshimmed image
        shimmed_masked = (full_correction_scaled + unshimmed) * mask_full_binary

        return shimmed_masked, mask_full_binary

    def plot_partial_mask(self, unshimmed, shimmed):
        """
        This figure shows a single fieldmap slice for all shim groups. The shimmed and unshimmed fieldmaps are in
        the background and the correction is overlaid in color.

        Args:
            unshimmed (np.ndarray): Original fieldmap not shimmed
            shimmed (np.ndarray): Shimmed fieldmap
        """
        a_slice = 0
        unshimmed_repeated = unshimmed[..., np.newaxis] * np.ones(self.masks_fmap.shape[-1])
        mt_unshimmed = montage(unshimmed_repeated[:, :, a_slice, :])
        mt_shimmed = montage(shimmed[:, :, a_slice, :])

        unshimmed_masked = unshimmed_repeated * np.greater(self.masks_fmap, 0)
        mt_unshimmed_masked = montage(unshimmed_masked[:, :, a_slice, :])
        mt_shimmed_masked = montage(shimmed[:, :, a_slice, :] * np.ceil(self.masks_fmap[:, :, a_slice, :]))

        min_masked_value = np.nanmin([mt_unshimmed_masked, mt_shimmed_masked])
        max_masked_value = np.nanmax([mt_unshimmed_masked, mt_shimmed_masked])

        min_fmap_value = np.nanmin([mt_unshimmed, mt_shimmed])
        max_fmap_value = np.nanmax([mt_unshimmed, mt_shimmed])

        fig = Figure(figsize=(8, 5))
        fig.suptitle(f"Fieldmaps for all shim groups\nFieldmap Coordinate System")

        ax = fig.add_subplot(1, 2, 1)
        ax.imshow(mt_unshimmed, vmin=min_fmap_value, vmax=max_fmap_value, cmap='gray')
        im = ax.imshow(mt_unshimmed_masked, vmin=min_masked_value, vmax=max_masked_value, cmap='viridis')
        ax.set_title("Unshimmed")
        ax.get_xaxis().set_visible(False)
        ax.get_yaxis().set_visible(False)
        divider = make_axes_locatable(ax)
        cax = divider.append_axes('right', size='5%', pad=0.05)
        fig.colorbar(im, cax=cax)

        ax = fig.add_subplot(1, 2, 2)
        ax.imshow(mt_shimmed, vmin=min_fmap_value, vmax=max_fmap_value, cmap='gray')
        im = ax.imshow(mt_shimmed_masked, vmin=min_masked_value, vmax=max_masked_value, cmap='viridis')
        ax.set_title("Shimmed")
        ax.get_xaxis().set_visible(False)
        ax.get_yaxis().set_visible(False)
        divider = make_axes_locatable(ax)
        cax = divider.append_axes('right', size='5%', pad=0.05)
        fig.colorbar(im, cax=cax)

        # Save
        fname_figure = os.path.join(self.path_output, 'fig_shimmed_vs_unshimmed_shim_groups.png')
        fig.savefig(fname_figure, bbox_inches='tight')

    def plot_currents(self, static):
        """
        Plot evolution of currents through shim groups

        Args:
            static (np.ndarray): Array with the static coefficients
        """
        fig = Figure(figsize=(10, 10))
        ax = fig.add_subplot(111)
        n_channels = static.shape[1]
        for i_channel in range(n_channels):
            ax.plot(static[:, i_channel], label=f"Static channel{i_channel} currents through shim groups")
        ax.set_xlabel('Shim group')
        ax.set_ylabel('Coefficients (Physical CS [RAS])')
        ax.legend()
        ax.set_title("Currents through shims")
        fname_figure = os.path.join(self.path_output, 'fig_currents.png')
        fig.savefig(fname_figure)
        logger.debug(f"Saved figure: {fname_figure}")

    def calc_shimmed_anat_orient(self, coefs, list_shim_slice):
        """
        Calculate and save the shimmed anat orient

        Args:
            coefs (np.ndarray): Coefficients of the coil profiles to shim (len(slices) x n_channels)
            list_shim_slice (list): list of the index where there was a correction
        """
        # TODO: resample shimmed fieldmap using order 1 to the target coord system
        nii_coils = nib.Nifti1Image(self.optimizer.merged_coils, self.nii_fieldmap_orig.affine,
                                    header=self.nii_fieldmap_orig.header)
        coils_anat = resample_from_to(nii_coils,
                                      self.nii_mask_anat,
                                      order=1,
                                      mode='grid-constant',
                                      cval=0).get_fdata()
        fieldmap_anat = resample_from_to(self.nii_fieldmap_orig,
                                         self.nii_mask_anat,
                                         order=1,
                                         mode='grid-constant',
                                         cval=0).get_fdata()

        shimmed_anat_orient = copy.deepcopy(fieldmap_anat)
        for i_shim in list_shim_slice:
            corr = np.sum(coefs[i_shim] * coils_anat[:, :, self.slices[i_shim], :], axis=3, keepdims=False)
            shimmed_anat_orient[..., self.slices[i_shim]] += corr

        fname_shimmed_anat_orient = os.path.join(self.path_output, 'fig_shimmed_anat_orient.nii.gz')
        nii_shimmed_anat_orient = nib.Nifti1Image(shimmed_anat_orient * self.nii_mask_anat.get_fdata(),
                                                  self.nii_mask_anat.affine,
                                                  header=self.nii_mask_anat.header)
        nib.save(nii_shimmed_anat_orient, fname_shimmed_anat_orient)


class RealTimeSequencer(Sequencer):
    """
    Sequencer object that stores different nibabel object, and parameters. It's also doing real time optimization
    of the currents, and the evaluation of the shimming

    Attributes:
            nii_fieldmap (nib.Nifti1Image): Nibabel object containing fieldmap data in 4d where the 4th dimension
                                            is the timeseries. Also contains an affine transformation.
            json_fmap (dict): Dict of the json sidecar corresponding to the fieldmap data (Used to find the acquisition
                              timestamps).
            nii_anat (nib.Nifti1Image): Nibabel object containing anatomical data in 3d.
            nii_static_mask (nib.Nifti1Image): 3D anat mask used for the optimizer to shim the region for the static
                                              component.
            nii_riro_mask (nib.Nifti1Image): 3D anat mask used for the optimizer to shim the region for the riro
                                              component.
            slices (list): 1D array containing tuples of dim3 slices to shim according to the anat where the shape of
                            anat: (dim1, dim2, dim3). Refer to :func:`shimmingtoolbox.shim.sequencer.define_slices`.
            pmu (PmuResp): PmuResp object containing the respiratory trace information.
            coils (ListCoil): List of `Coils` containing the coil profiles. The coil profiles and the fieldmaps must
                              have matching units (if fmap is in Hz, the coil profiles must be in hz/unit_shim).
                              Refer to :class:`shimmingtoolbox.coils.coil.Coil`. Make sure the extent of the coil
                              profiles are larger than the extent of the fieldmap. This is especially true for
                              dimensions with only 1 voxel(e.g. (50x50x1x10).
                              Refer to :func:`shimmingtoolbox.shim.sequencer.extend_slice`/
                              :func:`shimmingtoolbox.shim.sequencer.update_affine_for_ap_slices`
            method (str): Supported optimizer: 'least_squares', 'pseudo_inverse', 'quad_prog.
                          Note: refer to their specific implementation to know limits of the methods
                          in: :mod:`shimmingtoolbox.optimizer`
            opt_criteria (str): Criteria for the optimizer 'least_squares'. Supported: 'mse': mean squared error,
                                'mae': mean absolute error, 'std': standard deviation.
            reg_factor (float): Regularization factor for the current when optimizing. A higher coefficient will
                                penalize higher current values while a lower factor will lower the effect of the
                                regularization. A negative value will favour high currents (not preferred).
                                Only relevant for 'least_squares' opt_method.
            mask_dilation_kernel (str): Kernel used to dilate the mask. Allowed shapes are: 'sphere', 'cross', 'line'
                                        'cube'. See :func:`shimmingtoolbox.masking.mask_utils.dilate_binary_mask` for
                                        more details.
            mask_dilation_kernel_size (int): Length of a side of the 3d kernel to dilate the mask. Must be odd.
                                             For example, a kernel of size 3 will dilate the mask by 1 pixel.
            path_output (str): Path to the directory to output figures. Set logging level to debug to output debug
                               artefacts.
            optimizer (object) : Object that contains everything needed for the optimization created from
                                `shimmingtoolbox.optimizer` init method
            optimizer_riro (object) : Object that contains everything needed for the riro optimization created from
                                `shimmingtoolbox.optimizer` init method
            bounds (list) : List of the bounds for the currents for the real time optimization
            acq_pressures (np.ndarray) : 1D array that contains the acquisitions pressures
            acq_timestamps (np.ndarray) : 1D array that contains the acquisitions timestamps
    """

    def __init__(self, nii_fieldmap, json_fmap, nii_anat, nii_static_mask, nii_riro_mask, slices, pmu: PmuResp, coils_static,
                 coils_riro, method='least_squares', opt_criteria='mse', mask_dilation_kernel='sphere',
                 mask_dilation_kernel_size=3, reg_factor=0, path_output=None):
        """
        Initialization of the RealTimeSequencer class

        Args:
            nii_fieldmap (nib.Nifti1Image): Nibabel object containing fieldmap data in 4d where the 4th dimension
                                            is the timeseries. Also contains an affine transformation.
            json_fmap (dict): Dict of the json sidecar corresponding to the fieldmap data (Used to find the acquisition
                              timestamps).
            nii_anat (nib.Nifti1Image): Nibabel object containing anatomical data in 3d.
            nii_static_mask (nib.Nifti1Image): 3D anat mask used for the optimizer to shim the region for the static
                                               component.
            nii_riro_mask (nib.Nifti1Image): 3D anat mask used for the optimizer to shim the region for the riro
                                             component.
            slices (list): 1D array containing tuples of dim3 slices to shim according to the anat where the shape of
                            anat: (dim1, dim2, dim3). Refer to :func:`shimmingtoolbox.shim.sequencer.define_slices`.
            pmu (PmuResp): PmuResp object containing the respiratory trace information.
            coils (ListCoil): List of `Coils` containing the coil profiles. The coil profiles and the fieldmaps must
                              have matching units (if fmap is in Hz, the coil profiles must be in hz/unit_shim).
                              Refer to :class:`shimmingtoolbox.coils.coil.Coil`. Make sure the extent of the coil
                              profiles are larger than the extent of the fieldmap. This is especially true for
                              dimensions with only 1 voxel(e.g. (50x50x1x10).
                              Refer to :func:`shimmingtoolbox.shim.sequencer.extend_slice`/
                              :func:`shimmingtoolbox.shim.sequencer.update_affine_for_ap_slices`
            method (str): Supported optimizer: 'least_squares', 'pseudo_inverse', 'quad_prog.
                          Note: refer to their specific implementation to know limits of the methods
                          in: :mod:`shimmingtoolbox.optimizer`
            opt_criteria (str): Criteria for the optimizer 'least_squares'. Supported: 'mse': mean squared error,
                                'mae': mean absolute error, 'std': standard deviation.
            reg_factor (float): Regularization factor for the current when optimizing. A higher coefficient will
                                penalize higher current values while a lower factor will lower the effect of the
                                regularization. A negative value will favour high currents (not preferred).
                                Only relevant for 'least_squares' opt_method.
            mask_dilation_kernel (str): Kernel used to dilate the mask. Allowed shapes are: 'sphere', 'cross', 'line'
                                        'cube'. See :func:`shimmingtoolbox.masking.mask_utils.dilate_binary_mask` for
                                        more details.
            mask_dilation_kernel_size (int): Length of a side of the 3d kernel to dilate the mask. Must be odd.
                                             For example, a kernel of size 3 will dilate the mask by 1 pixel.

        """
        super().__init__(slices, mask_dilation_kernel, mask_dilation_kernel_size, reg_factor, path_output)
        self.json_fmap = json_fmap
        self.pmu = pmu
        self.coils_static = coils_static
        self.coils_riro = coils_riro
        self.method = method
        self.bounds = None

        if opt_criteria not in allowed_opt_criteria:
            raise ValueError("Criteria for optimization not supported")

        self.opt_criteria = opt_criteria
        self.nii_fieldmap, self.nii_fieldmap_orig = self.get_fieldmap(nii_fieldmap)

        # Check if anat has the good dimensions
        if nii_anat.get_fdata().ndim != 3:
            raise ValueError("Anatomical image must be in 3d")

        self.nii_anat = nii_anat
        self.nii_static_mask, self.nii_riro_mask = self.get_mask(nii_static_mask, nii_riro_mask)
        self.acq_timestamps = None
        self.acq_pressures = self.get_acq_pressures()
        self.optimizer_riro = None

    def get_fieldmap(self, nii_fieldmap):
        """
        Get the fieldmap for the RealTimeSequencer class

        Args:
           nii_fieldmap (nib.Nifti1Image): Nibabel object containing fieldmap data in 4d where the 4th dimension
                                           is the timeseries.

        Returns:
            nib.Nifti1Image: Nibabel object containing fieldmap data in 4d where the 4th dimension
                             is the timeseries.

        """
        # Make sure the fieldmap has the appropriate dimensions
        if nii_fieldmap.get_fdata().ndim != 4:
            raise ValueError("Fieldmap must be 4d (dim1, dim2, dim3, t)")

        nii_fmap_orig = copy.deepcopy(nii_fieldmap)
        # Extend the fieldmap if there are axes that have less voxels than the kernel size. This is done since we are
        # fitting a fieldmap to coil profiles and having a small number of voxels can lead to errors in fitting (2
        # voxels in one dimension can differentiate order 1 at most), the parameter allows to have at least the size
        # of the kernel for each dimension This is usually useful in the through plane direction where we could have
        # less slices. To mitigate this, we create a 3d volume by replicating the slices on the edges.
        for i_axis in range(3):
            if nii_fmap_orig.shape[i_axis] < self.mask_dilation_kernel_size:
                nii_fieldmap = extend_fmap_to_kernel_size(nii_fmap_orig, self.mask_dilation_kernel_size,
                                                          self.path_output)
                break

        return nii_fieldmap, nii_fmap_orig

    def get_mask(self, nii_static_mask, nii_riro_mask):
        """
            Get both masks for the RealTimeSequencer Class

            Args:
                nii_static_mask (nib.Nifti1Image): 3D anat mask used for the optimizer to shim the region
                                                   for the static component.
                nii_riro_mask (nib.Nifti1Image): 3D anat mask used for the optimizer to shim the region for the riro
                                                 component.

            Returns:
                (tuple) : tuple containing:
                    * nib.Nifti1Image: 3D anat mask used for the optimizer to shim the region for the static component.
                    * nib.Nifti1Image: 3D anat mask used for the optimizer to shim the region for the riro component.

            """
        # Note: We technically don't need the anat if we use the nii_mask. However, this is a nice safety check to
        # make sure the mask is indeed in the dimension of the anat and not the fieldmap.

        anat = self.nii_anat.get_fdata()
        # Make sure masks have the appropriate dimensions
        if nii_static_mask.get_fdata().ndim != 3:
            raise ValueError("static_mask image must be in 3d")
        if nii_riro_mask.get_fdata().ndim != 3:
            raise ValueError("riro_mask image must be in 3d")

        # Resample the input masks on the target anatomical image if they are different
        if not np.all(nii_static_mask.shape == anat.shape) or not np.all(
                nii_static_mask.affine == self.nii_anat.affine):
            logger.debug("Resampling static mask on the target anat")
            nii_static_mask_soft = resample_from_to(nii_static_mask, self.nii_anat, order=1, mode='grid-constant')
            tmp_mask = nii_static_mask_soft.get_fdata()
            # Change soft mask into binary mask
            tmp_mask = threshold(tmp_mask, thr=0.001)
            nii_static_mask = nib.Nifti1Image(tmp_mask, nii_static_mask_soft.affine,
                                              header=nii_static_mask_soft.header)

            if logger.level <= getattr(logging, 'DEBUG') and self.path_output is not None:
                nib.save(nii_static_mask, os.path.join(self.path_output, "mask_static_resampled_on_anat.nii.gz"))

        if not np.all(nii_riro_mask.shape == anat.shape) or not np.all(
                nii_riro_mask.affine == self.nii_anat.affine):
            logger.debug("Resampling riro mask on the target anat")
            nii_riro_mask_soft = resample_from_to(nii_riro_mask, self.nii_anat, order=1, mode='grid-constant')
            tmp_mask = nii_riro_mask_soft.get_fdata()
            # Change soft mask into binary mask
            tmp_mask = threshold(tmp_mask, thr=0.001)
            nii_riro_mask = nib.Nifti1Image(tmp_mask, nii_riro_mask_soft.affine, header=nii_riro_mask_soft.header)

            if logger.level <= getattr(logging, 'DEBUG') and self.path_output is not None:
                nib.save(nii_riro_mask, os.path.join(self.path_output, "mask_riro_resampled_on_anat.nii.gz"))

        return nii_static_mask, nii_riro_mask

    def get_acq_pressures(self):
        """
        Get the acquisition pressures at the times when the fieldmap was acquired.

        Returns:
            np.ndarray: 1D array that contains the acquisitions pressures
        """
        # Fetch PMU timing
        self.acq_timestamps = get_acquisition_times(self.nii_fieldmap, self.json_fmap)
        # TODO: deal with saturation
        # fit PMU and fieldmap values
        acq_pressures = self.pmu.interp_resp_trace(self.acq_timestamps)

        return acq_pressures

    def get_real_time_parameters(self):
        """
        Get real time parameters used for the shimming

        Returns:
            (tuple) : tuple containing:
                * np.ndarray: 3D array containing the static data for the optimization
                * np.ndarray: 3D array containing the real time data for the optimization
                * float: Mean pressure of the respiratory trace.
                * float: Root mean squared of the pressure trace. This is provided to compare results between scans,
                         multiply the riro coefficients by rms of the pressure to do so.

        """
        fieldmap = self.nii_fieldmap.get_fdata()
        anat = self.nii_anat.get_fdata()
        # regularization --> static, riro
        # field(i_vox) = riro(i_vox) * (acq_pressures - mean_p) + static(i_vox)
        mean_p = np.mean(self.acq_pressures)
        pressure_rms = np.sqrt(np.mean((self.acq_pressures - mean_p) ** 2))
        x = self.acq_pressures.reshape(-1, 1) - mean_p

        # Safety check for linear regression if the pressure and fieldmap fit well
        # Mask the voxels not being shimmed for riro
        nii_3dfmap = nib.Nifti1Image(self.nii_fieldmap.get_fdata()[..., 0], self.nii_fieldmap.affine,
                                     header=self.nii_fieldmap.header)
        fmap_mask_riro = resample_mask(self.nii_riro_mask, nii_3dfmap, tuple(range(anat.shape[2])),
                                       dilation_kernel=self.mask_dilation_kernel,
                                       dilation_size=self.mask_dilation_kernel_size).get_fdata()
        masked_fieldmap_riro = np.repeat(fmap_mask_riro[..., np.newaxis], fieldmap.shape[-1], 3) * fieldmap
        y = masked_fieldmap_riro.reshape(-1, fieldmap.shape[-1]).T

        reg_riro = LinearRegression().fit(x, y)
        # Calculate adjusted r2 score (Takes into account the number of observations and predictor variables)
        score_riro = 1 - (1 - reg_riro.score(x, y)) * (len(y) - 1) / (len(y) - x.shape[1] - 1)
        logger.debug(f"Linear fit of the RIRO masked fieldmap and pressure got a R2 score of: {score_riro}")

        # Warn if lower than a threshold
        # Threshold was set by looking at a small sample of data (This value could be updated based on user feedback)
        threshold_score = 0.7
        if score_riro < threshold_score:
            logger.warning(f"Linear fit of the RIRO masked fieldmap and pressure got a low R2 score: {score_riro} "
                           f"(less than {threshold_score}). This indicates a bad fit between the pressure data and the "
                           f"fieldmap values")

        # Fit to the linear model (no mask)
        y = fieldmap.reshape(-1, fieldmap.shape[-1]).T
        reg = LinearRegression().fit(x, y)

        # static/riro contains a 3d matrix of static/riro map in the fieldmap space considering the previous equation
        static = reg.intercept_.reshape(fieldmap.shape[:-1])
        riro = reg.coef_.reshape(fieldmap.shape[:-1])  # [unit_shim/unit_pressure], ex: [Hz/unit_pressure]

        # Log the static and riro maps to fit
        if logger.level <= getattr(logging, 'DEBUG') and self.path_output is not None:
            # Save static
            nii_static = nib.Nifti1Image(static, self.nii_fieldmap.affine, header=self.nii_fieldmap.header)
            nib.save(nii_static, os.path.join(self.path_output, 'fig_static_fmap_component.nii.gz'))

            # Save riro
            nii_riro = nib.Nifti1Image(riro, self.nii_fieldmap.affine, header=self.nii_fieldmap.header)
            nib.save(nii_riro, os.path.join(self.path_output, 'fig_riro_fmap_component.nii.gz'))

        return static, riro, mean_p, pressure_rms

    def shim(self):
        """
        Performs realtime shimming using one of the supported optimizers and an external respiratory trace.

        Returns:
            (tuple): tuple containing:
                * np.ndarray: Static coefficients of the coil profiles to shim (len(slices) x channels) e.g. [Hz]
                * np.ndarray: Riro coefficients of the coil profiles to shim (len(slices) x channels)
                              e.g. [Hz/unit_pressure]
                * float: Mean pressure of the respiratory trace.
                * float: Root mean squared of the pressure.
                         This is provided to compare results between scans, multiply the riro coefficients
                         by rms of the pressure to do so.
        """

        affine_fieldmap = self.nii_fieldmap.affine
        static, riro, mean_p, pressure_rms = self.get_real_time_parameters()

        # Create both optimizer object
        self.select_optimizer(static, affine_fieldmap)
        if self.method == 'least_squares':
            self.method = 'least_squares_rt'
        if self.method == 'quad_prog':
            self.method = 'quad_prog_rt'
        self.select_optimizer(riro, affine_fieldmap, self.pmu)

        # Create both resampled masks used for the optimization
        static_mask_resampled, riro_mask_resampled = self.get_riro_and_static_resampled_masks()

        # Static shim
        logger.info("Static optimization")
        coef_static = self.optimize(static_mask_resampled)

        # RIRO optimization
        # Use the currents to define a list of new coil bounds for the riro optimization
        self.bounds = new_bounds_from_currents_static_to_riro(coef_static, self.optimizer.merged_bounds, self.coils_static,
                                                              self.coils_riro)

        logger.info("Realtime optimization")
        coef_riro = self.optimize_riro(riro_mask_resampled)

        # Multiplying by the RMS of the pressure allows to make abstraction of the tightness of the bellow
        # between scans. This allows to compare results between scans.
        # coef_riro_rms = coef_riro * pressure_rms
        # [unit_shim/unit_pressure] * rms_pressure, ex: [Hz/unit_pressure] * rms_pressure

        return coef_static, coef_riro, mean_p, pressure_rms

    def select_optimizer(self, unshimmed, affine, pmu: PmuResp = None):
        """
        Select and initialize the optimizer

        Args:
            unshimmed (np.ndarray): 3D B0 map
            affine (np.ndarray): 4x4 array containing the affine transformation for the unshimmed array
            pmu (PmuResp): PmuResp object containing the respiratory trace information. Required for method
                           'least_squares_rt'.

        """

        # global supported_optimizers
        if self.method in supported_optimizers:
            if self.method == 'least_squares':
                self.optimizer = supported_optimizers[self.method](self.coils_static, unshimmed, affine, self.opt_criteria,
                                                                   reg_factor=self.reg_factor)
            elif self.method == 'quad_prog':
                self.optimizer = supported_optimizers[self.method](self.coils_static, unshimmed, affine,
                                                                   reg_factor=self.reg_factor)

            elif self.method == 'least_squares_rt':
                # Make sure pmu is defined
                if pmu is None:
                    raise ValueError(f"pmu parameter is required if using the optimization method: {self.method}")

                # Add pmu to the realtime optimizer(s)
                self.optimizer_riro = supported_optimizers[self.method](self.coils_riro, unshimmed, affine,
                                                                        self.opt_criteria, pmu,
                                                                        reg_factor=self.reg_factor)
            elif self.method == 'quad_prog_rt':
                # Make sure pmu is defined
                if pmu is None:
                    raise ValueError(f"pmu parameter is required if using the optimization method: {self.method}")

                # Add pmu to the realtime optimizer(s)
                self.optimizer_riro = supported_optimizers[self.method](self.coils_riro, unshimmed, affine, pmu,
                                                                        reg_factor=self.reg_factor)

            else:
                if pmu is None:
                    self.optimizer = supported_optimizers[self.method](self.coils_static, unshimmed, affine)
                else:
                    self.optimizer_riro = supported_optimizers[self.method](self.coils_riro, unshimmed, affine)

        else:
            raise KeyError(f"Method: {self.method} is not part of the supported optimizers")

    def get_riro_and_static_resampled_masks(self):
        """
        This function resample the static and the riro masks on the differents elements needed
         for the optimization and the evaluation

        Returns:
            (tuple) : tuple containing:
                * np.ndarray: Static mask resampled and dilated on the fieldmap for the optimization
                * np.ndarray: Riro mask resampled and dilated on the original fieldmap for the optimization.
        """

        n_shims = len(self.slices)
        dilation_kernel = self.mask_dilation_kernel
        dilation_kernel_size = self.mask_dilation_kernel_size
        slices = self.slices
        path_output = self.path_output
        nii_riro_mask = self.nii_riro_mask
        nii_static_mask = self.nii_static_mask

        static_fieldmap = nib.Nifti1Image(self.optimizer.unshimmed, self.optimizer.unshimmed_affine)
        riro_fieldmap = nib.Nifti1Image(self.optimizer_riro.unshimmed, self.optimizer_riro.unshimmed_affine)

        static_mask = Parallel(-1, backend='loky')(
            delayed(resample_mask)(nii_static_mask, static_fieldmap, slices[i],
                                   dilation_kernel,
                                   dilation_kernel_size, path_output)
            for i in range(n_shims))
        riro_mask = Parallel(-1, backend='loky')(
            delayed(resample_mask)(nii_riro_mask, riro_fieldmap, slices[i],
                                   dilation_kernel,
                                   dilation_kernel_size, path_output)
            for i in range(n_shims))

        static_mask_resampled = np.array([static_mask[it].get_fdata() for it in range(n_shims)]).transpose(1, 2, 3, 0)
        riro_mask_resampled = np.array([riro_mask[it].get_fdata() for it in range(n_shims)]).transpose(1, 2, 3, 0)

        return static_mask_resampled, riro_mask_resampled

    def optimize_riro(self, mask_anat):
        """
        Args:
            mask_anat (np.ndarray): anat mask on which the optimization will be made
        Returns:
            Riro coefficients of the coil profiles to shim (len(slices) x channels) [Hz/unit_pressure]
        """
        # It's faster to use local arguments for the optimization
        n_shims = len(self.slices)
        optimizer = self.optimizer_riro
        shimwise_bounds = self.bounds
        coefs_riro = []
        for i in range(n_shims):
            # Change bounds
            if shimwise_bounds is not None:
                optimizer.set_merged_bounds(shimwise_bounds[i])
            # Return 0s if there is no optimization to perform
            if np.all(mask_anat[..., i] == 0):
                coefs_riro.append(np.zeros(optimizer.merged_coils.shape[-1]))
            # Optimize
            else:
                coefs_riro.append(optimizer.optimize(mask_anat[..., i]))

        return np.array(coefs_riro)

    def eval(self, coef_static, coef_riro, mean_p, pressure_rms):
        """
        Evaluate the real time shimming by plotting and saving results

        Args:
            coef_static (np.ndarray): coefficients got during the static optimization
            coef_riro (np.ndarray): coefficients got during the real time optimization
            mean_p (float): mean of the acquisitions pressures
            pressure_rms (float): rms of the acquisitions pressures
        """

        logger.debug("Calculating the sum of the shimmed vs unshimmed in the static ROI.")
        # Calculate theoretical shimmed map
        # shim
        unshimmed = self.nii_fieldmap.get_fdata()
        nii_target = nib.Nifti1Image(self.nii_fieldmap.get_fdata()[..., 0], self.nii_fieldmap.affine,
                                     header=self.nii_fieldmap.header)
        shape = unshimmed.shape + (len(self.slices),)
        shimmed_static_riro = np.zeros(shape)
        shimmed_static = np.zeros(shape)
        shimmed_riro = np.zeros(shape)
        masked_shim_static_riro = np.zeros(shape)
        masked_shim_static = np.zeros(shape)
        masked_shim_riro = np.zeros(shape)
        masked_unshimmed = np.zeros(shape)
        mask_fmap_cs = np.zeros(unshimmed[..., 0].shape + (len(self.slices),))
        shim_trace_static_riro = []
        shim_trace_static = []
        shim_trace_riro = []
        unshimmed_trace = []
        mae_unshimmed_trace = []
        mask_full_binary = np.clip(np.ceil(resample_from_to(self.nii_static_mask,
                                                            nii_target,
                                                            order=0,
                                                            mode='grid-constant',
                                                            cval=0).get_fdata()), 0, 1)
        for i_shim in range(len(self.slices)):
            # Calculate static correction
            correction_static = self.optimizer.merged_coils @ coef_static[i_shim]

            # Calculate the riro coil profiles
            riro_profile = self.optimizer_riro.merged_coils @ coef_riro[i_shim]

            mask_fmap_cs[..., i_shim] = np.ceil(resample_mask(self.nii_static_mask, nii_target,
                                                              self.slices[i_shim]).get_fdata())
            for i_t in range(self.nii_fieldmap.shape[3]):
                # Apply the static and riro correction
                correction_riro = riro_profile * (self.acq_pressures[i_t] - mean_p)
                shimmed_static[..., i_t, i_shim] = unshimmed[..., i_t] + correction_static
                shimmed_static_riro[..., i_t, i_shim] = shimmed_static[..., i_t, i_shim] + correction_riro
                shimmed_riro[..., i_t, i_shim] = unshimmed[..., i_t] + correction_riro

                # Calculate masked shim
                masked_shim_static[..., i_t, i_shim] = mask_fmap_cs[..., i_shim] * shimmed_static[..., i_t, i_shim]
                masked_shim_static_riro[..., i_t, i_shim] = mask_fmap_cs[..., i_shim] * shimmed_static_riro[..., i_t,
                i_shim]
                masked_shim_riro[..., i_t, i_shim] = mask_fmap_cs[..., i_shim] * shimmed_riro[..., i_t, i_shim]
                masked_unshimmed[..., i_t, i_shim] = mask_fmap_cs[..., i_shim] * unshimmed[..., i_t]

                # Calculate the sum over the ROI
                # TODO: Calculate the sum of mask_fmap_cs[..., i_shim] and divide by that (If the roi is bigger due to
                #  interpolation, it should not count more). Possibly use soft mask?
                rmse_shimmed_static = calculate_metric_within_mask(masked_shim_static[..., i_t, i_shim],
                                                                   mask_fmap_cs[..., i_shim].astype(bool),
                                                                   metric='rmse')
                rmse_shimmed_static_riro = calculate_metric_within_mask(masked_shim_static_riro[..., i_t, i_shim],
                                                                        mask_fmap_cs[..., i_shim].astype(bool),
                                                                        metric='rmse')
                rmse_shimmed_riro = calculate_metric_within_mask(masked_shim_riro[..., i_t, i_shim],
                                                                 mask_fmap_cs[..., i_shim].astype(bool),
                                                                 metric='rmse')
                rmse_unshimmed = calculate_metric_within_mask(masked_unshimmed[..., i_t, i_shim],
                                                              mask_fmap_cs[..., i_shim].astype(bool),
                                                              metric='rmse')

                if rmse_shimmed_static_riro > rmse_unshimmed:
                    logger.warning("Verify the shim parameters. Some give worse results than no shim.\n"
                                   f"i_shim: {i_shim}, i_t: {i_t}")

                logger.debug(f"\nRMSE: i_shim: {i_shim}, t: {i_t}"
                             f"\nunshimmed: {rmse_unshimmed}, shimmed static: {rmse_shimmed_static}, "
                             f"shimmed static+riro: {rmse_shimmed_static_riro}\n"
                             f"Static currents:\n{coef_static[i_shim]}\n"
                             f"Riro currents:\n{coef_riro[i_shim] * (self.acq_pressures[i_t] - mean_p)}\n")

                # Create a 1D list of the sum of the shimmed and unshimmed maps
                shim_trace_static.append(rmse_shimmed_static)
                shim_trace_static_riro.append(rmse_shimmed_static_riro)
                shim_trace_riro.append(rmse_shimmed_riro)
                unshimmed_trace.append(rmse_unshimmed)

        # reshape to slice x timepoint
        nt = unshimmed.shape[3]
        n_shim = len(self.slices)
        shim_trace_static = np.array(shim_trace_static).reshape(n_shim, nt)
        shim_trace_static_riro = np.array(shim_trace_static_riro).reshape(n_shim, nt)
        shim_trace_riro = np.array(shim_trace_riro).reshape(n_shim, nt)
        unshimmed_trace = np.array(unshimmed_trace).reshape(n_shim, nt)

        if self.path_output is not None:
            # Plot before vs after shimming averaged on time
            shimmed_mask_avg = np.zeros(mask_full_binary.shape)
            np.divide(np.sum(np.mean(masked_shim_static_riro, axis=3), axis=3), np.sum(mask_fmap_cs, axis=3),
                      where=mask_full_binary.astype(bool), out=shimmed_mask_avg)
            plot_full_mask(np.mean(unshimmed, axis=3), shimmed_mask_avg, mask_full_binary, self.path_output)

            # Plot STD over time before and after shimming
            self.plot_full_time_std(unshimmed, masked_shim_static_riro, mask_fmap_cs, mask_full_binary)

        if logger.level <= getattr(logging, 'DEBUG') and self.path_output is not None:
            # plot results
            i_slice = 0
            i_shim = self.index_shimmed[0] if self.index_shimmed else n_shim - 1
            i_t = 0

            self.plot_static_riro(masked_unshimmed, masked_shim_static, masked_shim_static_riro, unshimmed,
                                  shimmed_static,
                                  shimmed_static_riro, i_slice=i_slice, i_shim=i_shim, i_t=i_t)
            self.plot_currents(coef_static, riro=coef_riro * pressure_rms)
            self.plot_shimmed_trace(unshimmed_trace, shim_trace_static, shim_trace_riro, shim_trace_static_riro)
            self.plot_pressure_and_unshimmed_field(unshimmed_trace)
            self.print_rt_metrics(unshimmed, shimmed_static, shimmed_static_riro, shimmed_riro, mask_fmap_cs)
            # Save shimmed result
            nii_shimmed_static_riro = nib.Nifti1Image(shimmed_static_riro, self.nii_fieldmap.affine,
                                                      header=self.nii_fieldmap.header)
            nib.save(nii_shimmed_static_riro, os.path.join(self.path_output,
                                                           'shimmed_static_riro_4thdim_it_5thdim_ishim.nii.gz'))

            # Save coils
            nii_merged_coils = nib.Nifti1Image(self.optimizer_riro.merged_coils, self.nii_fieldmap.affine,
                                               header=self.nii_fieldmap.header)
            nib.save(nii_merged_coils, os.path.join(self.path_output, "merged_coils.nii.gz"))

    def plot_currents(self, static, riro=None):
        """
        Plot evolution of currents through shim groups

        Args:
            static (np.ndarray): Array with the static currents
            riro (np.ndarray): Array with the riro currents
        """
        fig = Figure(figsize=(10, 10))
        ax = fig.add_subplot(111)

        n_channels = static.shape[1]
        for i_channel in range(n_channels):
            ax.plot(static[:, i_channel], label=f"Static channel{i_channel} currents through shim groups")

        if riro is not None:
            for i_channel in range(n_channels):
                ax.plot(riro[:, i_channel], label=f"Riro channel{i_channel} currents through shim groups")

        ax.set_xlabel('Shim group')
        ax.set_ylabel('Coefficients (Physical CS [RAS])')
        ax.legend()
        ax.set_title("Currents through shims")
        fname_figure = os.path.join(self.path_output, 'fig_currents.png')
        fig.savefig(fname_figure)
        logger.debug(f"Saved figure: {fname_figure}")

    def plot_static_riro(self, masked_unshimmed, masked_shim_static, masked_shim_static_riro, unshimmed,
                         shimmed_static, shimmed_static_riro, i_t=0, i_slice=0, i_shim=0):
        """
        Plot Static and RIRO maps for a particular fieldmap slice, anat shim and timepoint

        Args:
            masked_unshimmed (np.ndarray):  Fieldmap masked before the shimming
            masked_shim_static (np.ndarray): Fieldmap masked after static shimming
            masked_shim_static_riro (np.ndarray): Fieldmap masked after the static and riro shimming
            unshimmed (np.ndarray): Fieldmap not shimmed
            shimmed_static (np.ndarray): Data of the nii_fieldmap after the static shimming
            shimmed_static_riro (np.ndarray): Data of the nii_fieldmap after static and riro shimming
            i_shim: (int): index of the anat shim, where we want to plot the static and riro maps
            i_slice: (int): index of the slice, where we want to plot the static and riro maps
            i_t: (int): Index of the time, where we want to plot the static and riro maps
        """

        min_value = min(masked_shim_static_riro[..., i_slice, i_t, i_shim].min(),
                        masked_shim_static[..., i_slice, i_t, i_shim].min(),
                        masked_unshimmed[..., i_slice, i_t, i_shim].min())
        max_value = max(masked_shim_static_riro[..., i_slice, i_t, i_shim].max(),
                        masked_shim_static[..., i_slice, i_t, i_shim].max(),
                        masked_unshimmed[..., i_slice, i_t, i_shim].max())

        index_slice_to_show = self.slices[i_shim][i_slice]

        fig = Figure(figsize=(15, 10))
        fig.suptitle(f"Maps for slice: {index_slice_to_show}, timepoint: {i_t}")
        ax = fig.add_subplot(2, 3, 1)
        im = ax.imshow(np.rot90(masked_shim_static_riro[..., i_slice, i_t, i_shim]), vmin=min_value, vmax=max_value)
        fig.colorbar(im)
        ax.set_title("masked_shim static + riro")
        ax = fig.add_subplot(2, 3, 2)
        im = ax.imshow(np.rot90(masked_shim_static[..., i_slice, i_t, i_shim]), vmin=min_value, vmax=max_value)
        fig.colorbar(im)
        ax.set_title("masked_shim static")
        ax = fig.add_subplot(2, 3, 3)
        im = ax.imshow(np.rot90(masked_unshimmed[..., i_slice, i_t, i_shim]), vmin=min_value, vmax=max_value)
        fig.colorbar(im)
        ax.set_title("masked_unshimmed")

        min_value = min(shimmed_static_riro[..., i_slice, i_t, i_shim].min(),
                        shimmed_static[..., i_slice, i_t, i_shim].min(),
                        unshimmed[..., i_slice, i_t, i_shim].min())
        max_value = max(shimmed_static_riro[..., i_slice, i_t, i_shim].max(),
                        shimmed_static[..., i_slice, i_t, i_shim].max(),
                        unshimmed[..., i_slice, i_t, i_shim].max())

        ax = fig.add_subplot(2, 3, 4)
        im = ax.imshow(np.rot90(shimmed_static_riro[..., i_slice, i_t, i_shim]), vmin=min_value, vmax=max_value)
        fig.colorbar(im)
        ax.set_title("shim static + riro")
        ax = fig.add_subplot(2, 3, 5)
        im = ax.imshow(np.rot90(shimmed_static[..., i_slice, i_t, i_shim]), vmin=min_value, vmax=max_value)
        fig.colorbar(im)
        ax.set_title(f"shim static")
        ax = fig.add_subplot(2, 3, 6)
        im = ax.imshow(np.rot90(unshimmed[..., i_slice, i_t]), vmin=min_value, vmax=max_value)
        fig.colorbar(im)
        ax.set_title(f"unshimmed")
        fname_figure = os.path.join(self.path_output, 'fig_realtime_masked_shimmed_vs_unshimmed.png')
        fig.savefig(fname_figure)
        logger.debug(f"Saved figure: {fname_figure}")

    def plot_pressure_and_unshimmed_field(self, unshimmed_trace):
        """
        Plot respiratory trace, acquisition time pressure points and the B0 field RMSE

        Args:
            unshimmed_trace (np.ndarray): field in the ROI for each shim volume
        """
        # Get the pmu data values in the range of the acquisition
        pmu_timestamps = self.pmu.get_times()
        pmu_pressures = self.pmu.data
        indexes = np.where(np.logical_and(pmu_timestamps >= (self.acq_timestamps[0] - 1000),
                                          pmu_timestamps <= self.acq_timestamps[-1] + 1000))
        pmu_timestamps_curated = pmu_timestamps[indexes]
        pmu_pressures_curated = pmu_pressures[indexes]

        # Select slices shimmed
        curated_unshimmed_trace = unshimmed_trace[self.index_shimmed]

        # Get the b0 field in the same units as the pressure reading
        n_plots = len(self.index_shimmed)

        max_diff_field_list = max(curated_unshimmed_trace, key=lambda x: abs(x.max() - x.min()))
        min_field = max_diff_field_list.min()
        max_field = max_diff_field_list.max()
        max_diff_field = max_field - min_field

        diff_pressure = pmu_pressures_curated.max() - pmu_pressures_curated.min()
        scaling = max_diff_field / diff_pressure
        avg_pressure = np.mean(pmu_pressures_curated)

        # Scale
        curated_unshimmed_trace_scaled = np.array([(x - np.mean(x)) / scaling + avg_pressure
                                                   for x in curated_unshimmed_trace])

        # Find y limits
        perc = (self.pmu.max - self.pmu.min) / 20
        ylim = (min(curated_unshimmed_trace_scaled.min(), self.pmu.min - perc),
                max(curated_unshimmed_trace_scaled.max(), self.pmu.max + perc))

        # Plot
        path_pressure_and_unshimmed_field = os.path.join(self.path_output, 'fig_noshim_vs_pressure')
        create_output_dir(path_pressure_and_unshimmed_field)

        for i_plot in range(n_plots):
            fig = Figure(figsize=(8, 4))
            ax = fig.add_subplot(111)
            ax.plot((pmu_timestamps_curated - pmu_timestamps_curated[0]) / 1000, pmu_pressures_curated,
                    label='Pressure Trace')
            ax.plot((self.acq_timestamps - pmu_timestamps_curated[0]) / 1000, curated_unshimmed_trace_scaled[i_plot],
                    label='RMSE over the not shimmed ROI')
            ax.scatter((self.acq_timestamps - pmu_timestamps_curated[0]) / 1000, self.acq_pressures, color='red',
                       label='Fieldmap timepoints')
            ax.legend()
            ax.set_ylim(ylim)
            ax.set_yticks([pmu_pressures_curated.min(), pmu_pressures_curated.max()],
                          [min_field.astype(int), max_field.astype(int)])
            ax.set_xlabel('Time (s)')
            ax.set_ylabel('RMSE (Hz)')
            ax.set_title(f"Slices: {self.slices[self.index_shimmed[i_plot]]}")

            # Save figure
            fname_figure = os.path.join(path_pressure_and_unshimmed_field,
                                        f'fig_noshim_vs_pressure_shimgroup_{self.index_shimmed[i_plot]:03}.png')
            fig.savefig(fname_figure, bbox_inches='tight')

        logger.debug(f"Saved figures: {path_pressure_and_unshimmed_field}")

    def plot_shimmed_trace(self, unshimmed_trace, shim_trace_static, shim_trace_riro, shim_trace_static_riro):
        """
        Plot shimmed and unshimmed rmse over the roi for each shim

        Args:
            unshimmed_trace (np.ndarray): array with the trace of the nii_fieldmap data
            shim_trace_static (np.ndarray): array with the trace of the nii_fieldmap data after the static shimming
            shim_trace_riro (np.ndarray): array with the trace of the nii_fieldmap data after the riro shimming
            shim_trace_static_riro (np.ndarray): array with the trace of the nii_fieldmap data after both shimming
        """

        min_value = min(
            shim_trace_static_riro[self.index_shimmed, :].min(),
            shim_trace_static[self.index_shimmed, :].min(),
            shim_trace_riro[self.index_shimmed, :].min(),
            unshimmed_trace[self.index_shimmed, :].min()
        )
        max_value = max(
            shim_trace_static_riro[self.index_shimmed, :].max(),
            shim_trace_static[self.index_shimmed, :].max(),
            shim_trace_riro[self.index_shimmed, :].max(),
            unshimmed_trace[self.index_shimmed, :].max()
        )

        path_shimmed_trace = os.path.join(self.path_output, 'fig_trace_shimmed_vs_unshimmed')
        create_output_dir(path_shimmed_trace)

        # Calc ysize
        for i, i_shim in enumerate(self.index_shimmed):
            fig = Figure(figsize=(8, 4))
            ax = fig.add_subplot(1, 1, 1)
            ax.plot(shim_trace_static_riro[i_shim, :], label='shimmed static + riro')
            ax.plot(shim_trace_static[i_shim, :], label='shimmed static')
            ax.plot(shim_trace_riro[i_shim, :], label='shimmed_riro')
            ax.plot(unshimmed_trace[i_shim, :], label='unshimmed')
            ax.set_xlabel('Timepoints')
            ax.set_ylabel('RMSE over the ROI (Hz)')
            ax.legend()
            ax.set_ylim([min_value, max_value])
            ax.set_title(f"Unshimmed vs shimmed values: shim {self.slices[i_shim]}")
            fname_figure = os.path.join(path_shimmed_trace, f'fig_trace_shimmed_vs_unshimmed_shimgroup_{i_shim:03}.png')
            fig.savefig(fname_figure, bbox_inches='tight')
        logger.debug(f"Saved figures: {path_shimmed_trace}")

    def print_rt_metrics(self, unshimmed, shimmed_static, shimmed_static_riro, shimmed_riro, mask):
        """
        Print to the console metrics about the realtime and static shim. These metrics isolate temporal and static
        components

        Temporal: Compute the STD across time pixelwise, and then compute the mean across pixels.
        Static: Compute the MEAN across time pixelwise, and then compute the STD across pixels.

        Args:
            unshimmed (np.ndarray): Fieldmap not shimmed
            shimmed_static (np.ndarray): Data of the nii_fieldmap after the static shimming
            shimmed_static_riro (np.ndarray): Data of the nii_fieldmap after static and riro shimming
            shimmed_riro (np.ndarray): Data of the nii_fieldmap after the riro shimming
            mask (np.ndarray): Mask where the shimming was done
        """

        unshimmed_repeat = np.repeat(unshimmed[..., np.newaxis], mask.shape[-1], axis=-1)
        mask_repeats = np.repeat(mask[:, :, :, np.newaxis, :], unshimmed.shape[3], axis=3)
        ma_unshimmed = np.ma.array(unshimmed_repeat, mask=mask_repeats == False)
        ma_shim_static = np.ma.array(shimmed_static, mask=mask_repeats == False)
        ma_shim_static_riro = np.ma.array(shimmed_static_riro, mask=mask_repeats == False)
        ma_shim_riro = np.ma.array(shimmed_riro, mask=mask_repeats == False)

        # Temporal
        temp_shim_static = np.ma.mean(np.ma.std(ma_shim_static, 3))
        temp_shim_static_riro = np.ma.mean(np.ma.std(ma_shim_static_riro, 3))
        temp_shim_riro = np.ma.mean(np.ma.std(ma_shim_riro, 3))
        temp_unshimmed = np.ma.mean(np.ma.std(ma_unshimmed, 3))

        # Static
        static_shim_static = np.ma.std(np.ma.mean(ma_shim_static, 3))
        static_shim_static_riro = np.ma.std(np.ma.mean(ma_shim_static_riro, 3))
        static_shim_riro = np.ma.std(np.ma.mean(ma_shim_riro, 3))
        static_unshimmed = np.ma.std(np.ma.mean(ma_unshimmed, 3))
        logger.debug(f"\nTemporal: Compute the STD across time pixelwise, and then compute the mean across pixels."
                     f"\ntemp_shim_static: {temp_shim_static}"
                     f"\ntemp_shim_static_riro: {temp_shim_static_riro}"
                     f"\ntemp_shim_riro: {temp_shim_riro}"
                     f"\ntemp_unshimmed: {temp_unshimmed}"
                     f"\nStatic: Compute the MEAN across time pixelwise, and then compute the STD across pixels."
                     f"\nstatic_shim_static: {static_shim_static}"
                     f"\nstatic_shim_static_riro: {static_shim_static_riro}"
                     f"\nstatic_shim_riro: {static_shim_riro}"
                     f"\nstatic_unshimmed: {static_unshimmed}")

    def plot_full_time_std(self, unshimmed, masked_shim_static_riro, mask_fmap_cs, mask):
        """
        Plot and save the std heatmap over time

        Args:
            unshimmed (np.ndarray): Original fieldmap not shimmed shaped (x, y, z, time)
            masked_shim_static_riro(np.ndarray): Masked shimmed fieldmap shaped (x, y, z, time, slices)
            mask_fmap_cs (np.ndarray): Field map mask indicating where delta B0 is not 0 in each slice -- shaped (x, y, z, slices)
            mask (np.ndarray): Binary mask in the fieldmap space shaped (x, y, z)
        """
        # Transform shimmed field map to shape (x, y, z, time)
        sum_mask_fmap_cs = np.sum(mask_fmap_cs, axis=3)
        mask_extended = np.repeat(mask[..., np.newaxis], masked_shim_static_riro.shape[-2], axis=-1)

        # Transpose is used to cater to numpy division order
        # (3, 2, 4) / (3, 2) Does not work
        # (4, 2, 3) / (2, 3) Does work
        # * Using out parameter in np.divide() prevents inconsistent results
        shimmed_masked = np.zeros(mask_extended.shape)
        np.divide(np.sum(masked_shim_static_riro, axis=-1).T, sum_mask_fmap_cs.T, where=mask.T.astype(bool),
                  out=shimmed_masked.T)

        std_shimmed_masked = np.std(shimmed_masked, axis=-1, dtype=np.float64)
        std_unshimmed = np.std(unshimmed, axis=-1, dtype=np.float64)

        # Plot
        nan_unshimmed_masked = np.ma.array(std_unshimmed, mask=mask == False, fill_value=np.nan)
        nan_shimmed_masked = np.ma.array(std_shimmed_masked, mask=mask == False, fill_value=np.nan)

        mt_unshimmed = montage(np.mean(unshimmed, axis=-1))
        mt_unshimmed_masked = montage(nan_unshimmed_masked.filled())
        mt_shimmed_masked = montage(nan_shimmed_masked.filled())

        metric_unshimmed_mean = calculate_metric_within_mask(std_unshimmed, mask, metric='mean')
        metric_shimmed_mean = calculate_metric_within_mask(std_shimmed_masked, mask, metric='mean')

        # Remove the outliers to calculate the colorbar limits
        # Necessary because some STD are much higher and are not visible on the heatmap, they are still considered in
        # the metric
        shim_limit = np.nanpercentile(mt_shimmed_masked[mt_shimmed_masked != 0], 90)
        unshim_limit = np.nanpercentile(mt_unshimmed_masked[mt_unshimmed_masked != 0], 90)

        min_value = min(np.nanmin(mt_unshimmed_masked), np.nanmin(mt_shimmed_masked))
        max_value = max(np.nanmax(mt_unshimmed_masked[mt_unshimmed_masked < unshim_limit]),
                        np.nanmax(mt_shimmed_masked[mt_shimmed_masked < shim_limit]))

        fig = Figure(figsize=(9, 6))
        fig.suptitle(f"Fieldmaps\nFieldmap Coordinate System\n\u0394B\u2080 STD over time ")

        ax = fig.add_subplot(1, 2, 1)
        ax.imshow(mt_unshimmed, cmap='gray')
        mt_unshimmed_masked[mt_unshimmed_masked == 0] = np.nan
        im = ax.imshow(mt_unshimmed_masked, vmin=min_value, vmax=max_value, cmap='viridis')
        ax.set_title(f"Before shimming\nmean: {metric_unshimmed_mean:.3}")
        ax.get_xaxis().set_visible(False)
        ax.get_yaxis().set_visible(False)
        divider = make_axes_locatable(ax)
        cax = divider.append_axes('right', size='5%', pad=0.05)
        fig.colorbar(im, cax=cax)

        ax = fig.add_subplot(1, 2, 2)
        ax.imshow(mt_unshimmed, cmap='gray')
        mt_shimmed_masked[mt_shimmed_masked == 0] = np.nan
        im = ax.imshow(mt_shimmed_masked, vmin=min_value, vmax=max_value, cmap='viridis')
        ax.set_title(f"After shimming\nmean: {metric_shimmed_mean:.3}")
        ax.get_xaxis().set_visible(False)
        ax.get_yaxis().set_visible(False)
        divider = make_axes_locatable(ax)
        cax = divider.append_axes('right', size='5%', pad=0.05)
        fig.colorbar(im, cax=cax)

        # Lower suptitle
        fig.subplots_adjust(top=0.85)

        # Save
        fname_figure = os.path.join(self.path_output, 'fig_shimmed_vs_unshimmed_real-time_variation.png')
        fig.savefig(fname_figure, bbox_inches='tight')


def plot_full_mask(unshimmed, shimmed_masked, mask, path_output):
    """
    Plot and save the static full mask

    Args:
        unshimmed (np.ndarray): Original fieldmap not shimmed
        shimmed_masked(np.ndarray): Masked shimmed fieldmap
        mask (np.ndarray): Binary mask in the fieldmap space
        path_output (str): Path to the output folder
    """

    # Plot
    nan_unshimmed_masked = np.ma.array(unshimmed, mask=mask == False, fill_value=np.nan)
    nan_shimmed_masked = np.ma.array(shimmed_masked, mask=mask == False, fill_value=np.nan)

    mt_unshimmed = montage(unshimmed)
    mt_unshimmed_masked = montage(nan_unshimmed_masked.filled())
    mt_shimmed_masked = montage(nan_shimmed_masked.filled())

    metric_unshimmed_std = calculate_metric_within_mask(unshimmed, mask, metric='std')
    metric_shimmed_std = calculate_metric_within_mask(shimmed_masked, mask, metric='std')
    metric_unshimmed_mean = calculate_metric_within_mask(unshimmed, mask, metric='mean')
    metric_shimmed_mean = calculate_metric_within_mask(shimmed_masked, mask, metric='mean')
    metric_unshimmed_mae = calculate_metric_within_mask(unshimmed, mask, metric='mae')
    metric_shimmed_mae = calculate_metric_within_mask(shimmed_masked, mask, metric='mae')
    metric_unshimmed_rmse = calculate_metric_within_mask(unshimmed, mask, metric='rmse')
    metric_shimmed_rmse = calculate_metric_within_mask(shimmed_masked, mask, metric='rmse')

    min_value = min(np.nanmin(mt_unshimmed_masked), np.nanmin(mt_shimmed_masked))
    max_value = max(np.nanmax(mt_unshimmed_masked), np.nanmax(mt_shimmed_masked))

    fig = Figure(figsize=(15, 9))
    fig.suptitle(f"Fieldmaps\nFieldmap Coordinate System")

    ax = fig.add_subplot(1, 2, 1)
    ax.imshow(mt_unshimmed, cmap='gray')
    im = ax.imshow(mt_unshimmed_masked, vmin=min_value, vmax=max_value, cmap='viridis')
    ax.set_title(f"Before shimming\nstd: {metric_unshimmed_std:.1f}, mean: {metric_unshimmed_mean:.1f}\n"
                 f"mae: {metric_unshimmed_mae:.1f}, rmse: {metric_unshimmed_rmse:.1f}")
    ax.get_xaxis().set_visible(False)
    ax.get_yaxis().set_visible(False)
    divider = make_axes_locatable(ax)
    cax = divider.append_axes('right', size='5%', pad=0.05)
    fig.colorbar(im, cax=cax)

    ax = fig.add_subplot(1, 2, 2)
    ax.imshow(mt_unshimmed, cmap='gray')
    im = ax.imshow(mt_shimmed_masked, vmin=min_value, vmax=max_value, cmap='viridis')
    ax.set_title(f"After shimming\nstd: {metric_shimmed_std:.1f}, mean: {metric_shimmed_mean:.1f}\n"
                 f"mae: {metric_shimmed_mae:.1f}, rmse: {metric_shimmed_rmse:.1f}")
    ax.get_xaxis().set_visible(False)
    ax.get_yaxis().set_visible(False)
    divider = make_axes_locatable(ax)
    cax = divider.append_axes('right', size='5%', pad=0.05)
    fig.colorbar(im, cax=cax)

    # Save
    fname_figure = os.path.join(path_output, 'fig_shimmed_vs_unshimmed.png')
    fig.savefig(fname_figure, bbox_inches='tight')


<<<<<<< HEAD
def new_bounds_from_currents(currents, old_bounds):
=======
def new_bounds_from_currents(currents:dict, old_bounds:dict):
    """
    Uses the currents to determine the appropriate bounds for the next optimization. It assumes that
    "old_coef + next_bound < old_bound".

    Args:
        currents (dict): Dictionary with n_shims as keys each with a list of n_channels values.
        old_bounds (dict): Dictionary with orders as keys containing (min, max) containing the merged bounds of the previous
                           optimization.
    Returns:
        dict: Modified bounds (same shape as old_bounds)
    """
    new_bounds = {}
    for key in old_bounds:
        new_bounds[key] = []
        for i, bound in enumerate(old_bounds[key]):
            if bound == [None, None]:
                new_bounds[key].append(bound)
            elif bound[0] is None:
                new_bounds[key].append([None, bound[1] - currents[key][i]])
            elif bound[1] is None:
                new_bounds[key].append([bound[0] - currents[key][i], None])
            else:
                new_bounds[key].append([bound[0] - currents[key][i], bound[1] - currents[key][i]])
    return new_bounds


def new_bounds_from_currents_static_to_riro(currents, old_bounds, coils_static=[], coils_riro=[]):
>>>>>>> 6170cf3d
    """
    Uses the currents to determine the appropriate bounds for the next optimization. It assumes that
    "old_coef + next_bound < old_bound".

    Args:
        currents (np.ndarray): 2D array (n_shims x n_channels). Direct output from :func:`_optimize`.
        old_bounds (list): 1d list (n_channels) of tuples (min, max) containing the merged bounds of the previous
                           optimization.
    Returns:
        list: 2d list (n_shim_groups x n_channels) of bounds (min, max) corresponding to each shim group and channel.
    """

    currents_riro = np.empty((currents.shape[0], 0))
    old_bounds_riro = []
    static_coil_names = [c.name for c in coils_static]

    index = 0
    coil_indexes = {}
    for coil in coils_static:
        if type(coil) == Coil:
            coil_indexes[coil.name] = [index, index + len(coil.coef_channel_minmax['coil'])]
            index += len(coil.coef_channel_minmax['coil'])
        else:
            coil_indexes[coil.name] = {}
            for key in coil.coef_channel_minmax:
                coil_indexes[coil.name][key] = [index, index + len(coil.coef_channel_minmax[key])]
                index += len(coil.coef_channel_minmax[key])

    for i, coil in enumerate(coils_riro):
        if coil.name in static_coil_names:
            if type(coil) == Coil:
                currents_riro = np.append(currents_riro,
                                          currents[:, coil_indexes[coil.name][0]:coil_indexes[coil.name][1]],
                                          axis=1)
                old_bounds_riro.extend(old_bounds[coil_indexes[coil.name][0]:coil_indexes[coil.name][1]])
            else:
                for order in coil.coef_channel_minmax:
                    if order in coils_static[static_coil_names.index(coil.name)].coef_channel_minmax.keys():
                        currents_riro = np.append(currents_riro,
                                                  currents[:, coil_indexes[coil.name][order][0]:coil_indexes[coil.name][order][1]],
                                                  axis = 1)
                        old_bounds_riro.extend(old_bounds[coil_indexes[coil.name][order][0]:coil_indexes[coil.name][order][1]])
                    else:
                        currents_riro = np.append(currents_riro,
                                                  np.zeros((currents.shape[0], len(coil.coef_channel_minmax[order]))),
                                                  axis=1)
                        old_bounds_riro.extend(coil.coef_channel_minmax[order])

        else:
            if type(coil) == Coil:
                currents_riro = np.append(currents_riro,
                                        np.zeros((currents.shape[0], len(coil.coef_channel_minmax['coil']))),
                                        axis=1)
                old_bounds_riro.extend(coil.coef_channel_minmax['coil'])

            else:
                for order in coil.coef_channel_minmax:
                    currents_riro = np.append(currents_riro,
                                              np.zeros((currents.shape[0], len(coil.coef_channel_minmax[order]))),
                                              axis=1)
                    old_bounds_riro.extend(coil.coef_channel_minmax[order])

    new_bounds = []
    for i_shim in range(currents_riro.shape[0]):
        shim_bound = []
        for i_channel in range(len(old_bounds_riro)):
            a_bound = old_bounds_riro[i_channel] - currents_riro[i_shim, i_channel]
            shim_bound.append(tuple(a_bound))
        new_bounds.append(shim_bound)

    return new_bounds


def parse_slices(fname_nifti):
    """
    Parse the BIDS sidecar associated with the input nifti file.

    Args:
        fname_nifti (str): Full path to a NIfTI file
    Returns:
        list: 1D list containing tuples of dim3 slices to shim. (dim1, dim2, dim3)
    """

    # Open json
    fname_json = fname_nifti.split('.nii')[0] + '.json'
    # Read from json file
    with open(fname_json) as json_file:
        json_data = json.load(json_file)

    # The BIDS specification mentions that the 'SliceTiming' is stored on disk depending on the
    # 'SliceEncodingDirection'. If this tag is 'i', 'j', 'k' or non existent, index 0 of 'SliceTiming' corresponds to
    # index 0 of the slice dimension of the NIfTI file. If 'SliceEncodingDirection' is 'i-', 'j-' or 'k-',
    # the last value of 'SliceTiming' corresponds to index 0 of the slice dimension of the NIfTI file.
    # https://bids-specification.readthedocs.io/en/stable/04-modality-specific-files/01-magnetic-resonance-imaging-data.html#timing-parameters

    # Note: Dcm2niix does not seem to include the tag 'SliceEncodingDirection' and always makes sure index 0 of
    # 'SliceTiming' corresponds to index 0 of the NIfTI file.
    # https://www.nitrc.org/forum/forum.php?thread_id=10307&forum_id=4703
    # https://github.com/rordenlab/dcm2niix/issues/530

    # Make sure tag SliceTiming exists
    if 'SliceTiming' in json_data:
        slice_timing = json_data['SliceTiming']
    else:
        raise RuntimeError("No tag SliceTiming to automatically parse slice data, see --slices option")

    # If SliceEncodingDirection exists and is negative, SliceTiming is reversed
    if 'SliceEncodingDirection' in json_data:
        if json_data['SliceEncodingDirection'][-1] == '-':
            logger.debug("SliceEncodeDirection is negative, SliceTiming parsed backwards")
            slice_timing.reverse()

    # Return the indexes of the sorted slice_timing
    slice_timing = np.array(slice_timing)
    list_slices = np.argsort(slice_timing)
    slices = []
    # Construct the list of tuples
    while len(list_slices) > 0:
        # Find if the first index has the same timing as other indexes
        # shim_group = tuple(list_slices[list_slices == list_slices[0]])
        shim_group = tuple(np.where(slice_timing == slice_timing[list_slices[0]])[0])
        # Add this as a tuple
        slices.append(shim_group)

        # Since the list_slices is sorted by slice_timing, the only similar values will be at the beginning
        n_to_remove = len(shim_group)
        list_slices = list_slices[n_to_remove:]

    return slices


def define_slices(n_slices: int, factor=1, method='sequential'):
    """
    Define the slices to shim according to the output convention. (list of tuples)

    Args:
        n_slices (int): Number of total slices.
        factor (int): Number of slices per shim.
        method (str): Defines how the slices should be sorted, supported methods include: 'interleaved', 'sequential',
                      'volume'. See Examples for more details.

    Returns:
        list: 1D list containing tuples of dim3 slices to shim. (dim1, dim2, dim3)

    Examples:
        ::
            slices = define_slices(10, 2, 'interleaved')
            print(slices)  # [(0, 5), (1, 6), (2, 7), (3, 8), (4, 9)]
            slices = define_slices(20, 5, 'sequential')
            print(slices)  # [(0, 1, 2, 3, 4), (5, 6, 7, 8, 9), (10, 11, 12, 13, 14), (15, 16, 17, 18, 19)]
            slices = define_slices(20, method='volume')
            # 'volume' ignores the 'factor' option
            print(slices)  # [(0, 1, 2, 3, 4, 5, 6, 7, 8, 9, 10, 11, 12, 13, 14, 15, 16, 17, 18, 19)]
    """
    if n_slices <= 0:
        raise ValueError("Number of slices should be greater than 0")

    slices = []
    n_shims = n_slices // factor
    leftover = 0

    if method == 'interleaved':
        for i_shim in range(n_shims):
            slices.append(tuple(range(i_shim, n_shims * factor, n_shims)))

        leftover = n_slices % factor

    elif method == 'sequential':
        for i_shim in range(n_shims):
            slices.append(tuple(range(i_shim * factor, (i_shim + 1) * factor, 1)))

        leftover = n_slices % factor

    elif method == 'volume':
        slices.append(tuple(range(n_shims)))

    else:
        raise ValueError("Not a supported method to define slices")

    if leftover != 0:
        slices.append(tuple(range(n_shims * factor, n_slices)))
        logger.warning(f"When defining the slices to shim, there are leftover slices since the factor used and number "
                       f"of slices is not perfectly dividable. Make sure the last tuple of slices is "
                       f"appropriate: {slices}")

    return slices


def shim_max_intensity(nii_input, nii_mask=None):
    """
    Find indexes of the 4th dimension of the input volume that has the highest signal intensity for each slice.
        Based on: https://onlinelibrary.wiley.com/doi/10.1002/hbm.26018

    Args:
        nii_input (nib.Nifti1Image): 4d volume where 4th dimension was acquired with different shim values
        nii_mask (nib.Nifti1Image): Mask defining the spatial region to shim. If None: consider all voxels of nii_input.
    Returns:
        np.ndarray: 1d array containing the index of the volume that maximizes signal intensity for each slice
    """

    if len(nii_input.shape) != 4:
        raise ValueError("Input volume must be 4d")

    # Load the mask
    if nii_mask is None:
        mask = np.ones(nii_input.shape[:3])
    else:
        # Masks must be 3d
        if len(nii_mask.shape) != 3:
            raise ValueError("Input mask must be 3d")
        # If the mask is of a different shape, resample it.
        elif not np.all(nii_mask.shape == nii_input.shape[:3]) or not np.all(nii_mask.affine == nii_input.affine):
            nii_input_3d = nib.Nifti1Image(nii_input.get_fdata()[..., 0], nii_input.affine, header=nii_input.header)
            mask = resample_mask(nii_mask, nii_input_3d).get_fdata()
        else:
            mask = nii_mask.get_fdata()

    n_slices = nii_input.shape[2]
    n_volumes = nii_input.shape[3]

    mean_values = np.zeros([n_slices, n_volumes])
    for i_volume in range(n_volumes):
        masked_epi_3d = nii_input.get_fdata()[..., i_volume] * mask
        mean_per_slice = np.mean(masked_epi_3d, axis=(0, 1), where=mask.astype(bool))
        mean_values[:, i_volume] = mean_per_slice

    if np.any(np.isnan(mean_values)):
        logger.warning("NaN values when calculating the mean. This is usually because the mask is not defined in all "
                       "slices. The output will disregard slices with NaN values.")

    index_per_slice = np.nanargmax(mean_values, axis=1)

    return index_per_slice


def extend_fmap_to_kernel_size(nii_fmap_orig, dilation_kernel_size, path_output=None):
    """
    Load the fmap and expand its dimensions to the kernel size

    Args:
        nii_fmap_orig (nib.Nifti1Image): 3d (dim1, dim2, dim3) or 4d (dim1, dim2, dim3, t) nii to be extended
        dilation_kernel_size: Size of the kernel
        path_output (str): Path to save the debug output
    Returns:
        nib.Nifti1Image: Nibabel object of the loaded and extended fieldmap
    """

    fieldmap_shape = nii_fmap_orig.shape[:3]

    # Extend the dimensions where the kernel is bigger than the number of voxels
    tmp_nii = copy.deepcopy(nii_fmap_orig)
    for i_axis in range(len(fieldmap_shape)):
        # If there are less voxels than the kernel size, extend in that axis
        if fieldmap_shape[i_axis] < dilation_kernel_size:
            diff = float(dilation_kernel_size - fieldmap_shape[i_axis])
            n_slices_to_extend = math.ceil(diff / 2)
            tmp_nii = extend_slice(tmp_nii, n_slices=n_slices_to_extend, axis=i_axis)

    nii_fmap = tmp_nii

    # If DEBUG, save the extended fieldmap
    if logger.level <= getattr(logging, 'DEBUG') and path_output is not None:
        fname_new_fmap = os.path.join(path_output, 'tmp_extended_fmap.nii.gz')
        nib.save(nii_fmap, fname_new_fmap)
        logger.debug(f"Extended fmap, saved the new fieldmap here: {fname_new_fmap}")

    return nii_fmap


def extend_slice(nii_array, n_slices=1, axis=2):
    """
    Adds n_slices on each side of the selected axis. It uses the nearest slice and copies it to fill the values.
    Updates the affine of the matrix to keep the input array in the same location.

    Args:
        nii_array (nib.Nifti1Image): 3d or 4d array to extend the dimensions along an axis.
        n_slices (int): Number of slices to add on each side of the selected axis.
        axis (int): Axis along which to insert the slice(s), Allowed axis: 0, 1, 2.
    Returns:
        nib.Nifti1Image: Array extended with the appropriate affine to conserve where the original pixels were located.

    Examples:
        ::
            print(nii_array.get_fdata().shape)  # (50, 50, 1, 10)
            nii_out = extend_slice(nii_array, n_slices=1, axis=2)
            print(nii_out.get_fdata().shape)  # (50, 50, 3, 10)
    """
    if nii_array.get_fdata().ndim == 3:
        extended = nii_array.get_fdata()
        extended = extended[..., np.newaxis]
    elif nii_array.get_fdata().ndim == 4:
        extended = nii_array.get_fdata()
    else:
        raise ValueError("Unsupported number of dimensions for input array")

    for i_slice in range(n_slices):
        if axis == 0:
            extended = np.insert(extended, -1, extended[-1, :, :, :], axis=axis)
            extended = np.insert(extended, 0, extended[0, :, :, :], axis=axis)
        elif axis == 1:
            extended = np.insert(extended, -1, extended[:, -1, :, :], axis=axis)
            extended = np.insert(extended, 0, extended[:, 0, :, :], axis=axis)
        elif axis == 2:
            extended = np.insert(extended, -1, extended[:, :, -1, :], axis=axis)
            extended = np.insert(extended, 0, extended[:, :, 0, :], axis=axis)
        else:
            raise ValueError("Unsupported value for axis")

    new_affine = update_affine_for_ap_slices(nii_array.affine, n_slices, axis)

    if nii_array.get_fdata().ndim == 3:
        extended = extended[..., 0]

    nii_extended = nib.Nifti1Image(extended, new_affine, header=nii_array.header)

    return nii_extended


def update_affine_for_ap_slices(affine, n_slices=1, axis=2):
    """
    Updates the input affine to reflect an insertion of n_slices on each side of the selected axis

    Args:
        affine (np.ndarray): 4x4 qform affine matrix representing the coordinates
        n_slices (int): Number of pixels to add on each side of the selected axis
        axis (int): Axis along which to insert the slice(s)
    Returns:
        np.ndarray: 4x4 updated affine matrix
    """
    # Define indexes
    index_shifted = [0, 0, 0]
    index_shifted[axis] = n_slices

    # Difference of voxel in world coordinates
    spacing = apply_affine(affine, index_shifted) - apply_affine(affine, [0, 0, 0])

    # Calculate new affine
    new_affine = affine
    new_affine[:3, 3] = affine[:3, 3] - spacing

    return new_affine<|MERGE_RESOLUTION|>--- conflicted
+++ resolved
@@ -1653,9 +1653,67 @@
     fig.savefig(fname_figure, bbox_inches='tight')
 
 
-<<<<<<< HEAD
-def new_bounds_from_currents(currents, old_bounds):
-=======
+def plot_full_mask(unshimmed, shimmed_masked, mask, path_output):
+    """
+    Plot and save the static full mask
+
+    Args:
+        unshimmed (np.ndarray): Original fieldmap not shimmed
+        shimmed_masked(np.ndarray): Masked shimmed fieldmap
+        mask (np.ndarray): Binary mask in the fieldmap space
+        path_output (str): Path to the output folder
+    """
+
+    # Plot
+    nan_unshimmed_masked = np.ma.array(unshimmed, mask=mask == False, fill_value=np.nan)
+    nan_shimmed_masked = np.ma.array(shimmed_masked, mask=mask == False, fill_value=np.nan)
+
+    mt_unshimmed = montage(unshimmed)
+    mt_unshimmed_masked = montage(nan_unshimmed_masked.filled())
+    mt_shimmed_masked = montage(nan_shimmed_masked.filled())
+
+    metric_unshimmed_std = calculate_metric_within_mask(unshimmed, mask, metric='std')
+    metric_shimmed_std = calculate_metric_within_mask(shimmed_masked, mask, metric='std')
+    metric_unshimmed_mean = calculate_metric_within_mask(unshimmed, mask, metric='mean')
+    metric_shimmed_mean = calculate_metric_within_mask(shimmed_masked, mask, metric='mean')
+    metric_unshimmed_mae = calculate_metric_within_mask(unshimmed, mask, metric='mae')
+    metric_shimmed_mae = calculate_metric_within_mask(shimmed_masked, mask, metric='mae')
+    metric_unshimmed_rmse = calculate_metric_within_mask(unshimmed, mask, metric='rmse')
+    metric_shimmed_rmse = calculate_metric_within_mask(shimmed_masked, mask, metric='rmse')
+
+    min_value = min(np.nanmin(mt_unshimmed_masked), np.nanmin(mt_shimmed_masked))
+    max_value = max(np.nanmax(mt_unshimmed_masked), np.nanmax(mt_shimmed_masked))
+
+    fig = Figure(figsize=(15, 9))
+    fig.suptitle(f"Fieldmaps\nFieldmap Coordinate System")
+
+    ax = fig.add_subplot(1, 2, 1)
+    ax.imshow(mt_unshimmed, cmap='gray')
+    im = ax.imshow(mt_unshimmed_masked, vmin=min_value, vmax=max_value, cmap='viridis')
+    ax.set_title(f"Before shimming\nstd: {metric_unshimmed_std:.1f}, mean: {metric_unshimmed_mean:.1f}\n"
+                 f"mae: {metric_unshimmed_mae:.1f}, rmse: {metric_unshimmed_rmse:.1f}")
+    ax.get_xaxis().set_visible(False)
+    ax.get_yaxis().set_visible(False)
+    divider = make_axes_locatable(ax)
+    cax = divider.append_axes('right', size='5%', pad=0.05)
+    fig.colorbar(im, cax=cax)
+
+    ax = fig.add_subplot(1, 2, 2)
+    ax.imshow(mt_unshimmed, cmap='gray')
+    im = ax.imshow(mt_shimmed_masked, vmin=min_value, vmax=max_value, cmap='viridis')
+    ax.set_title(f"After shimming\nstd: {metric_shimmed_std:.1f}, mean: {metric_shimmed_mean:.1f}\n"
+                 f"mae: {metric_shimmed_mae:.1f}, rmse: {metric_shimmed_rmse:.1f}")
+    ax.get_xaxis().set_visible(False)
+    ax.get_yaxis().set_visible(False)
+    divider = make_axes_locatable(ax)
+    cax = divider.append_axes('right', size='5%', pad=0.05)
+    fig.colorbar(im, cax=cax)
+
+    # Save
+    fname_figure = os.path.join(path_output, 'fig_shimmed_vs_unshimmed.png')
+    fig.savefig(fname_figure, bbox_inches='tight')
+
+
 def new_bounds_from_currents(currents:dict, old_bounds:dict):
     """
     Uses the currents to determine the appropriate bounds for the next optimization. It assumes that
@@ -1684,7 +1742,6 @@
 
 
 def new_bounds_from_currents_static_to_riro(currents, old_bounds, coils_static=[], coils_riro=[]):
->>>>>>> 6170cf3d
     """
     Uses the currents to determine the appropriate bounds for the next optimization. It assumes that
     "old_coef + next_bound < old_bound".
