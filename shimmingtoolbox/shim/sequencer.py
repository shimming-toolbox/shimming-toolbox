--- conflicted
+++ resolved
@@ -478,12 +478,8 @@
                 self._plot_G_mask(np.gradient(unshimmed, axis=1), full_Gy, mask_full_binary, name='Gy')
 
             # Figure that shows unshimmed vs shimmed for each slice
-<<<<<<< HEAD
-            self.plot_full_mask(unshimmed, shimmed_masked, mask_full_binary)
-=======
             plot_full_mask(unshimmed, shimmed_masked, mask_full_binary, self.path_output)
 
->>>>>>> 51df7477
             # Figure that shows shim correction for each shim group
             if logger.level <= getattr(logging, 'DEBUG') and self.path_output is not None:
                 self.plot_partial_mask(unshimmed, shimmed)
@@ -637,7 +633,6 @@
 
         return shimmed_masked, mask_full_binary
 
-<<<<<<< HEAD
     def calc_shimmed_gradient_full_mask(self, gradient):
         """
         Calculate the shimmed gradient full mask
@@ -724,8 +719,6 @@
         fname_figure = os.path.join(self.path_output, 'fig_shimmed_vs_unshimmed.png')
         fig.savefig(fname_figure, bbox_inches='tight')
 
-=======
->>>>>>> 51df7477
     def plot_partial_mask(self, unshimmed, shimmed):
         """
         This figure shows a single fieldmap slice for all shim groups. The shimmed and unshimmed fieldmaps are in
