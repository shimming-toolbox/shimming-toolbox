--- conflicted
+++ resolved
@@ -6,10 +6,7 @@
 import nibabel as nib
 import json
 import numpy as np
-<<<<<<< HEAD
-=======
 import logging
->>>>>>> f9e27284
 
 from shimmingtoolbox.coils.coordinates import phys_to_vox_coefs, get_main_orientation
 
@@ -117,7 +114,6 @@
     return coefs_freq, coefs_phase, coefs_slice
 
 
-<<<<<<< HEAD
 def calculate_metric_within_mask(array, mask, metric='mean', axis=None):
     """ Calculate a metric within a ROI defined by a mask
 
@@ -140,7 +136,8 @@
         raise NotImplementedError("Metric not implemented")
 
     return output
-=======
+
+
 def phys_to_shim_cs(coefs, manufacturer):
     """Convert a list of coefficients from RAS to the Shim Coordinate System
 
@@ -193,5 +190,4 @@
     # It's sign flips so the same function can be used for shimCS <--> phys RAS
     coefs = phys_to_shim_cs(coefs, manufacturer)
 
-    return coefs
->>>>>>> f9e27284
+    return coefs