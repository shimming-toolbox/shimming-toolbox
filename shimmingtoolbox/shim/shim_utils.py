# -*- coding: utf-8 -*-
"""
This file includes utility functions useful for the shimming module
"""

import nibabel as nib
import json
import numpy as np
import logging

from shimmingtoolbox.coils.coordinates import phys_to_vox_coefs, get_main_orientation
from shimmingtoolbox.coils.spher_harm_basis import get_flip_matrix, SHIM_CS

logger = logging.getLogger(__name__)


def get_phase_encode_direction_sign(fname_nii):
    """ Returns the phase encode direction sign

    Args:
        fname_nii (str): Filename to a NIfTI file with its corresponding json file.

    Returns:
        bool: Returns whether the encoding direction is positive (True) or negative (False)
    """

    # Load nibabel
    nii = nib.load(fname_nii)
    dim_info = nii.header.get_dim_info()

    # Load json
    fname_json = fname_nii.rsplit('.nii', 1)[0] + '.json'
    with open(fname_json) as json_file:
        json_data = json.load(json_file)

    # json_data['PhaseEncodingDirection'] contains i, j or k then a '-' if the direction is reversed
    phase_en_dir = json_data['PhaseEncodingDirection']

    # Check that dim_info is consistent with PhaseEncodingDirection tag i --> 0, j --> 1, k --> 2
    if (phase_en_dir[0] == 'i' and dim_info[1] != 0) \
            or (phase_en_dir[0] == 'j' and dim_info[1] != 1) \
            or (phase_en_dir[0] == 'k' and dim_info[1] != 2):
        raise RuntimeError("Inconsistency between dim_info of fieldmap and PhaseEncodeDirection tag in the json")

    # Find if the phase encode direction is negative or positive
    if len(phase_en_dir) == 2 and phase_en_dir[1] == '-':
        en_is_positive = False
    elif len(phase_en_dir) == 1:
        en_is_positive = True
    else:
        raise ValueError(f"Unexpected value for PhaseEncodingDirection: {phase_en_dir}")

    return en_is_positive


def phys_to_gradient_cs(coefs_x, coefs_y, coefs_z, fname_anat):
    """ Converts physical coefficients (x, y, z from RAS Coordinate System) to Siemens Gradient Coordinate System

    Args:
        coefs_x (numpy.ndarray): Array containing x coefficients in the physical coordinate system RAS
        coefs_y (numpy.ndarray): Array containing y coefficients in the physical coordinate system RAS
        coefs_z (numpy.ndarray): Array containing z coefficients in the physical coordinate system RAS
        fname_anat (str): Filename of the NIfTI file to convert the data to that Gradient CS

    Returns:
        (tuple): tuple containing:
            * numpy.ndarray: Array containing the data in the gradient CS (frequency/readout)
            * numpy.ndarray: Array containing the data in the gradient CS (phase)
            * numpy.ndarray: Array containing the data in the gradient CS (slice)

    """
    # Load anat
    nii_anat = nib.load(fname_anat)

    # Convert from patient coordinates to image coordinates
    scanner_coil_coef_vox = phys_to_vox_coefs(coefs_x, coefs_y, coefs_z, nii_anat.affine)
    # scanner_coil_coef_vox[0]  # NIfTI dim1, etc

    # Convert from image to freq, phase, slice encoding direction
    dim_info = nii_anat.header.get_dim_info()
    coefs_freq, coefs_phase, coefs_slice = [scanner_coil_coef_vox[dim] for dim in dim_info]

    # To output to the gradient coord system, axes need some inversions. The gradient coordinate system is
    # defined by the frequency, phase and slice encode directions.
    # TODO: More tests, validated for TRA, SAG, COR, no-flip/flipped PE, no rotation

    # Load anat json
    fname_anat_json = fname_anat.rsplit('.nii', 1)[0] + '.json'
    with open(fname_anat_json) as json_file:
        json_anat_data = json.load(json_file)

    if 'ImageOrientationText' in json_anat_data:
        # Tag in private dicom header (0051,100E) indicates the slice orientation, if it exists, it will appear
        # in the json under 'ImageOrientationText' tag
        orientation_text = json_anat_data['ImageOrientationText']
        orientation = orientation_text[:3].upper()
    else:
        # Find orientation with the ImageOrientationPatientDICOM tag, this is less reliable since it can fail
        # if there are 2 highest cosines. It will raise an exception if there is a problem
        orientation = get_main_orientation(json_anat_data['ImageOrientationPatientDICOM'])

    if orientation == 'SAG':
        coefs_slice = -coefs_slice
    elif orientation == 'COR':
        coefs_freq = -coefs_freq
    else:
        # TRA
        pass

    phase_encode_is_positive = get_phase_encode_direction_sign(fname_anat)
    if not phase_encode_is_positive:
        coefs_freq = -coefs_freq
        coefs_phase = -coefs_phase

    return coefs_freq, coefs_phase, coefs_slice


def calculate_metric_within_mask(array, mask, metric='mean', axis=None):
    """ Calculate a metric within a ROI defined by a mask

    Args:
        array (np.ndarray): 3d array
        mask (np.ndarray): 3d array with the same shape as array
        metric (string): Metric to calculate, supported: std, mean, mae, mse, rmse
        axis (int): Axis to perform the metric

    Returns:
        np.ndarray: Array containing the output metrics, if axis is None, the output is a single value
    """
    ma_array = np.ma.array(array, mask=mask == False)

    if metric == 'mean':
        output = np.ma.mean(ma_array, axis=axis)
    elif metric == 'std':
        output = np.ma.std(ma_array, axis=axis)
    elif metric == 'mae':
        output = np.ma.mean(np.ma.abs(ma_array), axis=axis)
    elif metric == 'mse':
        output = np.ma.mean(np.ma.power(ma_array, 2), axis=axis)
    elif metric == 'rmse':
        output = np.ma.sqrt(np.ma.mean(np.ma.power(ma_array, 2), axis=axis))
    else:
        raise NotImplementedError("Metric not implemented")

    # Return nan if the output is masked, this avoids warnings for implicit conversions that could happen later
    if output is np.ma.masked:
        return output.filled(np.nan)

    # If it is a masked array, fill the masked values with nans
    if isinstance(output, np.ma.core.MaskedArray):
        return output.filled(np.nan)

    return output


def phys_to_shim_cs(coefs, manufacturer, orders):
    """Convert a list of coefficients from RAS to the Shim Coordinate System

    Args:
        coefs (np.ndarray): Coefficients in the physical RAS coordinate system of the manufacturer. The first
                            dimension represents the different channels. (indexes 0, 1, 2 --> x, y, z...). If there are
                            more coefficients, they are of higher order and must correspond to the implementation of the
                            manufacturer. i.e. Siemens: *X, Y, Z, Z2, ZX, ZY, X2-Y2, XY*
        manufacturer (str): Name of the manufacturer
        orders (tuple): Tuple containing the spherical harmonic orders

    Returns:
        np.ndarray: Coefficients in the shim coordinate system of the manufacturer
    """
    manufacturer = manufacturer.upper()

    if manufacturer.upper() in SHIM_CS:
        flip_mat = np.ones(len(coefs))
        # Order 1
        if len(coefs) == 3:
<<<<<<< HEAD
            flip_mat[:3] = get_flip_matrix(SHIM_CS[manufacturer], manufacturer=manufacturer, orders=[1, ])
        # Order 2
        elif len(coefs) == 8:
            flip_mat[:8] = get_flip_matrix(SHIM_CS[manufacturer], manufacturer=manufacturer, orders=[1, 2])
        elif len(coefs) > 8:
            if manufacturer == 'SIEMENS':
                # Siemens has a 3rd order
                flip_mat[:12] = get_flip_matrix(SHIM_CS[manufacturer], manufacturer=manufacturer, orders=[1, 2, 3])
            else:
                logger.warning(f"3rd order conversion of Shim Settings not supported for manufacturer: {manufacturer}")
                flip_mat[:15] = get_flip_matrix(SHIM_CS[manufacturer], manufacturer=manufacturer, orders=[1, 2, 3])
=======
            flip_mat[:3] = get_flip_matrix(SHIM_CS[manufacturer], orders, manufacturer=manufacturer)
        # Order 2
        elif len(coefs) >= 8:
            flip_mat[:8] = get_flip_matrix(SHIM_CS[manufacturer], orders, manufacturer=manufacturer)
>>>>>>> 6170cf3d
        else:
            logger.warning("Conversion of Shim settings coefficients not supported")

        coefs = flip_mat * coefs

    else:
        logger.warning(f"Manufacturer: {manufacturer} not implemented for the Shim CS. Coefficients might be wrong.")

    return coefs


def shim_to_phys_cs(coefs, manufacturer, orders):
    """ Convert coefficients from the shim coordinate system to the physical RAS coordinate system

    Args:
        coefs (np.ndarray): 1D list of coefficients in the Shim Coordinate System of the manufacturer. The first
                            dimension represents the different channels. Indexes 0, 1, 2 --> x, y, z... If there are
                            more coefficients, they are of higher order and must correspond to the implementation of the
                            manufacturer. Siemens: *X, Y, Z, Z2, ZX, ZY, X2-Y2, XY*
        manufacturer (str): Name of the manufacturer
        orders (tuple): Tuple containing the spherical harmonic orders

    Returns:
        np.ndarray: Coefficients in the physical RAS coordinate system

    """

    # It's sign flips so the same function can be used for shimCS <--> phys RAS
    coefs = phys_to_shim_cs(coefs, manufacturer, orders)

    return coefs


def get_scanner_shim_settings(bids_json_dict):
    """ Get the scanner's shim settings using the BIDS tag ShimSetting and ImagingFrequency and returns it in a
        dictionary

    Args:
        bids_json_dict (dict): Bids sidecar as a dictionary

    Returns:
        dict: Dictionary containing the following keys: 'f0', 'order1' 'order2', 'order3'. The different orders are
              lists unless the different values could not be populated.
    """

    scanner_shim = {
        '0': None,
        '1': None,
        '2': None,
        '3': None,
        'has_valid_settings': False
    }

    # get_imaging_frequency
    if bids_json_dict.get('ImagingFrequency'):
        scanner_shim['0'] = int(bids_json_dict.get('ImagingFrequency') * 1e6)

    # get_shim_orders
    if bids_json_dict.get('ShimSetting'):
        n_shim_values = len(bids_json_dict.get('ShimSetting'))
        if n_shim_values == 3:
            scanner_shim['1'] = bids_json_dict.get('ShimSetting')
            scanner_shim['has_valid_settings'] = True
        elif n_shim_values == 8:
            scanner_shim['2'] = bids_json_dict.get('ShimSetting')[3:]
            scanner_shim['1'] = bids_json_dict.get('ShimSetting')[:3]
            scanner_shim['has_valid_settings'] = True
        else:
            logger.warning(f"ShimSetting tag has an unsupported number of values: {n_shim_values}")
    else:
        logger.warning("ShimSetting tag is not available")

    return scanner_shim


def convert_to_mp(manufacturers_model_name, shim_settings):
    """ Converts the ShimSettings tag from the json BIDS sidecar to the scanner units.
        (i.e. For the Prisma fit DAC --> uT/m, uT/m^2 (1st order, 2nd order))

    Args:
        manufacturers_model_name (str): Name of the model of the scanner. Found in the json BIDS sidecar under
                                        ManufacturersModelName'. Supported names: 'Prisma_fit'.
        shim_settings (dict): Dictionary with keys: 'order1', 'order2', 'has_valid_settings'. 'order1' is a list of 3
                       coefficients for the first order. Found in the json BIDS sidecar under 'ShimSetting'. 'order2' is
                       a list of 5 coefficients. 'has_valid_settings' is a boolean.

    Returns:
        dict: Same dictionary as the shim_settings input with coefficients of the first, second and third order
              converted according to the appropriate manufacturer model.
    """
    scanner_shim_mp = shim_settings

    if manufacturers_model_name == "Prisma_fit":
        if shim_settings.get('1'):
            # One can use the Siemens commandline AdjValidate tool to get all the values below:
            max_current_mp_order1 = np.array([2300] * 3)
            max_current_dcm_order1 = np.array([14436, 14265, 14045])
            order1_mp = np.array(shim_settings['1']) * max_current_mp_order1 / max_current_dcm_order1

            if np.any(np.abs(order1_mp) > max_current_mp_order1):
                scanner_shim_mp['has_valid_settings'] = False
                raise ValueError("Multipole values exceed known system limits.")
            else:
                scanner_shim_mp['1'] = order1_mp

        if shim_settings.get('2'):
            max_current_mp_order2 = np.array([4959.01, 3551.29, 3503.299, 3551.29, 3487.302])
            max_current_dcm_order2 = np.array([9998, 9998, 9998, 9998, 9998])
            order2_mp = np.array(shim_settings['2']) * max_current_mp_order2 / max_current_dcm_order2

            if np.any(np.abs(order2_mp) > max_current_mp_order2):
                scanner_shim_mp['has_valid_settings'] = False
                raise ValueError("Multipole values exceed known system limits.")
            else:
                scanner_shim_mp['2'] = order2_mp

    else:
        logger.debug(f"Manufacturer model {manufacturers_model_name} not implemented, could not convert shim settings")

    return scanner_shim_mp


class ScannerShimSettings:
    def __init__(self, bids_json_dict):

        shim_settings_dac = get_scanner_shim_settings(bids_json_dict)
        self.shim_settings = convert_to_mp(bids_json_dict.get('ManufacturersModelName'), shim_settings_dac)

    def concatenate_shim_settings(self, orders=[2]):
        coefs = []
        if not self.shim_settings['has_valid_settings']:
            logger.warning("Invalid Shim Settings")
            return coefs

        if self.shim_settings.get('0') is not None and any(order>=0 for order in orders):
            # Concatenate 2 lists
            coefs = [self.shim_settings.get('0')]
        else:
            coefs = [0]

        for order in orders:
            if self.shim_settings.get(order) is not None:
                # Concatenate 2 lists
                coefs.extend(self.shim_settings.get(order))
            else:
                n_coefs = (order + 1) * 2
                coefs.extend([0] * n_coefs)

        return coefs<|MERGE_RESOLUTION|>--- conflicted
+++ resolved
@@ -170,31 +170,11 @@
     manufacturer = manufacturer.upper()
 
     if manufacturer.upper() in SHIM_CS:
-        flip_mat = np.ones(len(coefs))
-        # Order 1
-        if len(coefs) == 3:
-<<<<<<< HEAD
-            flip_mat[:3] = get_flip_matrix(SHIM_CS[manufacturer], manufacturer=manufacturer, orders=[1, ])
-        # Order 2
-        elif len(coefs) == 8:
-            flip_mat[:8] = get_flip_matrix(SHIM_CS[manufacturer], manufacturer=manufacturer, orders=[1, 2])
-        elif len(coefs) > 8:
-            if manufacturer == 'SIEMENS':
-                # Siemens has a 3rd order
-                flip_mat[:12] = get_flip_matrix(SHIM_CS[manufacturer], manufacturer=manufacturer, orders=[1, 2, 3])
-            else:
-                logger.warning(f"3rd order conversion of Shim Settings not supported for manufacturer: {manufacturer}")
-                flip_mat[:15] = get_flip_matrix(SHIM_CS[manufacturer], manufacturer=manufacturer, orders=[1, 2, 3])
-=======
-            flip_mat[:3] = get_flip_matrix(SHIM_CS[manufacturer], orders, manufacturer=manufacturer)
-        # Order 2
-        elif len(coefs) >= 8:
-            flip_mat[:8] = get_flip_matrix(SHIM_CS[manufacturer], orders, manufacturer=manufacturer)
->>>>>>> 6170cf3d
+        flip_mat = get_flip_matrix(SHIM_CS[manufacturer], manufacturer=manufacturer, orders=orders)
+        if len(flip_mat) != len(coefs):
+            logger.warning("Could not convert between shim and physical coordinate system")
         else:
-            logger.warning("Conversion of Shim settings coefficients not supported")
-
-        coefs = flip_mat * coefs
+            coefs = flip_mat * coefs
 
     else:
         logger.warning(f"Manufacturer: {manufacturer} not implemented for the Shim CS. Coefficients might be wrong.")
@@ -255,6 +235,7 @@
             scanner_shim['1'] = bids_json_dict.get('ShimSetting')
             scanner_shim['has_valid_settings'] = True
         elif n_shim_values == 8:
+            pass
             scanner_shim['2'] = bids_json_dict.get('ShimSetting')[3:]
             scanner_shim['1'] = bids_json_dict.get('ShimSetting')[:3]
             scanner_shim['has_valid_settings'] = True
