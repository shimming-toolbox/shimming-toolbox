# -*- coding: utf-8 -*-
"""
This file includes utility functions useful for the shimming module
"""

import nibabel as nib
import json
import numpy as np
import logging

from shimmingtoolbox.coils.coordinates import phys_to_vox_coefs, get_main_orientation
from shimmingtoolbox.coils.spher_harm_basis import get_flip_matrix

logger = logging.getLogger(__name__)

shim_cs = {'SIEMENS': 'LAI',
           'GE': 'LPI'}


def get_phase_encode_direction_sign(fname_nii):
    """ Returns the phase encode direction sign

    Args:
        fname_nii (str): Filename to a NIfTI file with its corresponding json file.

    Returns:
        bool: Returns whether the encoding direction is positive (True) or negative (False)
    """

    # Load nibabel
    nii = nib.load(fname_nii)
    dim_info = nii.header.get_dim_info()

    # Load json
    fname_json = fname_nii.rsplit('.nii', 1)[0] + '.json'
    with open(fname_json) as json_file:
        json_data = json.load(json_file)

    # json_data['PhaseEncodingDirection'] contains i, j or k then a '-' if the direction is reversed
    phase_en_dir = json_data['PhaseEncodingDirection']

    # Check that dim_info is consistent with PhaseEncodingDirection tag i --> 0, j --> 1, k --> 2
    if (phase_en_dir[0] == 'i' and dim_info[1] != 0) \
            or (phase_en_dir[0] == 'j' and dim_info[1] != 1) \
            or (phase_en_dir[0] == 'k' and dim_info[1] != 2):
        raise RuntimeError("Inconsistency between dim_info of fieldmap and PhaseEncodeDirection tag in the json")

    # Find if the phase encode direction is negative or positive
    if len(phase_en_dir) == 2 and phase_en_dir[1] == '-':
        en_is_positive = False
    elif len(phase_en_dir) == 1:
        en_is_positive = True
    else:
        raise ValueError(f"Unexpected value for PhaseEncodingDirection: {phase_en_dir}")

    return en_is_positive


def phys_to_gradient_cs(coefs_x, coefs_y, coefs_z, fname_anat):
    """ Converts physical coefficients (x, y, z from RAS Coordinate System) to Siemens Gradient Coordinate System

    Args:
        coefs_x (numpy.ndarray): Array containing x coefficients in the physical coordinate system RAS
        coefs_y (numpy.ndarray): Array containing y coefficients in the physical coordinate system RAS
        coefs_z (numpy.ndarray): Array containing z coefficients in the physical coordinate system RAS
        fname_anat (str): Filename of the NIfTI file to convert the data to that Gradient CS

    Returns:
        (tuple): tuple containing:
            * numpy.ndarray: Array containing the data in the gradient CS (frequency/readout)
            * numpy.ndarray: Array containing the data in the gradient CS (phase)
            * numpy.ndarray: Array containing the data in the gradient CS (slice)

    """
    # Load anat
    nii_anat = nib.load(fname_anat)

    # Convert from patient coordinates to image coordinates
    scanner_coil_coef_vox = phys_to_vox_coefs(coefs_x, coefs_y, coefs_z, nii_anat.affine)
    # scanner_coil_coef_vox[0]  # NIfTI dim1, etc

    # Convert from image to freq, phase, slice encoding direction
    dim_info = nii_anat.header.get_dim_info()
    coefs_freq, coefs_phase, coefs_slice = [scanner_coil_coef_vox[dim] for dim in dim_info]

    # To output to the gradient coord system, axes need some inversions. The gradient coordinate system is
    # defined by the frequency, phase and slice encode directions.
    # TODO: More tests, validated for TRA, SAG, COR, no-flip/flipped PE, no rotation

    # Load anat json
    fname_anat_json = fname_anat.rsplit('.nii', 1)[0] + '.json'
    with open(fname_anat_json) as json_file:
        json_anat_data = json.load(json_file)

    if 'ImageOrientationText' in json_anat_data:
        # Tag in private dicom header (0051,100E) indicates the slice orientation, if it exists, it will appear
        # in the json under 'ImageOrientationText' tag
        orientation_text = json_anat_data['ImageOrientationText']
        orientation = orientation_text[:3].upper()
    else:
        # Find orientation with the ImageOrientationPatientDICOM tag, this is less reliable since it can fail
        # if there are 2 highest cosines. It will raise an exception if there is a problem
        orientation = get_main_orientation(json_anat_data['ImageOrientationPatientDICOM'])

    if orientation == 'SAG':
        coefs_slice = -coefs_slice
    elif orientation == 'COR':
        coefs_freq = -coefs_freq
    else:
        # TRA
        pass

    phase_encode_is_positive = get_phase_encode_direction_sign(fname_anat)
    if not phase_encode_is_positive:
        coefs_freq = -coefs_freq
        coefs_phase = -coefs_phase

    return coefs_freq, coefs_phase, coefs_slice


def calculate_metric_within_mask(array, mask, metric='mean', axis=None):
    """ Calculate a metric within a ROI defined by a mask

    Args:
        array (np.ndarray): 3d array
        mask (np.ndarray): 3d array with the same shape as array
        metric (string): Metric to calculate, supported: std, mean, mae, mse, rmse
        axis (int): Axis to perform the metric

    Returns:
        np.ndarray: Array containing the output metrics, if axis is None, the output is a single value
    """
    ma_array = np.ma.array(array, mask=mask == False)

    if metric == 'mean':
        output = np.ma.mean(ma_array, axis=axis)
    elif metric == 'std':
        output = np.ma.std(ma_array, axis=axis)
    elif metric == 'mae':
        output = np.ma.mean(np.ma.abs(ma_array), axis=axis)
    elif metric == 'mse':
        output = np.ma.mean(np.ma.power(ma_array, 2), axis=axis)
    elif metric == 'rmse':
        output = np.ma.sqrt(np.ma.mean(np.ma.power(ma_array, 2), axis=axis))
    else:
        raise NotImplementedError("Metric not implemented")

    # Return nan if the output is masked, this avoids warnings for implicit conversions that could happen later
    if output is np.ma.masked:
        return output.filled(np.nan)

    # If it is a masked array, fill the masked values with nans
    if isinstance(output, np.ma.core.MaskedArray):
        return output.filled(np.nan)

    return output


def phys_to_shim_cs(coefs, manufacturer):
    """Convert a list of coefficients from RAS to the Shim Coordinate System

    Args:
        coefs (np.ndarray): Coefficients in the physical RAS coordinate system of the manufacturer. The first
                            dimension represents the different channels. (indexes 0, 1, 2 --> x, y, z...). If there are
                            more coefficients, they are of higher order and must correspond to the implementation of the
                            manufacturer. i.e. Siemens: *X, Y, Z, Z2, ZX, ZY, X2-Y2, XY*
        manufacturer (str): Name of the manufacturer

    Returns:
        np.ndarray: Coefficients in the shim coordinate system of the manufacturer
    """
    manufacturer = manufacturer.upper()

    if manufacturer.upper() in shim_cs:
        flip_mat = np.ones(len(coefs))
        # Order 1
<<<<<<< HEAD
        if len(coefs) >= 3:
            # Change from RAS to LAI (ShimCS)
            if isinstance(coefs[0], np.ndarray):
                if None not in coefs[0]:
                    coefs[0] = -coefs[0]  # X
            else:
                if coefs[0] is not None:
                    coefs[0] = -coefs[0]  # X

            if isinstance(coefs[2], np.ndarray):
                if None not in coefs[2]:
                    coefs[2] = -coefs[2]  # Z
            else:
                if coefs[2] is not None:
                    coefs[2] = -coefs[2]  # X

        # Order 2
        if len(coefs) >= 8:
            # Invert X and Z --> invert ZY and XY (Z2, XZ and X2-Y2 are double inverted)
            if isinstance(coefs[5], np.ndarray):
                if None not in coefs[5]:
                    coefs[5] = -coefs[5]  # [ZY]
            else:
                if coefs[5] is not None:
                    coefs[5] = -coefs[5]  #
=======
        if len(coefs) == 3:
            flip_mat[:3] = get_flip_matrix(shim_cs[manufacturer], manufacturer=manufacturer, xyz=True)
        # Order 2
        elif len(coefs) >= 8:
            flip_mat[:8] = get_flip_matrix(shim_cs[manufacturer], manufacturer=manufacturer)
        else:
            logger.warning("Order not supported")

        coefs = flip_mat * coefs
>>>>>>> 1abc8aa4

            if isinstance(coefs[7], np.ndarray):
                if None not in coefs[7]:
                    coefs[7] = -coefs[7]  # [XY]
            else:
                if coefs[7] is not None:
                    coefs[7] = -coefs[7]  #
    else:
        logger.warning(f"Manufacturer: {manufacturer} not implemented for the Shim CS. Coefficients might be wrong.")

    return coefs


def shim_to_phys_cs(coefs, manufacturer):
    """ Convert coefficients from the shim coordinate system to the physical RAS coordinate system

    Args:
        coefs (np.ndarray): 1D list of coefficients in the Shim Coordinate System of the manufacturer. The first
                            dimension represents the different channels. Indexes 0, 1, 2 --> x, y, z... If there are
                            more coefficients, they are of higher order and must correspond to the implementation of the
                            manufacturer. Siemens: *X, Y, Z, Z2, ZX, ZY, X2-Y2, XY*
        manufacturer (str): Name of the manufacturer

    Returns:
        np.ndarray: Coefficients in the physical RAS coordinate system
    """
    # It's sign flips so the same function can be used for shimCS <--> phys RAS
    coefs = phys_to_shim_cs(coefs, manufacturer)

    return coefs


def get_scanner_shim_settings(bids_json_dict):
    """ Get the scanner's shim settings using the BIDS tag ShimSetting and ImagingFrequency and returns it in a
        dictionary

    Args:
        bids_json_dict (dict): Bids sidecar as a dictionary

    Returns:
        dict: Dictionary containing the following keys: 'f0', 'order1' 'order2', 'order3'. The different orders are
              lists unless the different values could not be populated.
    """

    scanner_shim = {
        'f0': None,
        'order1': None,
        'order2': None,
        'order3': None,
        'has_valid_settings': False
    }

    # get_imaging_frequency
    if bids_json_dict.get('ImagingFrequency'):
        scanner_shim['f0'] = int(bids_json_dict.get('ImagingFrequency') * 1e6)

    # get_shim_orders
    if bids_json_dict.get('ShimSetting'):
        n_shim_values = len(bids_json_dict.get('ShimSetting'))
        if n_shim_values == 3:
            scanner_shim['order1'] = bids_json_dict.get('ShimSetting')
            scanner_shim['has_valid_settings'] = True
        elif n_shim_values == 8:
            scanner_shim['order2'] = bids_json_dict.get('ShimSetting')[3:]
            scanner_shim['order1'] = bids_json_dict.get('ShimSetting')[:3]
            scanner_shim['has_valid_settings'] = True
        else:
            logger.warning(f"ShimSetting tag has an unsupported number of values: {n_shim_values}")
    else:
        logger.warning("ShimSetting tag is not available")

    return scanner_shim


def convert_to_mp(manufacturers_model_name, shim_settings):
    """ Converts the ShimSettings tag from the json BIDS sidecar to the scanner units.
        (i.e. For the Prisma fit DAC --> uT/m, uT/m^2 (1st order, 2nd order))

    Args:
        manufacturers_model_name (str): Name of the model of the scanner. Found in the json BIDS sidecar under
                                        ManufacturersModelName'. Supported names: 'Prisma_fit'.
        shim_settings (dict): Dictionary with keys: 'order1', 'order2', 'has_valid_settings'. 'order1' is a list of 3
                       coefficients for the first order. Found in the json BIDS sidecar under 'ShimSetting'. 'order2' is
                       a list of 5 coefficients. 'has_valid_settings' is a boolean.

    Returns:
        dict: Same dictionary as the shim_settings input with coefficients of the first, second and third order
              converted according to the appropriate manufacturer model.
    """
    scanner_shim_mp = shim_settings

    if manufacturers_model_name == "Prisma_fit":
        if shim_settings.get('order1'):
            # One can use the Siemens commandline AdjValidate tool to get all the values below:
            max_current_mp_order1 = np.array([2300] * 3)
            max_current_dcm_order1 = np.array([14436, 14265, 14045])
            order1_mp = np.array(shim_settings['order1']) * max_current_mp_order1 / max_current_dcm_order1

            if np.any(np.abs(order1_mp) > max_current_mp_order1):
                scanner_shim_mp['has_valid_settings'] = False
                raise ValueError("Multipole values exceed known system limits.")
            else:
                scanner_shim_mp['order1'] = order1_mp

        if shim_settings.get('order2'):
            max_current_mp_order2 = np.array([4959.01, 3551.29, 3503.299, 3551.29, 3487.302])
            max_current_dcm_order2 = np.array([9998, 9998, 9998, 9998, 9998])
            order2_mp = np.array(shim_settings['order2']) * max_current_mp_order2 / max_current_dcm_order2

            if np.any(np.abs(order2_mp) > max_current_mp_order2):
                scanner_shim_mp['has_valid_settings'] = False
                raise ValueError("Multipole values exceed known system limits.")
            else:
                scanner_shim_mp['order2'] = order2_mp

    else:
        logger.debug(f"Manufacturer model {manufacturers_model_name} not implemented, could not convert shim settings")

    return scanner_shim_mp


class ScannerShimSettings:
    def __init__(self, bids_json_dict):

        shim_settings_dac = get_scanner_shim_settings(bids_json_dict)
        self.shim_settings = convert_to_mp(bids_json_dict.get('ManufacturersModelName'), shim_settings_dac)

    def concatenate_shim_settings(self, order=2):
        coefs = []
        if not self.shim_settings['has_valid_settings']:
            logger.warning("Invalid Shim Settings")
            return coefs

        if self.shim_settings.get('f0') is not None and order >= 0:
            # Concatenate 2 lists
            coefs = [self.shim_settings.get('f0')]
        else:
            coefs = [0]

        for i_order in range(1, order + 1):
            if self.shim_settings.get(f'order{i_order}') is not None:
                # Concatenate 2 lists
                coefs.extend(self.shim_settings.get(f'order{i_order}'))
            else:
                n_coefs = (i_order + 1) * 2
                coefs.extend([0] * n_coefs)

        return coefs<|MERGE_RESOLUTION|>--- conflicted
+++ resolved
@@ -174,33 +174,6 @@
     if manufacturer.upper() in shim_cs:
         flip_mat = np.ones(len(coefs))
         # Order 1
-<<<<<<< HEAD
-        if len(coefs) >= 3:
-            # Change from RAS to LAI (ShimCS)
-            if isinstance(coefs[0], np.ndarray):
-                if None not in coefs[0]:
-                    coefs[0] = -coefs[0]  # X
-            else:
-                if coefs[0] is not None:
-                    coefs[0] = -coefs[0]  # X
-
-            if isinstance(coefs[2], np.ndarray):
-                if None not in coefs[2]:
-                    coefs[2] = -coefs[2]  # Z
-            else:
-                if coefs[2] is not None:
-                    coefs[2] = -coefs[2]  # X
-
-        # Order 2
-        if len(coefs) >= 8:
-            # Invert X and Z --> invert ZY and XY (Z2, XZ and X2-Y2 are double inverted)
-            if isinstance(coefs[5], np.ndarray):
-                if None not in coefs[5]:
-                    coefs[5] = -coefs[5]  # [ZY]
-            else:
-                if coefs[5] is not None:
-                    coefs[5] = -coefs[5]  #
-=======
         if len(coefs) == 3:
             flip_mat[:3] = get_flip_matrix(shim_cs[manufacturer], manufacturer=manufacturer, xyz=True)
         # Order 2
@@ -210,14 +183,7 @@
             logger.warning("Order not supported")
 
         coefs = flip_mat * coefs
->>>>>>> 1abc8aa4
-
-            if isinstance(coefs[7], np.ndarray):
-                if None not in coefs[7]:
-                    coefs[7] = -coefs[7]  # [XY]
-            else:
-                if coefs[7] is not None:
-                    coefs[7] = -coefs[7]  #
+
     else:
         logger.warning(f"Manufacturer: {manufacturer} not implemented for the Shim CS. Coefficients might be wrong.")
 
