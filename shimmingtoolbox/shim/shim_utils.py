# -*- coding: utf-8 -*-
"""
This file includes utility functions useful for the shimming module
"""

import nibabel as nib
import json
import numpy as np
import logging

from shimmingtoolbox.coils.coordinates import phys_to_vox_coefs, get_main_orientation
from shimmingtoolbox.coils.spher_harm_basis import get_flip_matrix, SHIM_CS

logger = logging.getLogger(__name__)


def get_phase_encode_direction_sign(fname_nii):
    """ Returns the phase encode direction sign

    Args:
        fname_nii (str): Filename to a NIfTI file with its corresponding json file.

    Returns:
        bool: Returns whether the encoding direction is positive (True) or negative (False)
    """

    # Load nibabel
    nii = nib.load(fname_nii)
    dim_info = nii.header.get_dim_info()

    # Load json
    fname_json = fname_nii.rsplit('.nii', 1)[0] + '.json'
    with open(fname_json) as json_file:
        json_data = json.load(json_file)

    # json_data['PhaseEncodingDirection'] contains i, j or k then a '-' if the direction is reversed
    phase_en_dir = json_data['PhaseEncodingDirection']

    # Check that dim_info is consistent with PhaseEncodingDirection tag i --> 0, j --> 1, k --> 2
    if (phase_en_dir[0] == 'i' and dim_info[1] != 0) \
            or (phase_en_dir[0] == 'j' and dim_info[1] != 1) \
            or (phase_en_dir[0] == 'k' and dim_info[1] != 2):
        raise RuntimeError("Inconsistency between dim_info of fieldmap and PhaseEncodeDirection tag in the json")

    # Find if the phase encode direction is negative or positive
    if len(phase_en_dir) == 2 and phase_en_dir[1] == '-':
        en_is_positive = False
    elif len(phase_en_dir) == 1:
        en_is_positive = True
    else:
        raise ValueError(f"Unexpected value for PhaseEncodingDirection: {phase_en_dir}")

    return en_is_positive


def phys_to_gradient_cs(coefs_x, coefs_y, coefs_z, fname_anat):
    """ Converts physical coefficients (x, y, z from RAS Coordinate System) to Siemens Gradient Coordinate System

    Args:
        coefs_x (numpy.ndarray): Array containing x coefficients in the physical coordinate system RAS
        coefs_y (numpy.ndarray): Array containing y coefficients in the physical coordinate system RAS
        coefs_z (numpy.ndarray): Array containing z coefficients in the physical coordinate system RAS
        fname_anat (str): Filename of the NIfTI file to convert the data to that Gradient CS

    Returns:
        (tuple): tuple containing:
            * numpy.ndarray: Array containing the data in the gradient CS (frequency/readout)
            * numpy.ndarray: Array containing the data in the gradient CS (phase)
            * numpy.ndarray: Array containing the data in the gradient CS (slice)

    """
    # Load anat
    nii_anat = nib.load(fname_anat)

    # Convert from patient coordinates to image coordinates
    scanner_coil_coef_vox = phys_to_vox_coefs(coefs_x, coefs_y, coefs_z, nii_anat.affine)
    # scanner_coil_coef_vox[0]  # NIfTI dim1, etc

    # Convert from image to freq, phase, slice encoding direction
    dim_info = nii_anat.header.get_dim_info()
    coefs_freq, coefs_phase, coefs_slice = [scanner_coil_coef_vox[dim] for dim in dim_info]

    # To output to the gradient coord system, axes need some inversions. The gradient coordinate system is
    # defined by the frequency, phase and slice encode directions.
    # TODO: More tests, validated for TRA, SAG, COR, no-flip/flipped PE, no rotation

    # Load anat json
    fname_anat_json = fname_anat.rsplit('.nii', 1)[0] + '.json'
    with open(fname_anat_json) as json_file:
        json_anat_data = json.load(json_file)

    if 'ImageOrientationText' in json_anat_data:
        # Tag in private dicom header (0051,100E) indicates the slice orientation, if it exists, it will appear
        # in the json under 'ImageOrientationText' tag
        orientation_text = json_anat_data['ImageOrientationText']
        orientation = orientation_text[:3].upper()
    else:
        # Find orientation with the ImageOrientationPatientDICOM tag, this is less reliable since it can fail
        # if there are 2 highest cosines. It will raise an exception if there is a problem
        orientation = get_main_orientation(json_anat_data['ImageOrientationPatientDICOM'])

    if orientation == 'SAG':
        coefs_slice = -coefs_slice
    elif orientation == 'COR':
        coefs_freq = -coefs_freq
    else:
        # TRA
        pass

    phase_encode_is_positive = get_phase_encode_direction_sign(fname_anat)
    if not phase_encode_is_positive:
        coefs_freq = -coefs_freq
        coefs_phase = -coefs_phase

    return coefs_freq, coefs_phase, coefs_slice


def calculate_metric_within_mask(array, mask, metric='mean', axis=None):
    """ Calculate a metric within a ROI defined by a mask

    Args:
        array (np.ndarray): 3d array
        mask (np.ndarray): 3d array with the same shape as array
        metric (string): Metric to calculate, supported: std, mean, mae, mse, rmse
        axis (int): Axis to perform the metric

    Returns:
        np.ndarray: Array containing the output metrics, if axis is None, the output is a single value
    """
    ma_array = np.ma.array(array, mask=mask == False)

    if metric == 'mean':
        output = np.ma.mean(ma_array, axis=axis)
    elif metric == 'std':
        output = np.ma.std(ma_array, axis=axis)
    elif metric == 'mae':
        output = np.ma.mean(np.ma.abs(ma_array), axis=axis)
    elif metric == 'mse':
        output = np.ma.mean(np.ma.power(ma_array, 2), axis=axis)
    elif metric == 'rmse':
        output = np.ma.sqrt(np.ma.mean(np.ma.power(ma_array, 2), axis=axis))
    else:
        raise NotImplementedError("Metric not implemented")

    # Return nan if the output is masked, this avoids warnings for implicit conversions that could happen later
    if output is np.ma.masked:
        return output.filled(np.nan)

    # If it is a masked array, fill the masked values with nans
    if isinstance(output, np.ma.core.MaskedArray):
        return output.filled(np.nan)

    return output


def phys_to_shim_cs(coefs, manufacturer, orders):
    """Convert a list of coefficients from RAS to the Shim Coordinate System

    Args:
        coefs (np.ndarray): Coefficients in the physical RAS coordinate system of the manufacturer. The first
                            dimension represents the different channels. (indexes 0, 1, 2 --> x, y, z...). If there are
                            more coefficients, they are of higher order and must correspond to the implementation of the
                            manufacturer. i.e. Siemens: *X, Y, Z, Z2, ZX, ZY, X2-Y2, XY*
        manufacturer (str): Name of the manufacturer
        orders (tuple): Tuple containing the spherical harmonic orders

    Returns:
        np.ndarray: Coefficients in the shim coordinate system of the manufacturer
    """
    manufacturer = manufacturer.upper()

    if manufacturer.upper() in SHIM_CS:
        flip_mat = np.ones(len(coefs))
        # Order 1
        if len(coefs) == 3:
<<<<<<< HEAD
            flip_mat[:3] = get_flip_matrix(SHIM_CS[manufacturer], manufacturer=manufacturer, xyz=True)
        # Order 2
        elif len(coefs) >= 8:
            flip_mat[:8] = get_flip_matrix(SHIM_CS[manufacturer], manufacturer=manufacturer)
=======
            flip_mat[:3] = get_flip_matrix(shim_cs[manufacturer], orders, manufacturer=manufacturer)
        # Order 2
        elif len(coefs) >= 8:
            flip_mat[:8] = get_flip_matrix(shim_cs[manufacturer], orders, manufacturer=manufacturer)
>>>>>>> 072aaa8b
        else:
            logger.warning("Order not supported")

        coefs = flip_mat * coefs

    else:
        logger.warning(f"Manufacturer: {manufacturer} not implemented for the Shim CS. Coefficients might be wrong.")

    return coefs


def shim_to_phys_cs(coefs, manufacturer, orders):
    """ Convert coefficients from the shim coordinate system to the physical RAS coordinate system

    Args:
        coefs (np.ndarray): 1D list of coefficients in the Shim Coordinate System of the manufacturer. The first
                            dimension represents the different channels. Indexes 0, 1, 2 --> x, y, z... If there are
                            more coefficients, they are of higher order and must correspond to the implementation of the
                            manufacturer. Siemens: *X, Y, Z, Z2, ZX, ZY, X2-Y2, XY*
        manufacturer (str): Name of the manufacturer
        orders (tuple): Tuple containing the spherical harmonic orders

    Returns:
        np.ndarray: Coefficients in the physical RAS coordinate system

    """

    # It's sign flips so the same function can be used for shimCS <--> phys RAS
    coefs = phys_to_shim_cs(coefs, manufacturer, orders)

    return coefs


def get_scanner_shim_settings(bids_json_dict):
    """ Get the scanner's shim settings using the BIDS tag ShimSetting and ImagingFrequency and returns it in a
        dictionary

    Args:
        bids_json_dict (dict): Bids sidecar as a dictionary

    Returns:
        dict: Dictionary containing the following keys: 'f0', 'order1' 'order2', 'order3'. The different orders are
              lists unless the different values could not be populated.
    """

    scanner_shim = {
        '0': None,
        '1': None,
        '2': None,
        '3': None,
        'has_valid_settings': False
    }

    # get_imaging_frequency
    if bids_json_dict.get('ImagingFrequency'):
        scanner_shim['0'] = int(bids_json_dict.get('ImagingFrequency') * 1e6)

    # get_shim_orders
    if bids_json_dict.get('ShimSetting'):
        n_shim_values = len(bids_json_dict.get('ShimSetting'))
        if n_shim_values == 3:
            scanner_shim['1'] = bids_json_dict.get('ShimSetting')
            scanner_shim['has_valid_settings'] = True
        elif n_shim_values == 8:
            scanner_shim['2'] = bids_json_dict.get('ShimSetting')[3:]
            scanner_shim['1'] = bids_json_dict.get('ShimSetting')[:3]
            scanner_shim['has_valid_settings'] = True
        else:
            logger.warning(f"ShimSetting tag has an unsupported number of values: {n_shim_values}")
    else:
        logger.warning("ShimSetting tag is not available")

    return scanner_shim


def convert_to_mp(manufacturers_model_name, shim_settings):
    """ Converts the ShimSettings tag from the json BIDS sidecar to the scanner units.
        (i.e. For the Prisma fit DAC --> uT/m, uT/m^2 (1st order, 2nd order))

    Args:
        manufacturers_model_name (str): Name of the model of the scanner. Found in the json BIDS sidecar under
                                        ManufacturersModelName'. Supported names: 'Prisma_fit'.
        shim_settings (dict): Dictionary with keys: 'order1', 'order2', 'has_valid_settings'. 'order1' is a list of 3
                       coefficients for the first order. Found in the json BIDS sidecar under 'ShimSetting'. 'order2' is
                       a list of 5 coefficients. 'has_valid_settings' is a boolean.

    Returns:
        dict: Same dictionary as the shim_settings input with coefficients of the first, second and third order
              converted according to the appropriate manufacturer model.
    """
    scanner_shim_mp = shim_settings

    if manufacturers_model_name == "Prisma_fit":
        if shim_settings.get('1'):
            # One can use the Siemens commandline AdjValidate tool to get all the values below:
            max_current_mp_order1 = np.array([2300] * 3)
            max_current_dcm_order1 = np.array([14436, 14265, 14045])
            order1_mp = np.array(shim_settings['1']) * max_current_mp_order1 / max_current_dcm_order1

            if np.any(np.abs(order1_mp) > max_current_mp_order1):
                scanner_shim_mp['has_valid_settings'] = False
                raise ValueError("Multipole values exceed known system limits.")
            else:
                scanner_shim_mp['1'] = order1_mp

        if shim_settings.get('2'):
            max_current_mp_order2 = np.array([4959.01, 3551.29, 3503.299, 3551.29, 3487.302])
            max_current_dcm_order2 = np.array([9998, 9998, 9998, 9998, 9998])
            order2_mp = np.array(shim_settings['2']) * max_current_mp_order2 / max_current_dcm_order2

            if np.any(np.abs(order2_mp) > max_current_mp_order2):
                scanner_shim_mp['has_valid_settings'] = False
                raise ValueError("Multipole values exceed known system limits.")
            else:
                scanner_shim_mp['2'] = order2_mp

    else:
        logger.debug(f"Manufacturer model {manufacturers_model_name} not implemented, could not convert shim settings")

    return scanner_shim_mp


class ScannerShimSettings:
    def __init__(self, bids_json_dict):

        shim_settings_dac = get_scanner_shim_settings(bids_json_dict)
        self.shim_settings = convert_to_mp(bids_json_dict.get('ManufacturersModelName'), shim_settings_dac)

    def concatenate_shim_settings(self, orders=[2]):
        coefs = []
        if not self.shim_settings['has_valid_settings']:
            logger.warning("Invalid Shim Settings")
            return coefs

        if self.shim_settings.get('0') is not None and any(order>=0 for order in orders):
            # Concatenate 2 lists
            coefs = [self.shim_settings.get('0')]
        else:
            coefs = [0]

        for order in orders:
            if self.shim_settings.get(order) is not None:
                # Concatenate 2 lists
                coefs.extend(self.shim_settings.get(order))
            else:
                n_coefs = (order + 1) * 2
                coefs.extend([0] * n_coefs)

        return coefs<|MERGE_RESOLUTION|>--- conflicted
+++ resolved
@@ -173,17 +173,10 @@
         flip_mat = np.ones(len(coefs))
         # Order 1
         if len(coefs) == 3:
-<<<<<<< HEAD
-            flip_mat[:3] = get_flip_matrix(SHIM_CS[manufacturer], manufacturer=manufacturer, xyz=True)
+            flip_mat[:3] = get_flip_matrix(SHIM_CS[manufacturer], orders, manufacturer=manufacturer)
         # Order 2
         elif len(coefs) >= 8:
-            flip_mat[:8] = get_flip_matrix(SHIM_CS[manufacturer], manufacturer=manufacturer)
-=======
-            flip_mat[:3] = get_flip_matrix(shim_cs[manufacturer], orders, manufacturer=manufacturer)
-        # Order 2
-        elif len(coefs) >= 8:
-            flip_mat[:8] = get_flip_matrix(shim_cs[manufacturer], orders, manufacturer=manufacturer)
->>>>>>> 072aaa8b
+            flip_mat[:8] = get_flip_matrix(SHIM_CS[manufacturer], orders, manufacturer=manufacturer)
         else:
             logger.warning("Order not supported")
 
