--- conflicted
+++ resolved
@@ -419,12 +419,8 @@
         self.st_function = st_function
         self.sizer = self.create_sizer()
         self.add_button_run()
-<<<<<<< HEAD
-        self.output_paths = output_paths
-=======
-        self.special_output = special_output
-        self.outputs = special_output.copy()
->>>>>>> 9525b9dc
+        self.output_paths_original = output_paths
+        self.output_paths = output_paths.copy()
 
     def create_sizer(self):
         """Create the centre sizer containing tab-specific functionality."""
@@ -478,8 +474,8 @@
                 except Exception as err:
                     self.panel.terminal_component.log_to_terminal(str(err), level="ERROR")
 
-        self.outputs.clear()
-        self.outputs = self.special_output.copy()
+        self.output_paths.clear()
+        self.output_paths = self.output_paths_original.copy()
 
     def get_run_args(self, st_function):
         msg = "Running "
