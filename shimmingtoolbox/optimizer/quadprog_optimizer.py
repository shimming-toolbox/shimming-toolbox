#!/usr/bin/python3
# -*- coding: utf-8 -*-

import logging
import numpy as np
import quadprog
from typing import List

from shimmingtoolbox.optimizer.optimizer_utils import OptimizerUtils
from shimmingtoolbox.pmu import PmuResp
from shimmingtoolbox.coils.coil import Coil

ListCoil = List[Coil]
logger = logging.getLogger(__name__)


class QuadProgOpt(OptimizerUtils):
    """ Optimizer object that stores coil profiles and optimizes an unshimmed volume given a mask.
        Use optimize(args) to optimize a given mask. The algorithm uses a quadprog solver to find the best shim.
        It supports bounds for each channel as well as a bound for the absolute sum of the channels.
    """

<<<<<<< HEAD
    def __init__(self, coils: ListCoil, unshimmed, affine, reg_factor=0, initial_guess_method='mean', opt_criteria=None):
=======
    def __init__(self, coils: ListCoil, unshimmed, affine, reg_factor=0, initial_guess_method='zeros'):
>>>>>>> cf28d353
        """
        Initializes coils according to input list of Coil

        Args:
            coils (ListCoil): List of Coil objects containing the coil profiles and related constraints
            unshimmed (np.ndarray): 3d array of unshimmed volume
            affine (np.ndarray): 4x4 array containing the affine transformation for the unshimmed array
            reg_factor (float): Regularization factor for the current when optimizing. A higher coefficient will
                                penalize higher current values while a lower factor will lower the effect of the
                                regularization. A negative value will favour high currents (not preferred).
            initial_guess_method (str): method to find the initial guess
        """
        if reg_factor < 0:
            raise TypeError(f"reg_factor is negative, and would cause optimization to crash."
                            f" If you want to keep this reg_factor please use lsq_optimizer")
        super().__init__(coils, unshimmed, affine, initial_guess_method, reg_factor)
        self.opt_criteria = opt_criteria

    def _get_linear_inequality_matrices(self):
        """
        This functions returns the linear inequality matrix and vector, that will be used in the optimization, such as
        g @ x < h, to see all details please see the PR 458

        Returns:
            (tuple) : tuple containing:
                * np.ndarray: linear inequality matrix
                * np.ndarray: linear inequality vector

        """
        n = len(self.reg_vector)
        n_coils = len(self.coils)

        sum_constraints = []
        g_bis = []

        # First we want to create the part to verify that the sum of the currents don't get above a limit
        start_index = n
        for i_coil in range(n_coils):
            coil = self.coils[i_coil]
            end_index = start_index + coil.dim[3]
            if coil.coef_sum_max != np.inf:
                sum_constraints.append(coil.coef_sum_max)
                tmp = np.zeros([2 * n])
                tmp[start_index: end_index] = 1
                g_bis.append(tmp)
            start_index = end_index
        g_bis = np.array(g_bis)
        sum_constraints = np.array(sum_constraints)[:, np.newaxis]

        # Then we want to see if the currents are between a lower, and an upper bound
        lb = np.zeros([n, 1])
        lb[:, 0] = np.array([x[0] for x in self.merged_bounds])
        ub = np.zeros([n, 1])
        ub[:, 0] = np.array([x[1] for x in self.merged_bounds])

        # We create both arrays, but if there is no sum constraints, then there is no need to add this constraint
        if np.any(sum_constraints):
            g = np.block([[-np.eye(n), -np.eye(n)], [np.eye(n), -np.eye(n)], [g_bis],
                          [-np.eye(n), np.zeros([n, n])], [np.eye(n), np.zeros([n, n])]])
            # dim(g) = (4n + n_sum_constraints, 2n)
            h = np.block([[np.zeros([n, 1])], [np.zeros([n, 1])], [sum_constraints],
                          [-lb], [ub]])
            # dim(h) = (4n + n_sum_constraints, 1)
        else:
            g = np.block([[-np.eye(n), -np.eye(n)], [np.eye(n), -np.eye(n)],
                          [-np.eye(n), np.zeros([n, n])], [np.eye(n), np.zeros([n, n])]])
            # dim(g) = (4n, 2n)
            h = np.block([[np.zeros([n, 1])], [np.zeros([n, 1])],
                          [-lb], [ub]])
            # dim(h) = (4n, 1)
        return g, h

    def get_stability_factor(self, coef, unshimmed_vec, coil_mat, factor):
        """ Objective function to find the stability factor for the quadratic optimization

        Args:
            coef (np.ndarray): 1D array of channel coefficients
            unshimmed_vec (np.ndarray): 1D flattened array (point) of the masked unshimmed map
            coil_mat (np.ndarray): 2D flattened array (point, channel) of masked coils
                                      (axis 0 must align with unshimmed_vec)
            factor (float): Devise the result by 'factor'. This allows to scale the output for the minimize function to
                            avoid positive directional linesearch

        Returns:
            float: Residuals for quad_prog optimization
        """
        shimmed_vec = unshimmed_vec + coil_mat @ coef
        return shimmed_vec.dot(shimmed_vec) / len(unshimmed_vec) / factor + np.abs(coef).dot(self.reg_vector)

    def _get_currents(self, unshimmed_vec, coil_mat, currents_0):
        """
        Returns the currents needed for the shimming, redefined from basic_optimizer because of the constraints
        Args:
            unshimmed_vec (np.ndarray): 1D flattened array (point) of the masked unshimmed map
            coil_mat (np.ndarray): 2D flattened array (point, channel) of masked coils
                                      (axis 0 must align with unshimmed_vec)
            currents_0 (np.ndarray) : Initial guess for the function

        Returns:
            np.ndarray : Vector of currents that make the better shimming

        """
        # This allows to scale the output for the minimize function to avoid positive directional linesearch
        stability_factor = self.get_stability_factor(self._initial_guess_zeros(), unshimmed_vec,
                                                     np.zeros_like(coil_mat),
                                                     factor=1)
        # We want to minimize 1/2 x.T @ cost_matrix @ x - cost_vector.T @ x
        cost_matrix, cost_vector = self.get_cost_matrices(currents_0, unshimmed_vec, coil_mat, stability_factor)
        # We want to get the linear inequality matrix and vector, such as g @ x < h
        ineq_matrix, ineq_vector = self._get_linear_inequality_matrices()

        # We use the quadprog solver to solve the quadratic optimization problem
        opt_result = quadprog.solve_qp(cost_matrix, -cost_vector, ineq_matrix.T, -ineq_vector[:, 0])
        currents = opt_result[0]

        if logger.level <= getattr(logging, 'DEBUG'):
            n_iter = opt_result[3][0]
            logger.debug(f"Number of iterations for quadprog: {n_iter}")

        return currents[:len(currents_0)]

    def get_cost_matrices(self, currents_0, unshimmed_vec, coil_mat, factor):
        """
        Returns the cost matrix and the cost vector to minimize 1/2 x.T @ cost_matrix @ x - cost_vector.T @ x

        Args:
            currents_0 (np.ndarray) : Initial guess for the function
            unshimmed_vec (np.ndarray): 1D flattened array (point) of the masked unshimmed map
            coil_mat (np.ndarray): 2D flattened array (point, channel) of masked coils
                                      (axis 0 must align with unshimmed_vector)
            factor (float): Divide the result by 'factor'. This allows to scale the output for the minimize function to
                            avoid positive directional linesearch

        Returns:
            (tuple) : tuple containing:
                * np.ndarray: 2D Cost matrix
                * np.ndarray: Cost vector

        """

        n = len(currents_0)

        initial_guess = np.zeros(2 * n)
        initial_guess[:n] = currents_0
        a, b, _ = self.get_quadratic_term(unshimmed_vec, coil_mat, factor)
        epsilon = 1e-6
        cost_matrix = np.block([[a, np.zeros([n, n])], [np.zeros([n, n]), np.zeros([n, n])]]) + epsilon * np.eye(2*n)
        cost_matrix = 2 * cost_matrix
        cost_vector = np.zeros(2 * n)
        cost_vector[0: n] = b

        return cost_matrix, cost_vector


class PmuQuadProgOpt(QuadProgOpt):
    """ Optimizer for the realtime component (riro) for this optimization:
            field(i_vox) = riro(i_vox) * (acq_pressures - mean_p) + static(i_vox)
            Unshimmed must be in units: [unit_shim/unit_pressure], ex: [Hz/unit_pressure]

            This optimizer bounds the riro results to the coil bounds by taking the range of pressure that can be
            reached by the PMU.
        """

    def __init__(self, coils, unshimmed, affine, pmu: PmuResp, reg_factor=0):
        """
        Initializes coils according to input list of Coil

        Args:
            coils (ListCoil): List of Coil objects containing the coil profiles and related constraints
            unshimmed (np.ndarray): 3d array of unshimmed volume
            affine (np.ndarray): 4x4 array containing the affine transformation for the unshimmed array
            pmu (PmuResp): PmuResp object containing the respiratory trace information.
        """

        super().__init__(coils, unshimmed, affine, reg_factor=reg_factor, initial_guess_method='zeros')
        self.pressure_min = pmu.min
        self.pressure_max = pmu.max

    def _get_linear_inequality_matrices(self):

        """
        This functions returns the linear inequality matrix and vector, that will be used in the optimization, such as
        g @ x < h, to see all details please see the PR 458
        Redefined from QuadProg to match the new bounds and constraints

        Returns:
            (tuple) : tuple containing:
                * np.ndarray: linear inequality matrix
                * np.ndarray: linear inequality vector

        """
        n_coils = len(self.coils)
        n = len(self.reg_vector)
        sum_constraints = []
        ub = np.zeros([n, 1])
        lb = np.zeros([n, 1])
        g_bis = []

        start_index = n
        # First we want to create the part to verify that the sum of the currents doesn't get above a limit
        for i_coil in range(n_coils):
            coil = self.coils[i_coil]
            end_index = start_index + coil.dim[3]
            if coil.coef_sum_max != np.inf:
                pressure = np.max(np.abs(self.pressure_max), np.abs(self.pressure_min))
                sum_constraints.append(coil.coef_sum_max / (coil.dim[3] * pressure))
                tmp = np.zeros([2 * n])
                tmp[start_index: end_index] = 1
                g_bis.append(tmp)
            start_index = end_index

        g_bis = np.array(g_bis)
        sum_constraints = np.array(sum_constraints)[:, np.newaxis]

        # Then we want to see if the currents are between a lower, and an upper bound
        delta_pressure = self.pressure_max - self.pressure_min
        for i_bound, bound in enumerate(self.merged_bounds):
            lb[i_bound, 0] = bound[0]
            ub[i_bound, 0] = bound[1]

        # We create both array, but if there is no sum constraints, then there is no need to add this constraints
        if np.any(sum_constraints):
            g = np.block([[-np.eye(n), -np.eye(n)], [np.eye(n), -np.eye(n)], [g_bis],
                          [- delta_pressure * - np.eye(n), np.zeros([n, n])],
                          [delta_pressure * - np.eye(n), np.zeros([n, n])],
                          [delta_pressure * np.eye(n), np.zeros([n, n])],
                          [- delta_pressure * np.eye(n), np.zeros([n, n])]])
            # dim(g) = (6n + n_sum_constraints, 2n)

            h = np.block([[np.zeros([n, 1])], [np.zeros([n, 1])], [sum_constraints],
                          [-lb], [-lb], [ub], [ub]])
            # dim(h) = (6n + n_sum_constraints, 1)
        else:
            g = np.block([[-np.eye(n), -np.eye(n)], [np.eye(n), -np.eye(n)],
                          [- delta_pressure * - np.eye(n), np.zeros([n, n])],
                          [delta_pressure * - np.eye(n), np.zeros([n, n])],
                          [delta_pressure * np.eye(n), np.zeros([n, n])],
                          [- delta_pressure * np.eye(n), np.zeros([n, n])]])
            # dim(g) = (6n, 2n)

            h = np.block([[np.zeros([n, 1])], [np.zeros([n, 1])],
                          [-lb], [-lb], [ub], [ub]])

            # dim(h) = (6n, 1)
        return g, h<|MERGE_RESOLUTION|>--- conflicted
+++ resolved
@@ -20,11 +20,7 @@
         It supports bounds for each channel as well as a bound for the absolute sum of the channels.
     """
 
-<<<<<<< HEAD
-    def __init__(self, coils: ListCoil, unshimmed, affine, reg_factor=0, initial_guess_method='mean', opt_criteria=None):
-=======
     def __init__(self, coils: ListCoil, unshimmed, affine, reg_factor=0, initial_guess_method='zeros'):
->>>>>>> cf28d353
         """
         Initializes coils according to input list of Coil
 
@@ -41,7 +37,6 @@
             raise TypeError(f"reg_factor is negative, and would cause optimization to crash."
                             f" If you want to keep this reg_factor please use lsq_optimizer")
         super().__init__(coils, unshimmed, affine, initial_guess_method, reg_factor)
-        self.opt_criteria = opt_criteria
 
     def _get_linear_inequality_matrices(self):
         """
