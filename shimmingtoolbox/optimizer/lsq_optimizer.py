#!/usr/bin/python3
# -*- coding: utf-8 -*-

import numpy as np
import scipy.optimize as opt
from typing import List
import warnings
from shimmingtoolbox.masking.mask_utils import erode_binary_mask

from shimmingtoolbox.optimizer.optimizer_utils import OptimizerUtils
from shimmingtoolbox.pmu import PmuResp
from shimmingtoolbox.coils.coil import Coil

ListCoil = List[Coil]
# add allowed criteria 'grad'
allowed_opt_criteria = ['mse', 'mae', 'std', 'grad']


class LsqOptimizer(OptimizerUtils):
    """ Optimizer object that stores coil profiles and optimizes an unshimmed volume given a mask.
        Use optimize(args) to optimize a given mask. The algorithm uses a least squares solver to find the best shim.allowed_opt_criteria
        It supports bounds for each channel as well as a bound for the absolute sum of the channels.
    """

<<<<<<< HEAD
    def __init__(self, coils: ListCoil, unshimmed, affine, opt_criteria='mse', reg_factor=0, w_signal_loss=0, epi_te=0):
=======
    def __init__(self, coils: ListCoil, unshimmed, affine, opt_criteria='mse', initial_guess_method='mean',
                 reg_factor=0):
>>>>>>> 2c8f0548
        """
        Initializes coils according to input list of Coil

        Args:
            coils (ListCoil): List of Coil objects containing the coil profiles and related constraints
            unshimmed (np.ndarray): 3d array of unshimmed volume
            affine (np.ndarray): 4x4 array containing the affine transformation for the unshimmed array
            opt_criteria (str): Criteria for the optimizer 'least_squares'. Supported: 'mse': mean squared error,
                                'mae': mean absolute error, 'std': standard deviation.
            reg_factor (float): Regularization factor for the current when optimizing. A higher coefficient will
                                penalize higher current values while a lower factor will lower the effect of the
                                regularization. A negative value will favour high currents (not preferred).
        """
<<<<<<< HEAD
        super().__init__(coils, unshimmed, affine)
        self._initial_guess_method = 'mean'
        self.initial_coefs = None
        self.reg_factor = reg_factor
        self.w_signal_loss = w_signal_loss
        self.epi_te = epi_te
        self.reg_factor_channel = np.array([max(np.abs(bound)) for bound in self.merged_bounds])
=======
        super().__init__(coils, unshimmed, affine, initial_guess_method, reg_factor)
>>>>>>> 2c8f0548

        lsq_residual_dict = {
            allowed_opt_criteria[0]: self._residuals_mse,
            allowed_opt_criteria[1]: self._residuals_mae,
            allowed_opt_criteria[2]: self._residuals_std,
            #############################################
            ####### Yixin add the following code ########
            allowed_opt_criteria[3]: self._residuals_grad
            #############################################
        }
        lsq_jacobian_dict = {
            allowed_opt_criteria[0]: self._residuals_mse_jacobian,
            allowed_opt_criteria[1]: None,
            allowed_opt_criteria[2]: None
        }

        if opt_criteria in allowed_opt_criteria:
            self._criteria_func = lsq_residual_dict[opt_criteria]
            self._jacobian_func = lsq_jacobian_dict[opt_criteria]
            self.opt_criteria = opt_criteria
        else:
            raise ValueError("Optimization criteria not supported")

    def _residuals_mae(self, coef, unshimmed_vec, coil_mat, factor):
        """ Objective function to minimize the mean absolute error (MAE)

        Args:
            coef (np.ndarray): 1D array of channel coefficients
            unshimmed_vec (np.ndarray): 1D flattened array (point) of the masked unshimmed map
            coil_mat (np.ndarray): 2D flattened array (point, channel) of masked coils
                                      (axis 0 must align with unshimmed_vec)
            factor (float): Devise the result by 'factor'. This allows to scale the output for the minimize function to
                            avoid positive directional linesearch

        Returns:
            float: Residuals for least squares optimization
        """

        # MAE regularized to minimize currents
<<<<<<< HEAD
        return np.mean(np.abs(unshimmed_vec + np.sum(coil_mat * coef, axis=1, keepdims=False))) / factor + \
            (self.reg_factor * np.mean(np.abs(coef) / self.reg_factor_channel))
            
    def _residuals_grad_orig(self, coef, unshimmed_vec, coil_mat, factor):
        """ Objective function to minimize the mean squared error (MSE) and the signal loss function (gradient in z direction)

        Args:
            coef (numpy.ndarray): 1D array of channel coefficients
            factor (float): Devise the result by 'factor'. This allows to scale the output for the minimize function to
                            avoid positive directional linesearch
        Returns:
            numpy.ndarray: Residuals for least squares optimization -- equivalent to flattened shimmed vector
        """
        #print("w_signal_loss is: " + str(self.w_signal_loss) + "," + " epi_te is: " + str(self.epi_te) + " factor is" + str(factor))
        nx,ny,nz,nc = np.shape(self.merged_coils)
        shimmed = self.unshimmed + np.sum(self.merged_coils * np.tile(coef,(nx,ny,nz,1)),axis= 3) # need test
        signal = 1
        # if consider signal loss from x, y, and z
        for i in range(2,3):
            G = np.gradient(shimmed, axis=i)
            signal = signal * abs(np.sinc(self.epi_te * G))
        # MSE regularized to minimize currents
        #print("" + str(np.shape(signal)))
        #print("in this round of optimization, residual from signal loss is : " + str(np.mean(1 - signal) * self.w_signal_loss) + ", residual from B0 inhomogeneity is: " + str(np.mean(np.abs(unshimmed_vec + np.sum(coil_mat * coef, axis=1, keepdims=False)))) + ", residual from current is " + str((self.reg_factor * np.mean(np.abs(coef) / self.reg_factor_channel))))
        return np.mean(1 - signal) + \
               np.mean((unshimmed_vec + np.sum(coil_mat * coef, axis=1, keepdims=False)) ** 2) / factor * self.w_signal_loss + \
               (self.reg_factor * np.mean(np.abs(coef) / self.reg_factor_channel))
    
    def _residuals_grad(self, coef, unshimmed_vec, coil_mat, unshimmed_Gx_vec, unshimmed_Gy_vec, unshimmed_Gz_vec, coil_Gx_mat, coil_Gy_mat, coil_Gz_mat, factor):
        #print("current Gradient residual is:" + str(np.mean((unshimmed_Gz_vec + np.sum(coil_Gz_mat * coef, axis=1, keepdims=False)) ** 2) * self.w_signal_loss + \
        #               np.mean((unshimmed_Gx_vec + np.sum(coil_Gx_mat * coef, axis=1, keepdims=False)) ** 2) * self.w_signal_loss + \
        #               np.mean((unshimmed_Gy_vec + np.sum(coil_Gy_mat * coef, axis=1, keepdims=False)) ** 2) * self.w_signal_loss))
        return np.mean((unshimmed_vec + np.sum(coil_mat * coef, axis=1, keepdims=False)) ** 2) / factor + \
               (self.reg_factor * np.mean(np.abs(coef) / self.reg_factor_channel)) + \
               np.mean((unshimmed_Gz_vec + np.sum(coil_Gz_mat * coef, axis=1, keepdims=False)) ** 2) * self.w_signal_loss
            #  np.mean((unshimmed_Gx_vec + np.sum(coil_Gx_mat * coef, axis=1, keepdims=False)) ** 2) * self.w_signal_loss + \
            #  np.mean((unshimmed_Gy_vec + np.sum(coil_Gy_mat * coef, axis=1, keepdims=False)) ** 2) * self.w_signal_loss + \
               
        
    def _residuals_mse(self, coef, unshimmed_vec, coil_mat, factor):
=======
        return np.mean(np.abs(unshimmed_vec + coil_mat @ coef)) / factor + np.abs(coef).dot(self.reg_vector)

    def _residuals_mse(self, coef, a, b, c):
>>>>>>> 2c8f0548
        """ Objective function to minimize the mean squared error (MSE)

        Args:
            coef (np.ndarray): 1D array of channel coefficients
            a (np.ndarray): 2D array used for the optimization
            b (np.ndarray): 1D flattened array used for the optimization
            c (float) : Float used for the optimization

        Returns:
            float: Residuals for least squares optimization
        """
        # The first version was :
        # np.mean((unshimmed_vec + np.sum(coil_mat * coef, axis=1, keepdims=False))**2) / factor + \ (
        # self.reg_factor * np.mean(np.abs(coef) / self.reg_factor_channel))
        # For the second version we switched np.sum(coil_mat*coef,axis=1,keepdims=False) by coil_mat@coef
        # which is way faster Then for a vector, mean(x**2) is equivalent to x.dot( x)/n
        # it's faster to do this operation instead of a np.mean Finally np.abs(coef).dot(self.reg_vector) is
        # equivalent and faster to self.reg_factor*np.mean(np.abs(coef) / self.reg_factor_channel) For the
        # mathematical demonstration see : https://github.com/shimming-toolbox/shimming-toolbox/pull/432
        # This gave us the following expression for the residuals mse :
        # shimmed_vec = unshimmed_vec + coil_mat @ coef
        # mse = (shimmed_vec).dot(shimmed_vec) / len(unshimmed_vec) / factor + np.abs(coef).dot(self.reg_vector)
        # The new expression of residuals mse, is the fastest way to the optimization because it allows us to not
        # calculate everytime some long processing operation, the term of a, b and c were calculated in scipy_minimize

        return a @ coef @ coef + b @ coef + c

    def _initial_guess_mse(self, coef, unshimmed_vec, coil_mat, factor):
        """ Objective function to find the initial guess for the mean squared error (MSE) optimization

        Args:
            coef (np.ndarray): 1D array of channel coefficients
            unshimmed_vec (np.ndarray): 1D flattened array (point) of the masked unshimmed map
            coil_mat (np.ndarray): 2D flattened array (point, channel) of masked coils
                                      (axis 0 must align with unshimmed_vec)
            factor (float): Devise the result by 'factor'. This allows to scale the output for the minimize function to
                            avoid positive directional linesearch

        Returns:
            float: Residuals for least squares optimization
        """
        shimmed_vec = unshimmed_vec + coil_mat @ coef
        return (shimmed_vec).dot(shimmed_vec) / len(unshimmed_vec) / factor + np.abs(coef).dot(self.reg_vector)

    def _residuals_std(self, coef, unshimmed_vec, coil_mat, factor):
        """ Objective function to minimize the standard deviation (STD)

        Args:
            coef (np.ndarray): 1D array of channel coefficients
            unshimmed_vec (np.ndarray): 1D flattened array (point) of the masked unshimmed map
            coil_mat (np.ndarray): 2D flattened array (point, channel) of masked coils
                                      (axis 0 must align with unshimmed_vec)
            factor (float): Devise the result by 'factor'. This allows to scale the output for the minimize function to
                            avoid positive directional linesearch

        Returns:
            float: Residuals for least squares optimization
        """

        # STD regularized to minimize currents
        return np.std(unshimmed_vec + coil_mat @ coef) / factor + np.abs(coef).dot(self.reg_vector)

    def _residuals_mse_jacobian(self, coef, a, b, c):
        """ Jacobian of the function that we want to minimize
        The function to minimize is :
        np.mean((unshimmed_vec + np.sum(coil_mat * coef, axis=1, keepdims=False)) ** 2) / factor+\
           (self.reg_factor * np.mean(np.abs(coef) / self.reg_factor_channel))
        The first Version of the jacobian was :
        self.b * (unshimmed_vec + coil_mat @ coef) @ coil_mat + np.sign(coef) * self.reg_vector where self.b was equal
        to 2/(len(unshimmed_vec * factor)
        This jacobian come from the new version of the residuals mse that was implemented with the PR#451

        Args:
            coef (np.ndarray): 1D array of channel coefficients
            a (np.ndarray): 2D array using for the optimization
            b (np.ndarray): 1D flattened array used for the optimization
            c (float) : Float used for the optimization but not used here

        Returns:
            np.ndarray : 1D array of the gradient of the mse function to minimize
        """
        return 2 * a @ coef + b

    def _define_scipy_constraints(self):
        return self._define_scipy_coef_sum_max_constraint()

    def _define_scipy_coef_sum_max_constraint(self):
        """Constraint on each coil about the maximum current of all channels"""

        def _apply_sum_constraint(inputs, indexes, coef_sum_max):
            # ineq constraint for scipy minimize function. Negative output is disregarded while positive output is kept.
            return -1 * (np.sum(np.abs(inputs[indexes])) - coef_sum_max)

        # Set up constraints for max current for each coils
        constraints = []
        start_index = 0
        for i_coil in range(len(self.coils)):
            coil = self.coils[i_coil]
            end_index = start_index + coil.dim[3]
            if coil.coef_sum_max != np.inf:
                constraints.append({'type': 'ineq', "fun": _apply_sum_constraint,
                                    'args': (range(start_index, end_index), coil.coef_sum_max)})
            start_index = end_index
        return constraints

<<<<<<< HEAD
    def _scipy_minimize(self, currents_0, unshimmed_vec, coil_mat, unshimmed_Gx_vec, unshimmed_Gy_vec, unshimmed_Gz_vec, coil_Gx_mat, coil_Gy_mat, coil_Gz_mat, scipy_constraints, factor):

        currents_sp = opt.minimize(self._criteria_func, currents_0,
                                   args=(unshimmed_vec, coil_mat, unshimmed_Gx_vec, unshimmed_Gy_vec, unshimmed_Gz_vec, coil_Gx_mat, coil_Gy_mat, coil_Gz_mat, factor),
                                   method='SLSQP',
                                   bounds=self.merged_bounds,
                                   constraints=tuple(scipy_constraints),
                                   options={'maxiter': 1000})
        return currents_sp

    def get_initial_guess(self):
        """ Calculates the initial guess according to the `self.initial_guess_method`

        Returns:
            np.ndarray: 1d array (n_channels) containing the initial guess for the optimization
        """

        allowed_guess_method = {
            'mean': self._initial_guess_mean_bounds,
            'zeros': self._initial_guess_zeros,
            'set': self._initial_guess_set
        }

        initial_guess = allowed_guess_method[self.initial_guess_method]()

        return initial_guess

    def _initial_guess_set(self):
        return self.initial_coefs

    def _initial_guess_mean_bounds(self):
        """
        Calculates the initial guess from the bounds, sets it to the mean of the bounds

        Returns:
            np.ndarray: 1d array (n_channels) of coefficient representing the initial guess

        """
        current_0 = []
        for bounds in self.merged_bounds:
            avg = np.mean(bounds)

            if np.isnan(avg):
                current_0.append(0)
            else:
                current_0.append(avg)

        return np.array(current_0)

    def _initial_guess_zeros(self):
        """
        Return a numpy array with zeros.

        Returns:
            np.ndarray: 1d array (n_channels) of coefficient representing the initial guess

        """
        current_0 = np.zeros(len(self.merged_bounds))

        return current_0

    def optimize(self, mask):
        """
        Optimize unshimmed volume by varying current to each channel

        Args:
            mask (numpy.ndarray): 3D integer mask used for the optimizer (only consider voxels with non-zero values).

        Returns:
            numpy.ndarray: Coefficients corresponding to the coil profiles that minimize the objective function.
                           The shape of the array returned has shape corresponding to the total number of channels
        """

        # Check for sizing errors
        self._check_sizing(mask)

        # Define coil profiles
        n_channels = self.merged_coils.shape[3]
        mask_vec = mask.reshape((-1,))
        
        mask_erode = erode_binary_mask(mask,shape='sphere',size = 3)
        mask_erode_vec = mask.reshape((-1,))
        # Reshape coil profile: X, Y, Z, N --> [mask.shape], N
        #   --> N, [mask.shape] --> N, mask.size --> mask.size, N --> masked points, N
        temp = np.transpose(self.merged_coils, axes=(3, 0, 1, 2))
        coil_mat = np.reshape(temp,
                              (n_channels, -1)).T[mask_vec != 0, :]  # masked points x N
        
        merged_coils_Gx = np.zeros(np.shape(temp))
        merged_coils_Gy = np.zeros(np.shape(temp))
        merged_coils_Gz = np.zeros(np.shape(temp))
        for ch in range(n_channels):
            merged_coils_Gx[ch] = np.gradient(temp[ch], axis = 0)
            merged_coils_Gy[ch] = np.gradient(temp[ch], axis = 1)
            merged_coils_Gz[ch] = np.gradient(temp[ch], axis = 2)
            
        coil_Gx_mat = np.reshape(merged_coils_Gx,
                              (n_channels, -1)).T[mask_erode_vec != 0, :]  # masked points x N
        coil_Gy_mat = np.reshape(merged_coils_Gy,
                              (n_channels, -1)).T[mask_erode_vec != 0, :]  # masked points x N
        coil_Gz_mat = np.reshape(merged_coils_Gz,
                              (n_channels, -1)).T[mask_erode_vec != 0, :]  # masked points x N
                              
        unshimmed_vec = np.reshape(self.unshimmed, (-1,))[mask_erode_vec != 0]  # mV'
        
        unshimmed_Gx_vec = np.reshape(np.gradient(self.unshimmed,axis=0), (-1,))[mask_erode_vec != 0]  # mV'
        unshimmed_Gy_vec = np.reshape(np.gradient(self.unshimmed,axis=1), (-1,))[mask_erode_vec != 0]  # mV'
        unshimmed_Gz_vec = np.reshape(np.gradient(self.unshimmed,axis=2), (-1,))[mask_erode_vec != 0]  # mV'
                
=======
    def _scipy_minimize(self, currents_0, unshimmed_vec, coil_mat, scipy_constraints, factor):
        if self.opt_criteria == 'mse':
            a, b, c = self.get_quadratic_term(unshimmed_vec, coil_mat, factor)
            currents_sp = opt.minimize(self._criteria_func, currents_0,
                                       args=(a, b, c),
                                       method='SLSQP',
                                       bounds=self.merged_bounds,
                                       constraints=tuple(scipy_constraints),
                                       jac=self._jacobian_func,
                                       options={'maxiter': 1000})

        else:

            currents_sp = opt.minimize(self._criteria_func, currents_0,
                                       args=(unshimmed_vec, coil_mat, factor),
                                       method='SLSQP',
                                       bounds=self.merged_bounds,
                                       constraints=tuple(scipy_constraints),
                                       options={'maxiter': 1000})

        return currents_sp

    def _get_currents(self, unshimmed_vec, coil_mat, currents_0):

>>>>>>> 2c8f0548
        scipy_constraints = self._define_scipy_constraints()
        # Optimize
        # When clipping to bounds, scipy raises a warning. Since this can be frequent for our purposes, we ignore that
        # warning
        with warnings.catch_warnings():
            warnings.filterwarnings('ignore', message="Values in x were outside bounds during a "
                                                      "minimize step, clipping to bounds",
                                    category=RuntimeWarning,
                                    module='scipy')
            # scipy minimize expects the return value of the residual function to be ~10^0 to 10^1
            # --> aiming for 1 then optimizing will lower that. We are using an initial guess of 0s so that the
            # regularization on the currents has no affect on the output stability factor.
<<<<<<< HEAD
            stability_factor = self._criteria_func(self._initial_guess_zeros(), unshimmed_vec, np.zeros_like(coil_mat), unshimmed_Gx_vec, unshimmed_Gy_vec, unshimmed_Gz_vec, coil_Gx_mat, coil_Gy_mat, coil_Gz_mat, factor=1)

            currents_sp = self._scipy_minimize(currents_0, unshimmed_vec, coil_mat, unshimmed_Gx_vec, unshimmed_Gy_vec, unshimmed_Gz_vec, coil_Gx_mat, coil_Gy_mat, coil_Gz_mat, scipy_constraints, factor=stability_factor)

=======
            if self.opt_criteria == 'mse':
                stability_factor = self._initial_guess_mse(self._initial_guess_zeros(), unshimmed_vec,
                                                           np.zeros_like(coil_mat),
                                                           factor=1)
            else:
                stability_factor = self._criteria_func(self._initial_guess_zeros(), unshimmed_vec,
                                                       np.zeros_like(coil_mat),
                                                       factor=1)
            currents_sp = self._scipy_minimize(currents_0, unshimmed_vec, coil_mat, scipy_constraints,
                                               factor=stability_factor)
>>>>>>> 2c8f0548
        if not currents_sp.success:
            raise RuntimeError(f"Optimization failed due to: {currents_sp.message}")

        currents = currents_sp.x

        return currents


class PmuLsqOptimizer(LsqOptimizer):
    """ Optimizer for the realtime component (riro) for this optimization:
        field(i_vox) = riro(i_vox) * (acq_pressures - mean_p) + static(i_vox)
        Unshimmed must be in units: [unit_shim/unit_pressure], ex: [Hz/unit_pressure]

        This optimizer bounds the riro results to the coil bounds by taking the range of pressure that can be reached
        by the PMU.
    """

    def __init__(self, coils, unshimmed, affine, opt_criteria, pmu: PmuResp, reg_factor=0):
        """
        Initializes coils according to input list of Coil

        Args:
            coils (ListCoil): List of Coil objects containing the coil profiles and related constraints
            unshimmed (np.ndarray): 3d array of unshimmed volume
            affine (np.ndarray): 4x4 array containing the affine transformation for the unshimmed array
            opt_criteria (str): Criteria for the optimizer 'least_squares'. Supported: 'mse': mean squared error,
                                'mae': mean absolute error, 'std': standard deviation.
            pmu (PmuResp): PmuResp object containing the respiratory trace information.
        """

        super().__init__(coils, unshimmed, affine, opt_criteria, initial_guess_method='zeros', reg_factor=reg_factor)
        self.pressure_min = pmu.min
        self.pressure_max = pmu.max

    def _define_scipy_constraints(self):
        """Redefined from super() to include more constraints"""
        scipy_constraints = self._define_scipy_coef_sum_max_constraint()
        scipy_constraints += self._define_scipy_bounds_constraint()
        return scipy_constraints

    def _define_scipy_coef_sum_max_constraint(self):
        """Constraint on each coil about the maximum current of all channels"""

        def _apply_sum_min_pressure_constraint(inputs, indexes, coef_sum_max, min_pressure):
            # ineq constraint for scipy minimize function. Negative output is disregarded while positive output is kept.
            currents_min_pressure = inputs * min_pressure

            # sum_at_min_pressure < coef_sum_max
            return coef_sum_max - np.sum(np.abs(currents_min_pressure[indexes]))

        def _apply_sum_max_pressure_constraint(inputs, indexes, coef_sum_max, max_pressure):
            # ineq constraint for scipy minimize function. Negative output is disregarded while positive output is kept.
            currents_max_pressure = inputs * max_pressure

            # sum_at_max_pressure < coef_sum_max
            return coef_sum_max - np.sum(np.abs(currents_max_pressure[indexes]))

        # Set up constraints for max current for each coils
        constraints = []
        start_index = 0
        for i_coil in range(len(self.coils)):
            coil = self.coils[i_coil]
            end_index = start_index + coil.dim[3]
            if coil.coef_sum_max != np.inf:
                constraints.append({'type': 'ineq', "fun": _apply_sum_min_pressure_constraint,
                                    'args': (range(start_index, end_index), coil.coef_sum_max, self.pressure_min)})
                constraints.append({'type': 'ineq', "fun": _apply_sum_max_pressure_constraint,
                                    'args': (range(start_index, end_index), coil.coef_sum_max, self.pressure_max)})
            start_index = end_index
        return constraints

    def _define_scipy_bounds_constraint(self):
        """Constraints that allows to respect the bounds. Since the pressure can vary up and down, there are 2 maximum
        values that the currents can have for each optimization. This allows to set a constraint that multiplies the
        maximum pressure value by the currents of units [unit_pressure / unit_currents] and see if it respects the
        bounds then do the same thing for the mimimum pressure value.
        """

        def _apply_min_pressure_constraint(inputs, i_channel, bound_min, pressure_min):
            # ineq constraint for scipy minimize function. Negative output is disregarded while positive output is kept.
            # Make sure the min current for a channel is higher than the min bound for that channel
            current_min_pressure = inputs[i_channel] * pressure_min

            # current_min_pressure > bound_min
            return current_min_pressure - bound_min

        def _apply_max_pressure_constraint(inputs, i_channel, bound_max, pressure_max):
            # ineq constraint for scipy minimize function. Negative output is disregarded while positive output is kept.
            # Make sure the max current for a channel is lower than the max bound for that channel
            current_max_pressure = inputs[i_channel] * pressure_max

            # current_max_pressure < bound_max
            return bound_max - current_max_pressure

        # riro_offset = riro * (acq_pressure - mean_p)
        # Maximum/minimum values of riro_offset will occure when (acq_pressure - mean_p) are min and max:
        # if the mean is self.pressure_min and the pressure probe reads self.pressure_max --> delta_pressure
        # if the mean is self.pressure_max and the pressure probe reads self.pressure_min --> -delta_pressure
        # Those are theoretical min and max, they should not happen since the mean should preferably be in the middle of
        # the probe's min/max
        delta_pressure = self.pressure_max - self.pressure_min

        constraints = []
        for i_bound, bound in enumerate(self.merged_bounds):
            # No point in adding a constraint if the bound is infinite
            if not bound[0] == -np.inf:
                # Minimum bound
                constraints.append({'type': 'ineq', "fun": _apply_min_pressure_constraint,
                                    'args': (i_bound, bound[0], -delta_pressure)})
                constraints.append({'type': 'ineq', "fun": _apply_min_pressure_constraint,
                                    'args': (i_bound, bound[0], delta_pressure)})
            # No point in adding a constraint if the bound is infinite
            if not bound[1] == np.inf:
                # Maximum bound
                constraints.append({'type': 'ineq', "fun": _apply_max_pressure_constraint,
                                    'args': (i_bound, bound[1], delta_pressure)})
                constraints.append({'type': 'ineq', "fun": _apply_max_pressure_constraint,
                                    'args': (i_bound, bound[1], -delta_pressure)})

        return constraints

    def _scipy_minimize(self, currents_0, unshimmed_vec, coil_mat, unshimmed_Gx_vec, unshimmed_Gy_vec, unshimmed_Gz_vec, coil_Gx_mat, coil_Gy_mat, coil_Gz_mat, scipy_constraints, factor):
        """Redefined from super() since normal bounds are now constraints"""
        if self.opt_criteria == 'mse':
            a, b, c = self.get_quadratic_term(unshimmed_vec, coil_mat, factor)

            currents_sp = opt.minimize(self._criteria_func, currents_0,
                                       args=(a, b, c),
                                       method='SLSQP',
                                       constraints=tuple(scipy_constraints),
                                       jac=self._jacobian_func,
                                       options={'maxiter': 500})

        else:
            currents_sp = opt.minimize(self._criteria_func, currents_0,
                                       args=(unshimmed_vec, coil_mat, factor),
                                       method='SLSQP',
                                       constraints=tuple(scipy_constraints),
                                       jac=self._jacobian_func,
                                       options={'maxiter': 500})

<<<<<<< HEAD
        currents_sp = opt.minimize(self._criteria_func, currents_0,
                                   args=(unshimmed_vec, coil_mat, unshimmed_Gx_vec, unshimmed_Gy_vec, unshimmed_Gz_vec, coil_Gx_mat, coil_Gy_mat, coil_Gz_mat, factor),
                                   method='SLSQP',
                                   constraints=tuple(scipy_constraints),
                                   options={'maxiter': 30000})
=======
>>>>>>> 2c8f0548
        return currents_sp<|MERGE_RESOLUTION|>--- conflicted
+++ resolved
@@ -22,12 +22,8 @@
         It supports bounds for each channel as well as a bound for the absolute sum of the channels.
     """
 
-<<<<<<< HEAD
-    def __init__(self, coils: ListCoil, unshimmed, affine, opt_criteria='mse', reg_factor=0, w_signal_loss=0, epi_te=0):
-=======
     def __init__(self, coils: ListCoil, unshimmed, affine, opt_criteria='mse', initial_guess_method='mean',
-                 reg_factor=0):
->>>>>>> 2c8f0548
+                 reg_factor=0,  w_signal_loss_loss=None, epi_te=None):
         """
         Initializes coils according to input list of Coil
 
@@ -41,17 +37,9 @@
                                 penalize higher current values while a lower factor will lower the effect of the
                                 regularization. A negative value will favour high currents (not preferred).
         """
-<<<<<<< HEAD
-        super().__init__(coils, unshimmed, affine)
-        self._initial_guess_method = 'mean'
-        self.initial_coefs = None
-        self.reg_factor = reg_factor
-        self.w_signal_loss = w_signal_loss
+        super().__init__(coils, unshimmed, affine, initial_guess_method, reg_factor)
+        self.w_signal_loss_loss = w_signal_loss_loss
         self.epi_te = epi_te
-        self.reg_factor_channel = np.array([max(np.abs(bound)) for bound in self.merged_bounds])
-=======
-        super().__init__(coils, unshimmed, affine, initial_guess_method, reg_factor)
->>>>>>> 2c8f0548
 
         lsq_residual_dict = {
             allowed_opt_criteria[0]: self._residuals_mse,
@@ -65,7 +53,8 @@
         lsq_jacobian_dict = {
             allowed_opt_criteria[0]: self._residuals_mse_jacobian,
             allowed_opt_criteria[1]: None,
-            allowed_opt_criteria[2]: None
+            allowed_opt_criteria[2]: None,
+            allowed_opt_criteria[3]: None
         }
 
         if opt_criteria in allowed_opt_criteria:
@@ -75,6 +64,38 @@
         else:
             raise ValueError("Optimization criteria not supported")
 
+    def _prepare_data(self, mask):
+        """ Prepares the data for the optimization.
+        """
+        # Define coil profiles
+        n_channels = self.merged_coils.shape[3]
+        # Personalized parameters to LSQ
+        mask_vec = mask.reshape((-1,))
+        mask_erode = erode_binary_mask(mask, shape='sphere', size=3)
+        mask_erode_vec = mask_erode.reshape((-1,))
+
+        temp = np.transpose(self.merged_coils, axes=(3, 0, 1, 2))
+        merged_coils_Gx = np.zeros(np.shape(temp))
+        merged_coils_Gy = np.zeros(np.shape(temp))
+        merged_coils_Gz = np.zeros(np.shape(temp))
+        for ch in range(n_channels):
+            merged_coils_Gx[ch] = np.gradient(temp[ch], axis=0)
+            merged_coils_Gy[ch] = np.gradient(temp[ch], axis=1)
+            merged_coils_Gz[ch] = np.gradient(temp[ch], axis=2)
+
+        self.coil_Gx_mat = np.reshape(merged_coils_Gx,
+                                    (n_channels, -1)).T[mask_erode_vec != 0, :]  # masked points x N
+        self.coil_Gy_mat = np.reshape(merged_coils_Gy,
+                                    (n_channels, -1)).T[mask_erode_vec != 0, :]  # masked points x N
+        self.coil_Gz_mat = np.reshape(merged_coils_Gz,
+                                    (n_channels, -1)).T[mask_erode_vec != 0, :]  # masked points x N
+
+        self.unshimmed_vec = np.reshape(self.unshimmed, (-1,))[mask_erode_vec != 0]  # mV'
+
+        self.unshimmed_Gx_vec = np.reshape(np.gradient(self.unshimmed, axis=0), (-1,))[mask_erode_vec != 0]  # mV'
+        self.unshimmed_Gy_vec = np.reshape(np.gradient(self.unshimmed, axis=1), (-1,))[mask_erode_vec != 0]  # mV'
+        self.unshimmed_Gz_vec = np.reshape(np.gradient(self.unshimmed, axis=2), (-1,))[mask_erode_vec != 0]  # mV'
+
     def _residuals_mae(self, coef, unshimmed_vec, coil_mat, factor):
         """ Objective function to minimize the mean absolute error (MAE)
 
@@ -91,10 +112,8 @@
         """
 
         # MAE regularized to minimize currents
-<<<<<<< HEAD
-        return np.mean(np.abs(unshimmed_vec + np.sum(coil_mat * coef, axis=1, keepdims=False))) / factor + \
-            (self.reg_factor * np.mean(np.abs(coef) / self.reg_factor_channel))
-            
+        return np.mean(np.abs(unshimmed_vec + coil_mat @ coef)) / factor + np.abs(coef).dot(self.reg_vector)
+
     def _residuals_grad_orig(self, coef, unshimmed_vec, coil_mat, factor):
         """ Objective function to minimize the mean squared error (MSE) and the signal loss function (gradient in z direction)
 
@@ -105,7 +124,7 @@
         Returns:
             numpy.ndarray: Residuals for least squares optimization -- equivalent to flattened shimmed vector
         """
-        #print("w_signal_loss is: " + str(self.w_signal_loss) + "," + " epi_te is: " + str(self.epi_te) + " factor is" + str(factor))
+        #print("w_signal_loss_loss is: " + str(self.w_signal_loss_loss) + "," + " epi_te is: " + str(self.epi_te) + " factor is" + str(factor))
         nx,ny,nz,nc = np.shape(self.merged_coils)
         shimmed = self.unshimmed + np.sum(self.merged_coils * np.tile(coef,(nx,ny,nz,1)),axis= 3) # need test
         signal = 1
@@ -115,28 +134,23 @@
             signal = signal * abs(np.sinc(self.epi_te * G))
         # MSE regularized to minimize currents
         #print("" + str(np.shape(signal)))
-        #print("in this round of optimization, residual from signal loss is : " + str(np.mean(1 - signal) * self.w_signal_loss) + ", residual from B0 inhomogeneity is: " + str(np.mean(np.abs(unshimmed_vec + np.sum(coil_mat * coef, axis=1, keepdims=False)))) + ", residual from current is " + str((self.reg_factor * np.mean(np.abs(coef) / self.reg_factor_channel))))
+        #print("in this round of optimization, residual from signal loss is : " + str(np.mean(1 - signal) * self.w_signal_loss_loss) + ", residual from B0 inhomogeneity is: " + str(np.mean(np.abs(unshimmed_vec + np.sum(coil_mat * coef, axis=1, keepdims=False)))) + ", residual from current is " + str((self.reg_factor * np.mean(np.abs(coef) / self.reg_factor_channel))))
         return np.mean(1 - signal) + \
-               np.mean((unshimmed_vec + np.sum(coil_mat * coef, axis=1, keepdims=False)) ** 2) / factor * self.w_signal_loss + \
-               (self.reg_factor * np.mean(np.abs(coef) / self.reg_factor_channel))
-    
+               np.mean((unshimmed_vec + np.sum(coil_mat * coef, axis=1, keepdims=False)) ** 2) / factor * self.w_signal_loss_loss + \
+               (self.reg_vector * np.mean(np.abs(coef) / self.reg_factor_channel))
+
+    #! FLAG: Which function to keep? + remove/add Gx, Gy
     def _residuals_grad(self, coef, unshimmed_vec, coil_mat, unshimmed_Gx_vec, unshimmed_Gy_vec, unshimmed_Gz_vec, coil_Gx_mat, coil_Gy_mat, coil_Gz_mat, factor):
-        #print("current Gradient residual is:" + str(np.mean((unshimmed_Gz_vec + np.sum(coil_Gz_mat * coef, axis=1, keepdims=False)) ** 2) * self.w_signal_loss + \
-        #               np.mean((unshimmed_Gx_vec + np.sum(coil_Gx_mat * coef, axis=1, keepdims=False)) ** 2) * self.w_signal_loss + \
-        #               np.mean((unshimmed_Gy_vec + np.sum(coil_Gy_mat * coef, axis=1, keepdims=False)) ** 2) * self.w_signal_loss))
+        #print("current Gradient residual is:" + str(np.mean((unshimmed_Gz_vec + np.sum(coil_Gz_mat * coef, axis=1, keepdims=False)) ** 2) * self.w_signal_loss_loss + \
+        #               np.mean((unshimmed_Gx_vec + np.sum(coil_Gx_mat * coef, axis=1, keepdims=False)) ** 2) * self.w_signal_loss_loss + \
+        #               np.mean((unshimmed_Gy_vec + np.sum(coil_Gy_mat * coef, axis=1, keepdims=False)) ** 2) * self.w_signal_loss_loss))
         return np.mean((unshimmed_vec + np.sum(coil_mat * coef, axis=1, keepdims=False)) ** 2) / factor + \
-               (self.reg_factor * np.mean(np.abs(coef) / self.reg_factor_channel)) + \
-               np.mean((unshimmed_Gz_vec + np.sum(coil_Gz_mat * coef, axis=1, keepdims=False)) ** 2) * self.w_signal_loss
-            #  np.mean((unshimmed_Gx_vec + np.sum(coil_Gx_mat * coef, axis=1, keepdims=False)) ** 2) * self.w_signal_loss + \
-            #  np.mean((unshimmed_Gy_vec + np.sum(coil_Gy_mat * coef, axis=1, keepdims=False)) ** 2) * self.w_signal_loss + \
-               
-        
-    def _residuals_mse(self, coef, unshimmed_vec, coil_mat, factor):
-=======
-        return np.mean(np.abs(unshimmed_vec + coil_mat @ coef)) / factor + np.abs(coef).dot(self.reg_vector)
+               np.abs(coef).dot(self.reg_vector) + \
+               np.mean((unshimmed_Gz_vec + np.sum(coil_Gz_mat * coef, axis=1, keepdims=False)) ** 2) * self.w_signal_loss_loss
+            #  np.mean((unshimmed_Gx_vec + np.sum(coil_Gx_mat * coef, axis=1, keepdims=False)) ** 2) * self.w_signal_loss_loss + \
+            #  np.mean((unshimmed_Gy_vec + np.sum(coil_Gy_mat * coef, axis=1, keepdims=False)) ** 2) * self.w_signal_loss_loss + \
 
     def _residuals_mse(self, coef, a, b, c):
->>>>>>> 2c8f0548
         """ Objective function to minimize the mean squared error (MSE)
 
         Args:
@@ -242,117 +256,6 @@
             start_index = end_index
         return constraints
 
-<<<<<<< HEAD
-    def _scipy_minimize(self, currents_0, unshimmed_vec, coil_mat, unshimmed_Gx_vec, unshimmed_Gy_vec, unshimmed_Gz_vec, coil_Gx_mat, coil_Gy_mat, coil_Gz_mat, scipy_constraints, factor):
-
-        currents_sp = opt.minimize(self._criteria_func, currents_0,
-                                   args=(unshimmed_vec, coil_mat, unshimmed_Gx_vec, unshimmed_Gy_vec, unshimmed_Gz_vec, coil_Gx_mat, coil_Gy_mat, coil_Gz_mat, factor),
-                                   method='SLSQP',
-                                   bounds=self.merged_bounds,
-                                   constraints=tuple(scipy_constraints),
-                                   options={'maxiter': 1000})
-        return currents_sp
-
-    def get_initial_guess(self):
-        """ Calculates the initial guess according to the `self.initial_guess_method`
-
-        Returns:
-            np.ndarray: 1d array (n_channels) containing the initial guess for the optimization
-        """
-
-        allowed_guess_method = {
-            'mean': self._initial_guess_mean_bounds,
-            'zeros': self._initial_guess_zeros,
-            'set': self._initial_guess_set
-        }
-
-        initial_guess = allowed_guess_method[self.initial_guess_method]()
-
-        return initial_guess
-
-    def _initial_guess_set(self):
-        return self.initial_coefs
-
-    def _initial_guess_mean_bounds(self):
-        """
-        Calculates the initial guess from the bounds, sets it to the mean of the bounds
-
-        Returns:
-            np.ndarray: 1d array (n_channels) of coefficient representing the initial guess
-
-        """
-        current_0 = []
-        for bounds in self.merged_bounds:
-            avg = np.mean(bounds)
-
-            if np.isnan(avg):
-                current_0.append(0)
-            else:
-                current_0.append(avg)
-
-        return np.array(current_0)
-
-    def _initial_guess_zeros(self):
-        """
-        Return a numpy array with zeros.
-
-        Returns:
-            np.ndarray: 1d array (n_channels) of coefficient representing the initial guess
-
-        """
-        current_0 = np.zeros(len(self.merged_bounds))
-
-        return current_0
-
-    def optimize(self, mask):
-        """
-        Optimize unshimmed volume by varying current to each channel
-
-        Args:
-            mask (numpy.ndarray): 3D integer mask used for the optimizer (only consider voxels with non-zero values).
-
-        Returns:
-            numpy.ndarray: Coefficients corresponding to the coil profiles that minimize the objective function.
-                           The shape of the array returned has shape corresponding to the total number of channels
-        """
-
-        # Check for sizing errors
-        self._check_sizing(mask)
-
-        # Define coil profiles
-        n_channels = self.merged_coils.shape[3]
-        mask_vec = mask.reshape((-1,))
-        
-        mask_erode = erode_binary_mask(mask,shape='sphere',size = 3)
-        mask_erode_vec = mask.reshape((-1,))
-        # Reshape coil profile: X, Y, Z, N --> [mask.shape], N
-        #   --> N, [mask.shape] --> N, mask.size --> mask.size, N --> masked points, N
-        temp = np.transpose(self.merged_coils, axes=(3, 0, 1, 2))
-        coil_mat = np.reshape(temp,
-                              (n_channels, -1)).T[mask_vec != 0, :]  # masked points x N
-        
-        merged_coils_Gx = np.zeros(np.shape(temp))
-        merged_coils_Gy = np.zeros(np.shape(temp))
-        merged_coils_Gz = np.zeros(np.shape(temp))
-        for ch in range(n_channels):
-            merged_coils_Gx[ch] = np.gradient(temp[ch], axis = 0)
-            merged_coils_Gy[ch] = np.gradient(temp[ch], axis = 1)
-            merged_coils_Gz[ch] = np.gradient(temp[ch], axis = 2)
-            
-        coil_Gx_mat = np.reshape(merged_coils_Gx,
-                              (n_channels, -1)).T[mask_erode_vec != 0, :]  # masked points x N
-        coil_Gy_mat = np.reshape(merged_coils_Gy,
-                              (n_channels, -1)).T[mask_erode_vec != 0, :]  # masked points x N
-        coil_Gz_mat = np.reshape(merged_coils_Gz,
-                              (n_channels, -1)).T[mask_erode_vec != 0, :]  # masked points x N
-                              
-        unshimmed_vec = np.reshape(self.unshimmed, (-1,))[mask_erode_vec != 0]  # mV'
-        
-        unshimmed_Gx_vec = np.reshape(np.gradient(self.unshimmed,axis=0), (-1,))[mask_erode_vec != 0]  # mV'
-        unshimmed_Gy_vec = np.reshape(np.gradient(self.unshimmed,axis=1), (-1,))[mask_erode_vec != 0]  # mV'
-        unshimmed_Gz_vec = np.reshape(np.gradient(self.unshimmed,axis=2), (-1,))[mask_erode_vec != 0]  # mV'
-                
-=======
     def _scipy_minimize(self, currents_0, unshimmed_vec, coil_mat, scipy_constraints, factor):
         if self.opt_criteria == 'mse':
             a, b, c = self.get_quadratic_term(unshimmed_vec, coil_mat, factor)
@@ -364,8 +267,17 @@
                                        jac=self._jacobian_func,
                                        options={'maxiter': 1000})
 
+        elif self.opt_criteria == 'grad':
+            currents_sp = opt.minimize(self._criteria_func, currents_0,
+                                       args=(unshimmed_vec, coil_mat, self.unshimmed_Gx_vec,
+                                             self.unshimmed_Gy_vec, self.unshimmed_Gz_vec, self.coil_Gx_mat,
+                                             self.coil_Gy_mat, self.coil_Gz_mat, factor),
+                                       method='SLSQP',
+                                       bounds=self.merged_bounds,
+                                       constraints=tuple(scipy_constraints),
+                                       options={'maxiter': 1000})
+
         else:
-
             currents_sp = opt.minimize(self._criteria_func, currents_0,
                                        args=(unshimmed_vec, coil_mat, factor),
                                        method='SLSQP',
@@ -377,7 +289,6 @@
 
     def _get_currents(self, unshimmed_vec, coil_mat, currents_0):
 
->>>>>>> 2c8f0548
         scipy_constraints = self._define_scipy_constraints()
         # Optimize
         # When clipping to bounds, scipy raises a warning. Since this can be frequent for our purposes, we ignore that
@@ -390,23 +301,24 @@
             # scipy minimize expects the return value of the residual function to be ~10^0 to 10^1
             # --> aiming for 1 then optimizing will lower that. We are using an initial guess of 0s so that the
             # regularization on the currents has no affect on the output stability factor.
-<<<<<<< HEAD
-            stability_factor = self._criteria_func(self._initial_guess_zeros(), unshimmed_vec, np.zeros_like(coil_mat), unshimmed_Gx_vec, unshimmed_Gy_vec, unshimmed_Gz_vec, coil_Gx_mat, coil_Gy_mat, coil_Gz_mat, factor=1)
-
-            currents_sp = self._scipy_minimize(currents_0, unshimmed_vec, coil_mat, unshimmed_Gx_vec, unshimmed_Gy_vec, unshimmed_Gz_vec, coil_Gx_mat, coil_Gy_mat, coil_Gz_mat, scipy_constraints, factor=stability_factor)
-
-=======
             if self.opt_criteria == 'mse':
                 stability_factor = self._initial_guess_mse(self._initial_guess_zeros(), unshimmed_vec,
                                                            np.zeros_like(coil_mat),
                                                            factor=1)
+            elif self.opt_criteria == 'grad':
+                self._prepare_data(self.mask)
+                stability_factor = self._criteria_func(self._initial_guess_zeros(), unshimmed_vec,
+                                                       np.zeros_like(coil_mat),
+                                                       self.unshimmed_Gx_vec, self.unshimmed_Gy_vec,
+                                                       self.unshimmed_Gz_vec, self.coil_Gx_mat, self.coil_Gy_mat, self.coil_Gz_mat,
+                                                       factor=1)
             else:
                 stability_factor = self._criteria_func(self._initial_guess_zeros(), unshimmed_vec,
                                                        np.zeros_like(coil_mat),
                                                        factor=1)
+
             currents_sp = self._scipy_minimize(currents_0, unshimmed_vec, coil_mat, scipy_constraints,
                                                factor=stability_factor)
->>>>>>> 2c8f0548
         if not currents_sp.success:
             raise RuntimeError(f"Optimization failed due to: {currents_sp.message}")
 
@@ -528,7 +440,7 @@
 
         return constraints
 
-    def _scipy_minimize(self, currents_0, unshimmed_vec, coil_mat, unshimmed_Gx_vec, unshimmed_Gy_vec, unshimmed_Gz_vec, coil_Gx_mat, coil_Gy_mat, coil_Gz_mat, scipy_constraints, factor):
+    def _scipy_minimize(self, currents_0, unshimmed_vec, coil_mat, scipy_constraints, factor):
         """Redefined from super() since normal bounds are now constraints"""
         if self.opt_criteria == 'mse':
             a, b, c = self.get_quadratic_term(unshimmed_vec, coil_mat, factor)
@@ -548,12 +460,4 @@
                                        jac=self._jacobian_func,
                                        options={'maxiter': 500})
 
-<<<<<<< HEAD
-        currents_sp = opt.minimize(self._criteria_func, currents_0,
-                                   args=(unshimmed_vec, coil_mat, unshimmed_Gx_vec, unshimmed_Gy_vec, unshimmed_Gz_vec, coil_Gx_mat, coil_Gy_mat, coil_Gz_mat, factor),
-                                   method='SLSQP',
-                                   constraints=tuple(scipy_constraints),
-                                   options={'maxiter': 30000})
-=======
->>>>>>> 2c8f0548
         return currents_sp