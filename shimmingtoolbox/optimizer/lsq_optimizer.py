--- conflicted
+++ resolved
@@ -13,11 +13,7 @@
 from shimmingtoolbox.coils.coil import Coil
 
 ListCoil = List[Coil]
-<<<<<<< HEAD
-allowed_opt_criteria = ['mse', 'mae', 'std', 'ps_huber']
-=======
-allowed_opt_criteria = ['mse', 'mae', 'std', 'rmse']
->>>>>>> c35458b8
+allowed_opt_criteria = ['mse', 'mae', 'std', 'rmse', 'ps_huber']
 
 
 class LsqOptimizer(OptimizerUtils):
@@ -48,11 +44,8 @@
             allowed_opt_criteria[0]: self._residuals_mse,
             allowed_opt_criteria[1]: self._residuals_mae,
             allowed_opt_criteria[2]: self._residuals_std,
-<<<<<<< HEAD
-            allowed_opt_criteria[3]: self._residuals_ps_huber
-=======
             allowed_opt_criteria[3]: self._residuals_rmse,
->>>>>>> c35458b8
+            allowed_opt_criteria[4]: self._residuals_ps_huber,
         }
         lsq_jacobian_dict = {
             allowed_opt_criteria[0]: self._residuals_mse_jacobian,
