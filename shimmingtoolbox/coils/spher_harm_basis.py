--- conflicted
+++ resolved
@@ -9,10 +9,6 @@
 logger = logging.getLogger(__name__)
 
 GYROMAGNETIC_RATIO = 42.5774785178325552  # [MHz/T] or equivalently [Hz/uT]
-<<<<<<< HEAD
-=======
-ORDER_INDEXES = {1: 3, 2: 5}
->>>>>>> 6170cf3d
 SHIM_CS = {'SIEMENS': 'LAI',
            'GE': 'LPI',
            'PHILIPS': 'RPI'}
@@ -60,8 +56,7 @@
     _check_basis_inputs(x, y, z, orders)
 
     # Create spherical harmonics from first to second order
-<<<<<<< HEAD
-    flip = get_flip_matrix(shim_cs, manufacturer='SIEMENS', orders=[1, ])
+    flip = get_flip_matrix(shim_cs, manufacturer='SIEMENS', orders=(1,))
     spher_harm = scaled_spher_harm(x * flip[0], y * flip[1], z * flip[2], orders)
 
     # Reorder according to siemens convention: X, Y, Z, Z2, ZX, ZY, X2-Y2, XY
@@ -69,73 +64,10 @@
 
     # Convert back to an array
     output = convert_spher_harm_to_array(reordered_spher)
-=======
-    all_orders = tuple(order for order in orders if order != 0)
-    flip = get_flip_matrix(shim_cs, manufacturer='SIEMENS', orders=(1,))
-    spher_harm = scaled_spher_harm(x * flip[0], y * flip[1], z * flip[2], all_orders)
-
-    # Reorder according to siemens convention: X, Y, Z, Z2, ZX, ZY, X2-Y2, XY
-    reordered_spher = _reorder_to_siemens(spher_harm, orders)
-
-    # Select order
-    range_per_order = {}
-    index = 0
-    for order in orders:
-        range_per_order[order] = list(range(index, index + ORDER_INDEXES[order]))
-        index += ORDER_INDEXES[order]
-
-    # range_per_order = {1: list(range(3)), 2: list(range(3, 8))}
-    length_dim3 = np.sum([len(values) for key, values in range_per_order.items() if key in orders])
-    output = np.zeros(reordered_spher[..., 0].shape + (length_dim3,), dtype=reordered_spher.dtype)
-    start_index = 0
-    for order in orders:
-        end_index = start_index + len(range_per_order[order])
-        output[..., start_index:end_index] = reordered_spher[..., range_per_order[order]]
-        # prep next iteration
-        start_index = end_index
->>>>>>> 6170cf3d
 
     return output
 
 
-<<<<<<< HEAD
-=======
-def _reorder_to_siemens(spher_harm, orders):
-    """
-    Reorder 1st - 2nd order coefficients along the last dim. From
-    1. Y, Z, X, XY, ZY, Z2, ZX, X2 - Y2 (output by shimmingtoolbox.coils.spherical_harmonics.spherical_harmonics), to
-    2. X, Y, Z, Z2, ZX, ZY, X2 - Y2, XY (in line with Siemens shims)
-
-    Args:
-        spher_harm (numpy.ndarray): Coefficients with the last dimensions representing the different order channels.
-                                    ``spher_harm.shape[-1]`` must equal 8.
-        orders (tuple): Spherical harmonics orders to use
-
-    Returns:
-        numpy.ndarray: Coefficients ordered following Siemens convention
-    """
-    if orders == (1, 2):
-        if spher_harm.shape[-1] != 8:
-            raise RuntimeError("Input arrays should have 4th dimension's shape equal to 8")
-
-        reordered = spher_harm[..., [2, 0, 1, 5, 6, 4, 7, 3]]
-
-    if orders == (2,):
-        if spher_harm.shape[-1] != 5:
-            raise RuntimeError("Input arrays should have 4th dimension's shape equal to 5")
-
-        reordered = spher_harm[..., [2, 3, 1, 4, 0]]
-
-    if orders == (1,):
-        if spher_harm.shape[-1] != 3:
-            raise RuntimeError(f"Input arrays should have 4th dimension's shape equal to 3 {spher_harm.shape}")
-
-        reordered = spher_harm[..., [2, 0, 1]]
-
-    return reordered
-
-
->>>>>>> 6170cf3d
 def ge_basis(x, y, z, orders=(1, 2), shim_cs=SHIM_CS['GE']):
     """
     The function first wraps ``shimmingtoolbox.coils.spher_harm_basis.scaled_spher_harm`` to generate 1st and 2nd
@@ -174,14 +106,8 @@
     _check_basis_inputs(x, y, z, orders)
 
     # Create spherical harmonics from first to second order
-<<<<<<< HEAD
-    flip = get_flip_matrix(shim_cs, manufacturer='GE', orders=[1, ])
+    flip = get_flip_matrix(shim_cs, manufacturer='GE', orders=(1,))
     spher_harm = scaled_spher_harm(x * flip[0], y * flip[1], z * flip[2], orders)
-=======
-    all_orders = tuple(order for order in orders if order != 0)
-    flip = get_flip_matrix(shim_cs, manufacturer='GE', orders=(1,))
-    spher_harm = scaled_spher_harm(x * flip[0], y * flip[1], z * flip[2], all_orders)
->>>>>>> 6170cf3d
 
     # The following matrix (8 x 5) refers to the following:
     #  \  xy, zy, zx, XY, z2
@@ -211,97 +137,65 @@
     # [0.85228, 2.3916, -0.10486, 0.48776, -305.75]])
 
     # Reorder according to GE convention: x, y, z, xy, zy, zx, X2-Y2, z2
-<<<<<<< HEAD
     reordered_spher = reorder_to_manufacturer(spher_harm, manufacturer='GE')
 
     scaled = {}
     for order in orders:
         if order == 0:
-            scaled[order] = reordered_spher[order]
+            scaled[0] = reordered_spher[0]
         elif order == 1:
             # Rescale to unit-shims that are XXXXX
             # They are currently in uT/m
             # Todo: This seems to be the appropriate scaling factor, we need to verify the units
-            scaled[order] = reordered_spher[order] / 10
+            scaled[1] = reordered_spher[1] / 10
         elif order == 2:
+
+            def _reorder_shim_to_scaling(coefs):
+                # Reorder 2nd order terms
+                # 1. * Z2, ZX, ZY, X2 - Y2, XY * (in line with GE shims)
+                # 2. * xy, zy, zx, X2 - Y2, z2 * (scaling matrix)
+                return coefs[..., [4, 2, 1, 3, 0]]
+
+            def _reorder_scaling_to_shim(coefs):
+                # Reorder 2nd order terms
+                # 1. * xy, zy, zx, X2 - Y2, z2 * (scaling matrix)
+                # 2. * Z2, ZX, ZY, X2 - Y2, XY * (in line with GE shims)
+                return coefs[..., [4, 2, 1, 3, 0]]
+
             # Scale
             # Hz/cm2/A, -> uT/m2/A = order2_to_order2 * 1e6 * (100 ** 2) / (GYROMAGNETIC_RATIO * 1e6)
             # = order2_to_order2 * (100 ** 2) / GYROMAGNETIC_RATIO
             orders_to_order2_uT = order2_to_order2 * (100 ** 2) / GYROMAGNETIC_RATIO
 
-            scaled[2] = np.zeros_like(reordered_spher[order])
+            # Reorder 2nd order terms to the scaling matrix order
+            # *xy, zy, zx, X2 - Y2, z2 * (scaling matrix)
+            reordered_spher[2] = _reorder_shim_to_scaling(reordered_spher[2])
+
+            scaled[2] = np.zeros_like(reordered_spher[2])
             for i_channel in range(reordered_spher[order].shape[-1]):
                 # Since reordered_spher contains the values of 1uT/m^2 in Hz/mm^2. We simply multiply by the amount of
                 # uT/m^2 / A
                 # This gives us a value in Hz/mm^2 / A which we need to modify to Hz/mm^2 / mA
-                scaled[order][..., i_channel] = np.matmul(reordered_spher[order],
-                                                          orders_to_order2_uT[i_channel, :]) / 1000
+                scaled[2][..., i_channel] = np.matmul(reordered_spher[2],
+                                                      orders_to_order2_uT[i_channel, :]) / 1000
                 # Todo: We need a /2 between expected zx, zy, xy results and calculated results
                 if i_channel in [0, 1, 2]:
-                    scaled[order][..., i_channel] /= 2
-
-            # Reorder 2nd order terms
-            # 1. * xy, zy, zx, X2 - Y2, z2 * (scaling matrix)
+                    scaled[2][..., i_channel] /= 2
+
+            # Reorder 2nd order terms to the shim order
             # 2. * Z2, ZX, ZY, X2 - Y2, XY * (in line with GE shims)
-            scaled[2] = scaled[2][..., [4, 2, 1, 3, 0]]
+            scaled[2] = _reorder_scaling_to_shim(scaled[2])
+
         else:
             logger.warning(f"Scaling spherical harmonics of order {order} not implemented for GE")
             scaled[order] = reordered_spher[order]
 
     # Convert back to an array
     output = convert_spher_harm_to_array(scaled)
-=======
-    reordered_spher = _reorder_to_ge(spher_harm, orders)
-
-    # Scale
-    # Hz/cm2/A, -> uT/m2/A = order2_to_order2 * 1e6 * (100 ** 2) / (GYROMAGNETIC_RATIO * 1e6)
-    # = order2_to_order2 * (100 ** 2) / GYROMAGNETIC_RATIO
-    orders_to_order2_uT = order2_to_order2 * (100 ** 2) / GYROMAGNETIC_RATIO
-
-    # Order 2
-    scaled = np.zeros_like(reordered_spher)
-    index = 0
-    if 1 in orders:
-        # Rescale to unit-shims that are XXXXX
-        # They are currently in uT/m
-        # Todo: This seems to be the appropriate scaling factor, we need to verify the units
-        scaled[..., 0:ORDER_INDEXES[1]] = reordered_spher[..., 0:ORDER_INDEXES[1]] / 10
-        index += ORDER_INDEXES[1]
-
-    if 2 in orders:
-        for i_channel in range(index, index + ORDER_INDEXES[2]):
-            # Since reordered_spher contains the values of 1uT/m^2 in Hz/mm^2. We simply multiply by the amount of
-            # uT/m^2 / A
-            # This gives us a value in Hz/mm^2 / A which we need to modify to Hz/mm^2 / mA
-            scaled[..., i_channel] = np.matmul(reordered_spher[..., index:index + ORDER_INDEXES[2]],
-                                               orders_to_order2_uT[i_channel - index, :]) / 1000
-            # Todo: We need a /2 between expected zx, zy, xy results and calculated results
-            if i_channel in range(index, index + 3):
-                scaled[..., i_channel] /= 2
-
-    ordered = _reorder_to_ge2(scaled, orders)
-
-    # Output according to the specified order
-    range_per_order = {}
-    index = 0
-    for order in orders:
-        range_per_order[order] = list(range(index, index + ORDER_INDEXES[order]))
-        index += ORDER_INDEXES[order]
-
-    length_dim3 = np.sum([len(values) for key, values in range_per_order.items() if key in orders])
-    output = np.zeros(ordered[..., 0].shape + (length_dim3,), dtype=ordered.dtype)
-    start_index = 0
-    for order in orders:
-        end_index = start_index + len(range_per_order[order])
-        output[..., start_index:end_index] = ordered[..., range_per_order[order]]
-        # prep next iteration
-        start_index = end_index
->>>>>>> 6170cf3d
 
     return output
 
 
-<<<<<<< HEAD
 def philips_basis(x, y, z, orders=(1, 2), shim_cs=SHIM_CS['PHILIPS']):
     """
     The function first wraps ``shimmingtoolbox.coils.spherical_harmonics`` to generate 1st and 2nd order spherical
@@ -316,47 +210,6 @@
         - Reordered along the 4th dimension as *X, Y, Z, Z2, ZX, ZY, X2-Y2, XY*
 
     The returned ``basis`` is thereby in the form of ideal "shim reference maps", ready for optimization.
-=======
-def _reorder_to_ge(spher_harm, orders):
-    """
-    Reorder 1st - 2nd order coefficients along the last dim. From
-    1. Y, Z, X, XY, ZY, Z2, ZX, X2 - Y2 (output by shimmingtoolbox.coils.spherical_harmonics.spherical_harmonics), to
-    2. x, y, z, xy, zy, zx, X2 - Y2, z2 (in line with GE scaling matrix)
-
-    Args:
-        spher_harm (numpy.ndarray): Coefficients with the last dimensions representing the different order channels.
-                                    ``spher_harm.shape[-1]`` must equal 8.
-
-    Returns:
-        numpy.ndarray: Coefficients ordered following GE convention
-    """
-
-    if orders == (1, 2):
-        if spher_harm.shape[-1] != 8:
-            raise RuntimeError("Input arrays should have 4th dimension's shape equal to 8")
-        reordered = spher_harm[..., [2, 0, 1, 3, 4, 6, 7, 5]]
-
-    elif orders == (2,):
-        if spher_harm.shape[-1] != 5:
-            raise RuntimeError("Input arrays should have 4th dimension's shape equal to 5")
-        reordered = spher_harm[..., [0, 1, 3, 4, 2]]
-
-    elif orders == (1,):
-        if spher_harm.shape[-1] != 3:
-            raise RuntimeError(f"Input arrays should have 4th dimension's shape equal to 3 {spher_harm.shape}")
-        reordered = spher_harm[..., [2, 0, 1]]
-    else:
-        raise NotImplementedError("Reordering of GE spherical harmonics not implemented for order 3 and up")
-
-    return reordered
-
-
-def _reorder_to_ge2(spher_har, orders):
-    """
-    Reorder 1st - 2nd order coefficients along the last dim. From
-    1. *x, y, z, xy, zy, zx, X2 - Y2, z2* (scaling matrix)
-    2. *X, Y, Z, Z2, ZX, ZY, X2-Y2, XY* (in line with GE shims)
->>>>>>> 6170cf3d
 
     Args:
         x (numpy.ndarray): 3-D arrays of grid coordinates, "Left->Right" grid coordinates in the patient coordinate
@@ -379,49 +232,43 @@
     # Check inputs
     _check_basis_inputs(x, y, z, orders)
 
-<<<<<<< HEAD
     # Create spherical harmonics from first to second order
     # Philips' y and x axis are flipped (x is AP, y is RL)
-    flip = get_flip_matrix(shim_cs, manufacturer='Philips', orders=[1, ])
+    flip = get_flip_matrix(shim_cs, manufacturer='Philips', orders=(1,))
     spher_harm = scaled_spher_harm(y * flip[0], x * flip[1], z * flip[2], orders)
 
     # Reorder according to philips convention: X, Y, Z, Z2, ZX, ZY, X2-Y2, XY
     reordered_spher = reorder_to_manufacturer(spher_harm, manufacturer='PHILIPS')
-=======
-    if orders == (1, 2):
-        if spher_har.shape[-1] != 8:
-            raise RuntimeError("Input arrays should have 4th dimension's shape equal to 8")
-        reordered = spher_har[..., [0, 1, 2, 7, 5, 4, 6, 3]]
-
-    elif orders == (2,):
-        if spher_har.shape[-1] != 5:
-            raise RuntimeError("Input arrays should have 4th dimension's shape equal to 5")
-        reordered = spher_har[..., [4, 2, 1, 3, 0]]
-
-    elif orders == (1,):
-        if spher_har.shape[-1] != 3:
-            raise RuntimeError(f"Input arrays should have 4th dimension's shape equal to 3 {spher_har.shape}")
-        reordered = spher_har
-    else:
-        raise NotImplementedError("Reordering of GE spherical harmonics not implemented for order 3 and up")
-
-    return reordered
-
-
-def philips_basis(x, y, z, orders=(1, 2), shim_cs=SHIM_CS['PHILIPS']):
-    """
-    The function first wraps ``shimmingtoolbox.coils.spherical_harmonics`` to generate 1st and 2nd order spherical
-    harmonic ``basis`` fields at the grid positions given by arrays ``X,Y,Z``. *Following Philips convention*,
-    ``basis`` is then:
-
-        - Rescaled to Hz/unit-shim, where "unit-shim" refers to:
-
-            - 1 milli-T/m for *X,Y,Z* gradients (= 42.576 Hz/mm)
-            - 1 milli-T/m^2 for 2nd order terms (= 0.042576 Hz/mm^2)
-
-        - Reordered along the 4th dimension as *X, Y, Z, Z2, ZX, ZY, X2-Y2, XY*
-
-    The returned ``basis`` is thereby in the form of ideal "shim reference maps", ready for optimization.
+
+    # Scale according to Philips convention
+    # milli-T/m for order 1, milli-T/m^2 for order 2
+    # uT/m * 1e3 = mT/m, uT/m^2 * 1e3 = mT/m^2
+    for order in orders:
+        if order == 0:
+            continue
+
+        reordered_spher[order] *= 1e3
+
+        if order == 2:
+            # Todo: We need a /2 between expected zx, zy results and calculated results (Similar to GE but not with XY)
+            reordered_spher[order][..., 1] /= 2
+            reordered_spher[order][..., 2] /= 2
+        else:
+            logger.warning(f"Scaling spherical harmonics of order {order} not implemented for Philips")
+
+    output = convert_spher_harm_to_array(reordered_spher)
+
+    return output
+
+
+def scaled_spher_harm(x, y, z, orders=(1, 2)):
+    """ The function first wraps ``shimmingtoolbox.coils.spherical_harmonics`` to generate 1st and 2nd order spherical
+    harmonic ``basis`` fields at the grid positions given by arrays ``X,Y,Z``. It is then:
+
+        - Rescaled to 1uT/m or 1uT/m^2 in units of Hz/mm or Hz/mm^2:
+
+            - 1 micro-T/m for *X,Y,Z* gradients(= 0.042576 Hz/mm)
+            - 1 micro-T/m^2 for 2nd order terms (= 0.000042576 Hz/mm^2)
 
     Args:
         x (numpy.ndarray): 3-D arrays of grid coordinates, "Left->Right" grid coordinates in the patient coordinate
@@ -432,137 +279,14 @@
                            the patient coordinate system (i.e. NIfTI reference, units of mm)
         orders (tuple): Degrees of the desired terms in the series expansion, specified as a vector of non-negative
                         integers (``(0:1:n)`` yields harmonics up to n-th order, implemented 1st and 2nd order)
-        shim_cs (str): Coordinate system of the shims. Letter 1 'R' or 'L', letter 2 'A' or 'P', letter 3 'S' or 'I'.
-
-    Returns:
-        numpy.ndarray: 4-D array of spherical harmonic basis fields
-
-    Note:
-        Philips coordinate system has its x in the AP direction and y axis in the RL direction. Therefore, channel 0 (x)
-        changes along axis 1 and channel 1 (y) changes along axis 0.
+
+    Returns:
+        dict: dictionary of the basis set of spherical harmonics scaled
     """
     # Check inputs
     _check_basis_inputs(x, y, z, orders)
 
     # Create spherical harmonics from first to second order
-    all_orders = tuple(order for order in orders if order != 0)
-    # Philips' y and x axis are flipped (x is AP, y is RL)
-    flip = get_flip_matrix(shim_cs, manufacturer='Philips', orders=(1,))
-    spher_harm = scaled_spher_harm(y * flip[0], x * flip[1], z * flip[2], all_orders)
-
-    # Scale according to Philips convention
-    # milli-T/m for order 1, milli-T/m^2 for order 2
-    # uT/m * 1e3 = mT/m, uT/m^2 * 1e3 = mT/m^2
-    spher_harm *= 1000
-
-    # Reorder according to philips convention: X, Y, Z, Z2, ZX, ZY, X2-Y2, XY
-    reordered_spher = _reorder_to_philips(spher_harm, orders)
-
-    # Todo: We need a /2 between expected zx, zy results and calculated results (Similar to GE but not with XY)
-    index = 0
-    if 1 in orders:
-        index += ORDER_INDEXES[1]
-    if 2 in orders:
-        for i_channel in range(index, index + ORDER_INDEXES[2]):
-            if i_channel in range(index + 1, index + 3):
-                reordered_spher[..., i_channel] /= 2
-
-    # Output according to the specified order
-    range_per_order = {}
-    index = 0
-    for order in orders:
-        range_per_order[order] = list(range(index, index + ORDER_INDEXES[order]))
-        index += ORDER_INDEXES[order]
-
-    length_dim3 = np.sum([len(values) for key, values in range_per_order.items() if key in orders])
-    output = np.zeros(reordered_spher[..., 0].shape + (length_dim3,), dtype=reordered_spher.dtype)
-    start_index = 0
-    for order in orders:
-        end_index = start_index + len(range_per_order[order])
-        output[..., start_index:end_index] = reordered_spher[..., range_per_order[order]]
-        # prep next iteration
-        start_index = end_index
-
-    return output
-
-
-def _reorder_to_philips(spher_harm, orders):
-    """
-    Reorder 1st - 2nd order coefficients along the last dim. From
-    1. Y, Z, X, XY, ZY, Z2, ZX, X2 - Y2 (output by shimmingtoolbox.coils.spherical_harmonics.spherical_harmonics), to
-    2. X, Y, Z, Z2, ZX, ZY, X2 - Y2, XY (in line with Philips shims)
-
-    Args:
-        spher_harm (numpy.ndarray): Coefficients with the last dimensions representing the different order channels.
-                                    ``spher_harm.shape[-1]`` must equal 8.
-
-    Returns:
-        numpy.ndarray: Coefficients ordered following Philips convention
-    """
-
-    if orders == (1, 2):
-        if spher_harm.shape[-1] != 8:
-            raise RuntimeError("Input arrays should have 4th dimension's shape equal to 8")
-        reordered = spher_harm[..., [2, 0, 1, 5, 6, 4, 7, 3]]
-
-    elif orders == (2,):
-        if spher_harm.shape[-1] != 5:
-            raise RuntimeError("Input arrays should have 4th dimension's shape equal to 5")
-        reordered = spher_harm[..., [2, 3, 1, 4, 0]]
-
-    elif orders == (1,):
-        if spher_harm.shape[-1] != 3:
-            raise RuntimeError(f"Input arrays should have 4th dimension's shape equal to 3 {spher_harm.shape}")
-        reordered = spher_harm[..., [2, 0, 1]]
-    else:
-        raise NotImplementedError("Reordering of Philips spherical harmonics not implemented for order 3 and up")
->>>>>>> 6170cf3d
-
-    # Scale according to Philips convention
-    # milli-T/m for order 1, milli-T/m^2 for order 2
-    # uT/m * 1e3 = mT/m, uT/m^2 * 1e3 = mT/m^2
-    for order in orders:
-        reordered_spher[order] *= 1e3
-        if order == 2:
-            # Todo: We need a /2 between expected zx, zy results and calculated results (Similar to GE but not with XY)
-            reordered_spher[order][..., 1] /= 2
-            reordered_spher[order][..., 2] /= 2
-
-    output = convert_spher_harm_to_array(reordered_spher)
-
-<<<<<<< HEAD
-    return output
-
-
-=======
->>>>>>> 6170cf3d
-def scaled_spher_harm(x, y, z, orders=(1, 2)):
-    """ The function first wraps ``shimmingtoolbox.coils.spherical_harmonics`` to generate 1st and 2nd order spherical
-    harmonic ``basis`` fields at the grid positions given by arrays ``X,Y,Z``. It is then:
-
-        - Rescaled to 1uT/m or 1uT/m^2 in units of Hz/mm or Hz/mm^2:
-
-            - 1 micro-T/m for *X,Y,Z* gradients(= 0.042576 Hz/mm)
-            - 1 micro-T/m^2 for 2nd order terms (= 0.000042576 Hz/mm^2)
-
-    Args:
-        x (numpy.ndarray): 3-D arrays of grid coordinates, "Left->Right" grid coordinates in the patient coordinate
-                           system (i.e. NIfTI reference (RAS), units of mm)
-        y (numpy.ndarray): 3-D arrays of grid coordinates (same shape as x). "Posterior->Anterior" grid coordinates in
-                           the patient coordinate system (i.e. NIfTI reference (RAS), units of mm)
-        z (numpy.ndarray): 3-D arrays of grid coordinates (same shape as x). "Inferior->Superior" grid coordinates in
-                           the patient coordinate system (i.e. NIfTI reference, units of mm)
-        orders (tuple): Degrees of the desired terms in the series expansion, specified as a vector of non-negative
-                        integers (``(0:1:n)`` yields harmonics up to n-th order, implemented 1st and 2nd order)
-
-    Returns:
-        dict: dictionary of the basis set of spherical harmonics scaled
-    """
-    # Check inputs
-    _check_basis_inputs(x, y, z, orders)
-
-    # Create spherical harmonics from first to second order
-<<<<<<< HEAD
     spher_harm = spherical_harmonics(orders, x, y, z)
     # 1. Y, Z, X, XY, ZY, Z2, ZX, X2 - Y2 (output by shimmingtoolbox.coils.spherical_harmonics.spherical_harmonics)
 
@@ -579,21 +303,6 @@
     scaled = {}
     for order in orders:
         scaled[order] = scaling_factors_dict[order] * spher_harm_dict[order]
-=======
-    spher_harm = spherical_harmonics(np.array(orders), x, y, z)
-    # 1. Y, Z, X, XY, ZY, Z2, ZX, X2 - Y2 (output by shimmingtoolbox.coils.spherical_harmonics.spherical_harmonics)
-
-    # scale according to
-    # - 1 micro-T/m for *X,Y,Z* gradients (= 0.042576 Hz/mm)
-    # - 1 micro-T/m^2 for 2nd order terms (= 0.000042576 Hz/mm^2)
-    scaling_factors = _get_scaling_factors()
-    scaled = np.zeros_like(spher_harm)
-    index = 0
-    for order in orders:
-        scaled[:, :, :, index:index + ORDER_INDEXES[order]] = np.array(scaling_factors[order]).squeeze() \
-                                                              * spher_harm[:, :, :, index:index + ORDER_INDEXES[order]]
-        index += ORDER_INDEXES[order]
->>>>>>> 6170cf3d
 
     # 1 uT/m, 1 uT/m2, 1uT/mm3 in Hz/mm, Hz/mm2, Hz/mm3 respectively
     return scaled
@@ -620,7 +329,6 @@
 
 
 def convert_spher_harm_to_array(spher_harm_dict):
-
     spher_harm = []
     for order in sorted(spher_harm_dict.keys()):
         spher_harm.append(spher_harm_dict[order])
@@ -669,10 +377,8 @@
         if sph.shape[-1] != 5:
             raise ValueError("Input arrays should have 4th dimension's shape equal to 5")
 
-        if manuf in ['SIEMENS', 'PHILIPS']:
+        if manuf in ['SIEMENS', 'PHILIPS', 'GE']:
             return sph[..., [2, 3, 1, 4, 0]]
-        elif manuf == 'GE':
-            return sph[..., [0, 1, 3, 4, 2]]
         else:
             logger.warning(f"2nd order spherical harmonics not implemented for: {manuf}")
             return sph
@@ -741,7 +447,6 @@
     # i_x2y1 = np.nonzero((x_iso == 2) & (y_iso == 1) & (z_iso == 0))
 
     # order the reference indices like the sh field terms
-<<<<<<< HEAD
     # TODO: Find out the polarity of the terms
     # 1. Y, Z, X, XY, ZY, Z2, ZX, X2 - Y2, Y(X2 - Y2), XYZ, YZ2, Z3, XZ^2, Z(X2 - Y2), X(X2 - Y2)
     # (output by shimmingtoolbox.coils.spherical_harmonics.spherical_harmonics)
@@ -751,10 +456,6 @@
             3: [i_y1, i_x1y1z1, i_y1, i_z1, i_x1, i_x1z1, i_x1],
             # 4: [i_x2y1, i_y1z1, i_x1y1, i_y1z1, i_x1, i_x1z1, i_x1, i_x1z1, i_x1]
             }
-=======
-    # 1. Y, Z, X, XY, ZY, Z2, ZX, X2 - Y2 (output by shimmingtoolbox.coils.spherical_harmonics.spherical_harmonics)
-    i_ref = [i_y1, i_z1, i_x1, i_x1y1, i_y1z1, i_z1, i_x1z1, i_x1]
->>>>>>> 6170cf3d
 
     # distance from iso/origin to adopted reference point[units: mm]
     r = {0: [1],
@@ -770,7 +471,6 @@
         if r.get(order) is None or iref.get(order) is None:
             raise NotImplementedError("Order must be between 0 and 3")
 
-<<<<<<< HEAD
         for i in range(_channels_per_order(order)):
             field = sh[:, :, :, i_ch]
             if order != 0:
@@ -781,17 +481,6 @@
 
             i_ch += 1
 
-=======
-    # scaling:
-    orders = [1, 2]
-    scaling_factors = {}
-    index = 0
-    for order in orders:
-        scaling_factors[order] = [GYROMAGNETIC_RATIO * ((r[i_ch] * 0.001) ** order)
-                                  / sh[:, :, :, i_ch][i_ref[i_ch]] for i_ch in
-                                  range(index, index + ORDER_INDEXES[order])]
-        index += ORDER_INDEXES[order]
->>>>>>> 6170cf3d
     return scaling_factors
 
 
@@ -807,15 +496,11 @@
         raise NotImplementedError("Spherical harmonics not implemented for order 4 and up")
 
 
-<<<<<<< HEAD
 def _channels_per_order(order):
     return 2 * order + 1
 
 
 def get_flip_matrix(shim_cs='RAS', manufacturer=None, orders=None):
-=======
-def get_flip_matrix(shim_cs='ras', orders=(1, 2), manufacturer=None):
->>>>>>> 6170cf3d
     """
     Return a matrix to flip the spherical harmonics basis set from RAS to the desired coordinate system.
 
@@ -832,6 +517,9 @@
                        Y, Z, X, XY, ZY, Z2, ZX, X2 - Y2, Y(X2 - Y2), XYZ, YZ2, Z3, XZ^2, Z(X2 - Y2), X(X2 - Y2).
                        If xyz is True, output X, Y, Z only in this order.
     """
+    if orders is None:
+        orders = [1, 2, 3]
+
     xyz_cs = [1, 1, 1]
 
     shim_cs = shim_cs.upper()
@@ -846,51 +534,28 @@
     if shim_cs[2] == 'I':
         xyz_cs[2] = -1
 
-<<<<<<< HEAD
     # Y, Z, X, XY, ZY, Z2, ZX, X2 - Y2, Y(X2 - Y2), XYZ, YZ2, Z3, XZ^2, Z(X2 - Y2), X(X2 - Y2)
-    out_dict = {1: np.array([xyz_cs[1], xyz_cs[2], xyz_cs[0]]),
-                2: np.array([xyz_cs[0] * xyz_cs[1], xyz_cs[2] * xyz_cs[1], 1, xyz_cs[2] * xyz_cs[0], 1]),
-                # TODO: Verify
-                3: np.array([xyz_cs[1], xyz_cs[0] * xyz_cs[1] * xyz_cs[2], xyz_cs[1], xyz_cs[2], xyz_cs[0], xyz_cs[2],
-                             xyz_cs[0]])}
+    out_dict = {}
+    for order in orders:
+        if order == 1:
+            out_dict[1] = np.array([xyz_cs[1], xyz_cs[2], xyz_cs[0]])
+        if order == 2:
+            out_dict[2] = np.array([xyz_cs[0] * xyz_cs[1], xyz_cs[2] * xyz_cs[1], 1, xyz_cs[2] * xyz_cs[0], 1])
+        if order == 3:
+            # TODO: Verify
+            out_dict[3] = np.array([xyz_cs[1], xyz_cs[0] * xyz_cs[1] * xyz_cs[2], xyz_cs[1], xyz_cs[2], xyz_cs[0],
+                                    xyz_cs[2], xyz_cs[0]])
 
     if manufacturer is not None:
         manufacturer = manufacturer.upper()
 
     if manufacturer in ['SIEMENS', 'GE', 'PHILIPS']:
         out_dict = reorder_to_manufacturer(out_dict, manufacturer)
-=======
-    temp_list_out = []
-    if 1 in orders:
-        # Y, Z, X
-        temp_list_out.extend([xyz_cs[1], xyz_cs[2], xyz_cs[0]])
-    if 2 in orders:
-        # XY, ZY, ZX, X2 - Y2
-        temp_list_out.extend([xyz_cs[0] * xyz_cs[1],
-                              xyz_cs[2] * xyz_cs[1], 1,
-                              xyz_cs[2] * xyz_cs[0], 1])
-    # Y, Z, X, XY, ZY, Z2, ZX, X2 - Y2
-    out_matrix = np.array(temp_list_out)
-
-    if manufacturer is not None:
-        manufacturer = manufacturer.upper()
-    if manufacturer == 'SIEMENS':
-        out_matrix = _reorder_to_siemens(out_matrix, orders)
-    elif manufacturer == 'GE':
-        out_matrix = _reorder_to_ge(out_matrix, orders)
-        out_matrix = _reorder_to_ge2(out_matrix, orders)
-    elif manufacturer == 'PHILIPS':
-        out_matrix = _reorder_to_philips(out_matrix, orders)
->>>>>>> 6170cf3d
     else:
         # Do not reorder if the manufacturer is not specified
         logger.warning(f"Flip matrix not implemented for manufacturer: {manufacturer}")
         pass
 
-<<<<<<< HEAD
-    if orders is None:
-        orders = [1, 2, 3]
-
     out_list = []
     for i_order in sorted(orders):
         out_list += out_dict[i_order].tolist()
@@ -899,11 +564,4 @@
     # GE: x, y, z, xy, zy, zx, X2 - Y2, z2, 3rd order not implemented
     # Siemens: X, Y, Z, Z2, ZX, ZY, X2 - Y2, XY, Z3,  XZ^2, YZ2, Z(X2 - Y2)
     # Philips: X, Y, Z, Z2, ZX, ZY, X2 - Y2, XY, 3rd order not implemented
-    return out_list
-=======
-    # None: Y, Z, X, XY, ZY, Z2, ZX, X2 - Y2
-    # GE: x, y, z, xy, zy, zx, X2 - Y2, z2
-    # Siemens: X, Y, Z, Z2, ZX, ZY, X2 - Y2, XY
-    # Philips: X, Y, Z, Z2, ZX, ZY, X2 - Y2, XY
-    return out_matrix
->>>>>>> 6170cf3d
+    return out_list