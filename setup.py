--- conflicted
+++ resolved
@@ -20,11 +20,8 @@
     entry_points={
         'console_scripts': [
             "st_download_data=shimmingtoolbox.cli.download_data:download_data",
-<<<<<<< HEAD
             "st_realtime_zshim=shimmingtoolbox.cli.realtime_zshim:realtime_zshim_cli",
-=======
             "st_mask=shimmingtoolbox.cli.mask:mask_cli",
->>>>>>> 63a49fc8
             "st_dicom_to_nifti=shimmingtoolbox.cli.dicom_to_nifti:dicom_to_nifti_cli",
             "st_prepare_fieldmap=shimmingtoolbox.cli.prepare_fieldmap:prepare_fieldmap_cli",
             "st_check_dependencies=shimmingtoolbox.cli.check_env:check_dependencies",
