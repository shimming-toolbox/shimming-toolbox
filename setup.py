--- conflicted
+++ resolved
@@ -43,16 +43,7 @@
         "psutil~=5.7.3",
         "pytest~=4.6.3",
         "pytest-cov~=2.5.1",
-<<<<<<< HEAD
-        "pytest-console-scripts~=1.1.0",
-        "transforms3d~=0.3.1",
-        "pandas",
-        "colored~=1.4.2",
-        "keras~=2.4.3",
-        "pyyaml~=5.3.1",
-=======
         "sklearn~=0.0",
->>>>>>> 9cd45023
     ],
     extras_require={
         'docs': ["sphinx>=1.6", "sphinx_rtd_theme>=0.2.4", "sphinx-click"],
