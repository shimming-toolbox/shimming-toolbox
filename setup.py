from setuptools import setup, find_packages
from os import path

# Get the directory where this current file is saved
here = path.abspath(path.dirname(__file__))

with open(path.join(here, "README.md"), encoding="utf-8") as f:
    long_description = f.read()

setup(
    name="shimmingtoolbox",
    python_requires=">=3.7",
    version="0.1.0",
    description="Code for performing real-time shimming using external MRI shim coils",
    long_description=long_description,
    url="https://github.com/shimming-toolbox/shimming-toolbox",
    author="NeuroPoly Lab, Polytechnique Montreal",
    author_email="neuropoly@googlegroups.com",
    keywords="",
    entry_points={
        'console_scripts': [
            "st_download_data=shimmingtoolbox.cli.download_data:download_data",
            "st_dicom_to_nifti=shimmingtoolbox.cli.dicom_to_nifti:dicom_to_nifti_cli",
<<<<<<< HEAD
            "st_mask=shimmingtoolbox.cli.mask:mask_cli",
            "st_get_centerline=shimmingtoolbox.cli.get_centerline:get_centerline_cli",
=======
            "st_prepare_fieldmap=shimmingtoolbox.cli.prepare_fieldmap:prepare_fieldmap_cli",
            "st_check_dependencies=shimmingtoolbox.cli.check_env:check_dependencies",
            "st_dump_env_info=shimmingtoolbox.cli.check_env:dump_env_info"
>>>>>>> 885ea8c0
        ]
    },
    packages=find_packages(exclude=["docs"]),
    install_requires=[
        "click",
        "dcm2bids==2.1.4",
        'importlib-metadata ~= 1.0 ; python_version < "3.8"',
        "numpy~=1.19.0",
        "phantominator~=0.6.4",
        "nibabel~=3.1.1",
        "requests",
        "scipy~=1.5.0",
        "tqdm",
        "matplotlib~=3.1.2",
        "psutil~=5.7.3",
        "pytest~=4.6.3",
        "pytest-cov~=2.5.1",
    ],
    extras_require={
        'docs': ["sphinx>=1.6", "sphinx_rtd_theme>=0.2.4"],
    },
)<|MERGE_RESOLUTION|>--- conflicted
+++ resolved
@@ -21,14 +21,9 @@
         'console_scripts': [
             "st_download_data=shimmingtoolbox.cli.download_data:download_data",
             "st_dicom_to_nifti=shimmingtoolbox.cli.dicom_to_nifti:dicom_to_nifti_cli",
-<<<<<<< HEAD
-            "st_mask=shimmingtoolbox.cli.mask:mask_cli",
-            "st_get_centerline=shimmingtoolbox.cli.get_centerline:get_centerline_cli",
-=======
             "st_prepare_fieldmap=shimmingtoolbox.cli.prepare_fieldmap:prepare_fieldmap_cli",
             "st_check_dependencies=shimmingtoolbox.cli.check_env:check_dependencies",
             "st_dump_env_info=shimmingtoolbox.cli.check_env:dump_env_info"
->>>>>>> 885ea8c0
         ]
     },
     packages=find_packages(exclude=["docs"]),
