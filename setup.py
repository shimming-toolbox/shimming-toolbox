--- conflicted
+++ resolved
@@ -25,15 +25,11 @@
     },
     packages=find_packages(exclude=["contrib", "docs", "tests"]),
     install_requires=[
-<<<<<<< HEAD
-        #"numpy~=1.16.0",
         'importlib-metadata ~= 1.0 ; python_version < "3.8"',
-=======
         "numpy~=1.19.0",
         "phantominator~=0.6.4",
         "nibabel~=3.1.1",
         "scipy~=1.5.0",
->>>>>>> 6a05cf7c
     ],
     extras_require={
         'testing': ["pytest~=4.6.3", "pytest-cov~=2.5.1"]
