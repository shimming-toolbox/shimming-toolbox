from setuptools import setup, find_packages
from os import path

# Get the directory where this current file is saved
here = path.abspath(path.dirname(__file__))

with open(path.join(here, "README.md"), encoding="utf-8") as f:
    long_description = f.read()

setup(
    name="shimmingtoolbox",
    python_requires=">=3.7",
    version="0.1.0",
    description="Code for performing real-time shimming using external MRI shim coils",
    long_description=long_description,
    url="https://github.com/shimming-toolbox/shimming-toolbox",
    author="NeuroPoly Lab, Polytechnique Montreal",
    author_email="neuropoly@googlegroups.com",
    keywords="",
    entry_points={
        'console_scripts': [
            "st_referencemaps=shimmingtoolbox.cli.referencemaps:main",
            "st_b0maps=shimmingtoolbox.cli.b0map:main",
            "st_download_data=shimmingtoolbox.cli.download_data:download_data",
<<<<<<< HEAD
            "st_realtime_zshim=shimmingtoolbox.cli.realtime_zshim:realtime_zshim",
=======
            "st_dicom_to_nifti=shimmingtoolbox.cli.dicom_to_nifti:dicom_to_nifti_cli",
>>>>>>> aee28482
        ]
    },
    packages=find_packages(exclude=["contrib", "docs", "tests"]),
    install_requires=[
        "click",
        "dcm2bids==2.1.4",
        'importlib-metadata ~= 1.0 ; python_version < "3.8"',
        "numpy~=1.19.0",
        "phantominator~=0.6.4",
        "nibabel~=3.1.1",
        "requests",
        "scipy~=1.5.0",
        "tqdm",
        "matplotlib~=3.1.2",
        "pytest~=4.6.3",
        "pytest-cov~=2.5.1",
    ],
    extras_require={
        'docs': ["sphinx>=1.6", "sphinx_rtd_theme>=0.2.4"],
    },
)<|MERGE_RESOLUTION|>--- conflicted
+++ resolved
@@ -22,11 +22,8 @@
             "st_referencemaps=shimmingtoolbox.cli.referencemaps:main",
             "st_b0maps=shimmingtoolbox.cli.b0map:main",
             "st_download_data=shimmingtoolbox.cli.download_data:download_data",
-<<<<<<< HEAD
             "st_realtime_zshim=shimmingtoolbox.cli.realtime_zshim:realtime_zshim",
-=======
             "st_dicom_to_nifti=shimmingtoolbox.cli.dicom_to_nifti:dicom_to_nifti_cli",
->>>>>>> aee28482
         ]
     },
     packages=find_packages(exclude=["contrib", "docs", "tests"]),
