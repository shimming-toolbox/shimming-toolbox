from setuptools import setup, find_packages
from os import path

# Get the directory where this current file is saved
here = path.abspath(path.dirname(__file__))

with open(path.join(here, "README.rst"), encoding="utf-8") as f:
    long_description = f.read()

setup(
    name="shimmingtoolbox",
    python_requires=">=3.7",
    version="0.1.0",
    description="Code for performing real-time shimming using external MRI shim coils",
    long_description=long_description,
    url="https://github.com/shimming-toolbox/shimming-toolbox",
    author="NeuroPoly Lab, Polytechnique Montreal",
    author_email="neuropoly@googlegroups.com",
    keywords="",
    entry_points={
        'console_scripts': [
            "st_download_data=shimmingtoolbox.cli.download_data:download_data",
            "st_realtime_shim=shimmingtoolbox.cli.realtime_shim:realtime_shim_cli",
            "st_mask=shimmingtoolbox.cli.mask:mask_cli",
            "st_dicom_to_nifti=shimmingtoolbox.cli.dicom_to_nifti:dicom_to_nifti_cli",
            "st_prepare_fieldmap=shimmingtoolbox.cli.prepare_fieldmap:prepare_fieldmap_cli",
            "st_b1shim=shimmingtoolbox.cli.b1shim:b1shim_cli",
            "st_check_dependencies=shimmingtoolbox.cli.check_env:check_dependencies",
            "st_dump_env_info=shimmingtoolbox.cli.check_env:dump_env_info",
            "st_image=shimmingtoolbox.cli.image:image_cli",
            "st_maths=shimmingtoolbox.cli.maths:maths_cli",
<<<<<<< HEAD
            "st_create_coil_profiles=shimmingtoolbox.cli.create_coil_profiles:create_coil_profiles_cli"
=======
            "st_b0shim=shimmingtoolbox.cli.b0shim:b0shim_cli"
>>>>>>> a6fa292d
        ]
    },
    packages=find_packages(exclude=["docs"]),
    install_requires=[
        "click",
        "dcm2bids==2.1.4",
        'importlib-metadata ~= 1.0 ; python_version < "3.8"',
        "numpy>=1.21",
        "phantominator~=0.6.4",
        "nibabel~=3.1.1",
        "requests",
        "scipy~=1.6.0",
        "tqdm",
        "matplotlib~=3.1.2",
        "psutil~=5.7.3",
        "pytest~=4.6.3",
        "pytest-cov~=2.5.1",
        "sklearn~=0.0",
        "pillow>=9.0.0",
        "dataclasses",
        "raven",
    ],
    extras_require={
        'docs': ["sphinx>=1.6", "sphinx_rtd_theme>=0.2.4", "sphinx-click"],
        'dev': ["pre-commit>=2.10.0"]
    },
)<|MERGE_RESOLUTION|>--- conflicted
+++ resolved
@@ -29,11 +29,8 @@
             "st_dump_env_info=shimmingtoolbox.cli.check_env:dump_env_info",
             "st_image=shimmingtoolbox.cli.image:image_cli",
             "st_maths=shimmingtoolbox.cli.maths:maths_cli",
-<<<<<<< HEAD
+            "st_b0shim=shimmingtoolbox.cli.b0shim:b0shim_cli",
             "st_create_coil_profiles=shimmingtoolbox.cli.create_coil_profiles:create_coil_profiles_cli"
-=======
-            "st_b0shim=shimmingtoolbox.cli.b0shim:b0shim_cli"
->>>>>>> a6fa292d
         ]
     },
     packages=find_packages(exclude=["docs"]),
