name: CI-Tests

on:
  # Triggers the workflow on push or pull request events but only for the master branch
  push:
    branches:
      - master
  pull_request:
    branches:
      - master
  # Allows you to run this workflow manually from the Actions tab
  workflow_dispatch:

jobs:
  test:
    env:
      FSLOUTPUTTYPE: NIFTI_GZ
    runs-on: ${{ matrix.os }}
    strategy:
      matrix:
        os:
          - 'macos-10.15'
          # - 'macos-11.0'
          - 'ubuntu-18.04'
          - 'ubuntu-20.04'
          - 'ubuntu-16.04'
        python-version:
          - '3.7'
          - '3.8'

    steps:
      - uses: actions/checkout@v2

      - name: Set XCode version
        if: contains(matrix.os, 'macos-11.0')
        run: sudo xcode-select -s "/Applications/Xcode_12.2.app"

      - name: Set up Python
        uses: actions/setup-python@v2
        with:
          python-version: ${{ matrix.python-version }}

      - name: Package installation
        run: |
          echo "shimming-toolbox installation"
          pip install .

      - name: dcm2niix macOS
        if: contains(matrix.os, 'macos')
        run: brew install dcm2niix

      - name: dcm2niix Ubuntu
        if: contains(matrix.os, 'ubuntu')
        run: |
          curl -JLO https://github.com/rordenlab/dcm2niix/releases/latest/download/dcm2niix_lnx.zip
          unzip -o dcm2niix_lnx.zip
          sudo install dcm2nii* /usr/bin/
<<<<<<< HEAD
      
=======

      - name: SpinalCord Toolbox installation
        run: |
          cd ../..
          git clone --depth 1 https://github.com/neuropoly/spinalcordtoolbox
          cd spinalcordtoolbox
          ./install_sct -y

>>>>>>> bd934ff1
      - name: prelude macOS
        if: contains(matrix.os, 'macos')
        run: |
          echo "Download prelude for macOS"
          mkdir prelude
          curl -o prelude/prelude -JL https://github.com/shimming-toolbox/binaries/raw/master/prelude_macos
          sudo install prelude/prelude /usr/local/bin

      - name: prelude Ubuntu
        if: contains(matrix.os, 'ubuntu')
        run: |
          echo "Download prelude"
          st_download_data prelude
          sudo install prelude/prelude /usr/local/bin

      - name: Check dependencies
        run: st_check_dependencies

      - name: Run unit tests
        run: py.test . -v --cov shimmingtoolbox/ --cov-report term-missing

      - name: macOS Shellcheck
        if: contains(matrix.os, 'macos')
        run: brew install shellcheck

      - name: Shellcheck
        run: |
          echo "Check Bash scripts"
          if [[ -n "$(ls examples/*.sh)" ]]; then shellcheck examples/*.sh; fi


      - name: Upload Coverage
        run: |
          pip3 install coveralls
          coveralls --service=github
        env:
          GITHUB_TOKEN: ${{ secrets.GITHUB_TOKEN }}
          COVERALLS_FLAG_NAME: ${{ matrix.os }}-Python-${{ matrix.python-version }}
          COVERALLS_PARALLEL: true

  coveralls:
    name: Finish Coveralls
    needs: test
    runs-on: 'ubuntu-18.04'
    steps:

    - name: Set up Python
      uses: actions/setup-python@v2
      with:
        python-version: '3.7'
    - name: Finished
      run: |
        pip3 install --upgrade coveralls
        coveralls --finish
      env:
        GITHUB_TOKEN: ${{ secrets.GITHUB_TOKEN }}<|MERGE_RESOLUTION|>--- conflicted
+++ resolved
@@ -55,9 +55,6 @@
           curl -JLO https://github.com/rordenlab/dcm2niix/releases/latest/download/dcm2niix_lnx.zip
           unzip -o dcm2niix_lnx.zip
           sudo install dcm2nii* /usr/bin/
-<<<<<<< HEAD
-      
-=======
 
       - name: SpinalCord Toolbox installation
         run: |
@@ -66,7 +63,6 @@
           cd spinalcordtoolbox
           ./install_sct -y
 
->>>>>>> bd934ff1
       - name: prelude macOS
         if: contains(matrix.os, 'macos')
         run: |
